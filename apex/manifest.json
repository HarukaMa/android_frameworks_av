--- conflicted
+++ resolved
@@ -1,8 +1,4 @@
 {
   "name": "com.android.media",
-<<<<<<< HEAD
-  "version": 300803100
-=======
-  "version": 309999900
->>>>>>> 960daea0
+  "version": 300900000
 }