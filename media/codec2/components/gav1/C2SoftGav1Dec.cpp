--- conflicted
+++ resolved
@@ -651,10 +651,6 @@
     }
   }
 
-<<<<<<< HEAD
-  CHECK(buffer->image_format == libgav1::kImageFormatYuv420 ||
-        buffer->image_format == libgav1::kImageFormatMonochrome400);
-=======
   if (!(buffer->image_format == libgav1::kImageFormatYuv420 ||
         buffer->image_format == libgav1::kImageFormatMonochrome400)) {
     ALOGE("image_format %d not supported", buffer->image_format);
@@ -663,7 +659,6 @@
     work->result = C2_CORRUPTED;
     return false;
   }
->>>>>>> bb155b3a
   const bool isMonochrome =
       buffer->image_format == libgav1::kImageFormatMonochrome400;
 
