--- conflicted
+++ resolved
@@ -511,11 +511,7 @@
                             mPoolDatas[i].lock();
                     if (data) {
                         int slot = data->migrate(
-<<<<<<< HEAD
-                                mProducer, generation,
-=======
                                 mProducer, generation, usage,
->>>>>>> 759aa32a
                                 producerId, mBuffers[i], oldGeneration);
                         if (slot >= 0) {
                             buffers[slot] = mBuffers[i];
@@ -599,13 +595,8 @@
 
 int C2BufferQueueBlockPoolData::migrate(
         const sp<HGraphicBufferProducer>& producer,
-<<<<<<< HEAD
-        uint32_t toGeneration, uint64_t toBqId,
-        sp<GraphicBuffer> graphicBuffer, uint32_t oldGeneration) {
-=======
         uint32_t toGeneration, uint64_t toUsage, uint64_t toBqId,
         sp<GraphicBuffer>& graphicBuffer, uint32_t oldGeneration) {
->>>>>>> 759aa32a
     std::scoped_lock<std::mutex> l(mLock);
 
     mCurrentBqId = toBqId;
@@ -639,8 +630,6 @@
         ALOGV("buffer is in transfer");
         return -1;
     }
-<<<<<<< HEAD
-=======
 
     if (toUsage != graphicBuffer->getUsage()) {
         sp<GraphicBuffer> newBuffer = new GraphicBuffer(
@@ -654,7 +643,6 @@
                   __func__, graphicBuffer->getUsage(), toUsage);
         }
     }
->>>>>>> 759aa32a
     graphicBuffer->setGenerationNumber(toGeneration);
 
     HBuffer hBuffer{};
