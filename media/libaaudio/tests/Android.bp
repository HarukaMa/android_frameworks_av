--- conflicted
+++ resolved
@@ -7,16 +7,6 @@
 }
 
 cc_test {
-<<<<<<< HEAD
-=======
-    name: "test_handle_tracker",
-    defaults: ["libaaudio_tests_defaults"],
-    srcs: ["test_handle_tracker.cpp"],
-    shared_libs: ["libaaudio"],
-}
-
-cc_test {
->>>>>>> 5c4fbd28
     name: "test_aaudio_marshalling",
     defaults: ["libaaudio_tests_defaults"],
     srcs: ["test_marshalling.cpp"],
