--- conflicted
+++ resolved
@@ -87,11 +87,7 @@
     $(call include-path-for, audio-effects) \
     $(call include-path-for, audio-utils)
 
-<<<<<<< HEAD
 LOCAL_CFLAGS += -Werror -Wno-error=deprecated-declarations -Wall
 LOCAL_CLANG := true
-LOCAL_SANITIZE := signed-integer-overflow unsigned-integer-overflow
 
-=======
->>>>>>> a17b1999
 include $(BUILD_SHARED_LIBRARY)
