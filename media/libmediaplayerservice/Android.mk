LOCAL_PATH:= $(call my-dir)

#
# libmediaplayerservice
#

include $(CLEAR_VARS)

LOCAL_SRC_FILES:=               \
<<<<<<< HEAD
	MediaPlayerService.cpp \
	MetadataRetrieverClient.cpp \
	VorbisPlayer.cpp \
	MidiFile.cpp
=======
    MediaRecorderClient.cpp \
    MediaPlayerService.cpp \
    MetadataRetrieverClient.cpp \
    VorbisPlayer.cpp \
    MidiFile.cpp
>>>>>>> 6d9d4ac9

ifneq ($(BUILD_WITHOUT_PV),true)
LOCAL_SRC_FILES+=               \
	MediaRecorderClient.cpp
endif

ifeq ($(TARGET_OS)-$(TARGET_SIMULATOR),linux-true)
LOCAL_LDLIBS += -ldl -lpthread
endif

LOCAL_SHARED_LIBRARIES := \
<<<<<<< HEAD
	libcutils \
	libutils \
	libvorbisidec \
	libsonivox \
	libmedia \
	libandroid_runtime
=======
    libcutils \
    libutils \
    libvorbisidec \
    libsonivox \
    libopencore_player \
    libopencore_author \
    libmedia \
    libandroid_runtime
>>>>>>> 6d9d4ac9

ifneq ($(BUILD_WITHOUT_PV),true)
LOCAL_SHARED_LIBRARIES += \
	libopencore_player \
	libopencore_author
endif

LOCAL_C_INCLUDES := external/tremor/Tremor \
    $(call include-path-for, graphics corecg)

ifeq ($(BUILD_WITHOUT_PV),true)
LOCAL_CFLAGS := -DNO_OPENCORE
endif

LOCAL_MODULE:= libmediaplayerservice

include $(BUILD_SHARED_LIBRARY)
<|MERGE_RESOLUTION|>--- conflicted
+++ resolved
@@ -7,37 +7,17 @@
 include $(CLEAR_VARS)
 
 LOCAL_SRC_FILES:=               \
-<<<<<<< HEAD
-	MediaPlayerService.cpp \
-	MetadataRetrieverClient.cpp \
-	VorbisPlayer.cpp \
-	MidiFile.cpp
-=======
     MediaRecorderClient.cpp \
     MediaPlayerService.cpp \
     MetadataRetrieverClient.cpp \
     VorbisPlayer.cpp \
     MidiFile.cpp
->>>>>>> 6d9d4ac9
-
-ifneq ($(BUILD_WITHOUT_PV),true)
-LOCAL_SRC_FILES+=               \
-	MediaRecorderClient.cpp
-endif
 
 ifeq ($(TARGET_OS)-$(TARGET_SIMULATOR),linux-true)
 LOCAL_LDLIBS += -ldl -lpthread
 endif
 
 LOCAL_SHARED_LIBRARIES := \
-<<<<<<< HEAD
-	libcutils \
-	libutils \
-	libvorbisidec \
-	libsonivox \
-	libmedia \
-	libandroid_runtime
-=======
     libcutils \
     libutils \
     libvorbisidec \
@@ -46,7 +26,6 @@
     libopencore_author \
     libmedia \
     libandroid_runtime
->>>>>>> 6d9d4ac9
 
 ifneq ($(BUILD_WITHOUT_PV),true)
 LOCAL_SHARED_LIBRARIES += \
