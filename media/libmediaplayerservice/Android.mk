--- conflicted
+++ resolved
@@ -29,26 +29,6 @@
 LOCAL_LDLIBS += -ldl -lpthread
 endif
 
-<<<<<<< HEAD
-LOCAL_SHARED_LIBRARIES := \
-    libcutils \
-    libutils \
-    libvorbisidec \
-    libsonivox \
-    libopencore_player \
-    libopencore_author \
-    libmedia \
-    libandroid_runtime
-
-ifneq ($(BUILD_WITHOUT_PV),true)
-LOCAL_SHARED_LIBRARIES += \
-	libopencore_player \
-	libopencore_author
-endif
-
-LOCAL_C_INCLUDES := external/tremor/Tremor \
-    $(call include-path-for, graphics corecg)
-=======
 LOCAL_SHARED_LIBRARIES :=     \
 	libcutils             \
 	libutils              \
@@ -71,11 +51,6 @@
 	$(call include-path-for, graphics corecg)                       \
 	$(TOP)/external/opencore/extern_libs_v2/khronos/openmax/include \
 	$(TOP)/frameworks/base/media/libstagefright/include
->>>>>>> 2ffcb6c4
-
-ifeq ($(BUILD_WITHOUT_PV),true)
-LOCAL_CFLAGS := -DNO_OPENCORE
-endif
 
 LOCAL_MODULE:= libmediaplayerservice
 
