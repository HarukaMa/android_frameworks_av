/*
 * Copyright 2012 The Android Open Source Project
 *
 * Licensed under the Apache License, Version 2.0 (the "License");
 * you may not use this file except in compliance with the License.
 * You may obtain a copy of the License at
 *
 *      http://www.apache.org/licenses/LICENSE-2.0
 *
 * Unless required by applicable law or agreed to in writing, software
 * distributed under the License is distributed on an "AS IS" BASIS,
 * WITHOUT WARRANTIES OR CONDITIONS OF ANY KIND, either express or implied.
 * See the License for the specific language governing permissions and
 * limitations under the License.
 */

#ifndef __SOFT_AVC_ENC_H__
#define __SOFT_AVC_ENC_H__


#include <media/stagefright/foundation/ABase.h>
#include <utils/Vector.h>

#include "SoftVideoEncoderOMXComponent.h"

namespace android {

<<<<<<< HEAD
class MediaBuffer;

=======
#define MAX_INPUT_BUFFER_HEADERS 4
#define MAX_CONVERSION_BUFFERS   4
>>>>>>> 697a449f
#define CODEC_MAX_CORES          4
#define LEN_STATUS_BUFFER        (10  * 1024)
#define MAX_VBV_BUFF_SIZE        (120 * 16384)
#define MAX_NUM_IO_BUFS           3

#define DEFAULT_MAX_REF_FRM         2
#define DEFAULT_MAX_REORDER_FRM     0
#define DEFAULT_QP_MIN              10
#define DEFAULT_QP_MAX              40
#define DEFAULT_MAX_BITRATE         20000000
#define DEFAULT_MAX_SRCH_RANGE_X    256
#define DEFAULT_MAX_SRCH_RANGE_Y    256
#define DEFAULT_MAX_FRAMERATE       120000
#define DEFAULT_NUM_CORES           1
#define DEFAULT_NUM_CORES_PRE_ENC   0
#define DEFAULT_FPS                 30
#define DEFAULT_ENC_SPEED           IVE_NORMAL

#define DEFAULT_MEM_REC_CNT         0
#define DEFAULT_RECON_ENABLE        0
#define DEFAULT_CHKSUM_ENABLE       0
#define DEFAULT_START_FRM           0
#define DEFAULT_NUM_FRMS            0xFFFFFFFF
#define DEFAULT_INP_COLOR_FORMAT       IV_YUV_420SP_VU
#define DEFAULT_RECON_COLOR_FORMAT     IV_YUV_420P
#define DEFAULT_LOOPBACK            0
#define DEFAULT_SRC_FRAME_RATE      30
#define DEFAULT_TGT_FRAME_RATE      30
#define DEFAULT_MAX_WD              1920
#define DEFAULT_MAX_HT              1920
#define DEFAULT_MAX_LEVEL           41
#define DEFAULT_STRIDE              0
#define DEFAULT_WD                  1280
#define DEFAULT_HT                  720
#define DEFAULT_PSNR_ENABLE         0
#define DEFAULT_ME_SPEED            100
#define DEFAULT_ENABLE_FAST_SAD     0
#define DEFAULT_ENABLE_ALT_REF      0
#define DEFAULT_RC_MODE             IVE_RC_STORAGE
#define DEFAULT_BITRATE             6000000
#define DEFAULT_I_QP                22
#define DEFAULT_I_QP_MAX            DEFAULT_QP_MAX
#define DEFAULT_I_QP_MIN            DEFAULT_QP_MIN
#define DEFAULT_P_QP                28
#define DEFAULT_P_QP_MAX            DEFAULT_QP_MAX
#define DEFAULT_P_QP_MIN            DEFAULT_QP_MIN
#define DEFAULT_B_QP                22
#define DEFAULT_B_QP_MAX            DEFAULT_QP_MAX
#define DEFAULT_B_QP_MIN            DEFAULT_QP_MIN
#define DEFAULT_AIR                 IVE_AIR_MODE_NONE
#define DEFAULT_AIR_REFRESH_PERIOD  30
#define DEFAULT_SRCH_RNG_X          64
#define DEFAULT_SRCH_RNG_Y          48
#define DEFAULT_I_INTERVAL          30
#define DEFAULT_IDR_INTERVAL        1000
#define DEFAULT_B_FRAMES            0
#define DEFAULT_DISABLE_DEBLK_LEVEL 0
#define DEFAULT_HPEL                1
#define DEFAULT_QPEL                1
#define DEFAULT_I4                  1
#define DEFAULT_EPROFILE            IV_PROFILE_BASE
#define DEFAULT_ENTROPY_MODE        0
#define DEFAULT_SLICE_MODE          IVE_SLICE_MODE_NONE
#define DEFAULT_SLICE_PARAM         256
#define DEFAULT_ARCH                ARCH_ARM_A9Q
#define DEFAULT_SOC                 SOC_GENERIC
#define DEFAULT_INTRA4x4            0
#define STRLENGTH                   500



#define MIN(a, b) ((a) < (b))? (a) : (b)
#define MAX(a, b) ((a) > (b))? (a) : (b)
#define ALIGN16(x) ((((x) + 15) >> 4) << 4)
#define ALIGN128(x) ((((x) + 127) >> 7) << 7)
#define ALIGN4096(x) ((((x) + 4095) >> 12) << 12)

/** Used to remove warnings about unused parameters */
#define UNUSED(x) ((void)(x))

/** Get time */
#define GETTIME(a, b) gettimeofday(a, b);

/** Compute difference between start and end */
#define TIME_DIFF(start, end, diff) \
    diff = ((end.tv_sec - start.tv_sec) * 1000000) + \
            (end.tv_usec - start.tv_usec);

#define ive_aligned_malloc(alignment, size) memalign(alignment, size)
#define ive_aligned_free(buf) free(buf)

struct SoftAVC : public SoftVideoEncoderOMXComponent {
    SoftAVC(
            const char *name,
            const OMX_CALLBACKTYPE *callbacks,
            OMX_PTR appData,
            OMX_COMPONENTTYPE **component);

    // Override SimpleSoftOMXComponent methods
    virtual OMX_ERRORTYPE internalGetParameter(
            OMX_INDEXTYPE index, OMX_PTR params);

    virtual OMX_ERRORTYPE internalSetParameter(
            OMX_INDEXTYPE index, const OMX_PTR params);

    virtual void onQueueFilled(OMX_U32 portIndex);

protected:
    virtual ~SoftAVC();

private:
    enum {
        kNumBuffers = 2,
    };

    // OMX input buffer's timestamp and flags
    typedef struct {
        int64_t mTimeUs;
        int32_t mFlags;
    } InputBufferInfo;

    int32_t  mStride;

    struct timeval mTimeStart;   // Time at the start of decode()
    struct timeval mTimeEnd;     // Time at the end of decode()


    // If a request for a change it bitrate has been received.
    bool mBitrateUpdated;

    bool mKeyFrameRequested;

#ifdef FILE_DUMP_ENABLE
    char mInFile[200];
    char mOutFile[200];
#endif /* FILE_DUMP_ENABLE */

    IV_COLOR_FORMAT_T mIvVideoColorFormat;

    IV_PROFILE_T mAVCEncProfile;
    WORD32   mAVCEncLevel;
    bool     mStarted;
    bool     mSpsPpsHeaderReceived;

    bool     mSawInputEOS;
    bool     mSawOutputEOS;
    bool     mSignalledError;
    bool     mIntra4x4;
    bool     mEnableFastSad;
    bool     mEnableAltRef;
    bool     mReconEnable;
    bool     mPSNREnable;
    bool     mEntropyMode;
    IVE_SPEED_CONFIG     mEncSpeed;

    uint8_t *mConversionBuffers[MAX_CONVERSION_BUFFERS];
    bool     mConversionBuffersFree[MAX_CONVERSION_BUFFERS];
    BufferInfo *mInputBufferInfo[MAX_INPUT_BUFFER_HEADERS];
    iv_obj_t *mCodecCtx;         // Codec context
    iv_mem_rec_t *mMemRecords;   // Memory records requested by the codec
    size_t mNumMemRecords;       // Number of memory records requested by codec
    size_t mNumCores;            // Number of cores used by the codec

    UWORD32 mHeaderGenerated;
    UWORD32 mBframes;
    IV_ARCH_T mArch;
    IVE_SLICE_MODE_T mSliceMode;
    UWORD32 mSliceParam;
    bool mHalfPelEnable;
    UWORD32 mIInterval;
    UWORD32 mIDRInterval;
    UWORD32 mDisableDeblkLevel;
    IVE_AIR_MODE_T mAIRMode;
    UWORD32 mAIRRefreshPeriod;

    void initEncParams();
    OMX_ERRORTYPE initEncoder();
    OMX_ERRORTYPE releaseEncoder();

    // Verifies the component role tried to be set to this OMX component is
    // strictly video_encoder.avc
    OMX_ERRORTYPE internalSetRoleParams(
        const OMX_PARAM_COMPONENTROLETYPE *role);

    // Updates bitrate to reflect port settings.
    OMX_ERRORTYPE internalSetBitrateParams(
        const OMX_VIDEO_PARAM_BITRATETYPE *bitrate);

    OMX_ERRORTYPE setConfig(
        OMX_INDEXTYPE index, const OMX_PTR _params);

    // Handles port definition changes.
    OMX_ERRORTYPE internalSetPortParams(
        const OMX_PARAM_PORTDEFINITIONTYPE *port);

    OMX_ERRORTYPE internalSetFormatParams(
        const OMX_VIDEO_PARAM_PORTFORMATTYPE *format);

    OMX_ERRORTYPE setFrameType(IV_PICTURE_CODING_TYPE_T  e_frame_type);
    OMX_ERRORTYPE setQp();
    OMX_ERRORTYPE setEncMode(IVE_ENC_MODE_T e_enc_mode);
    OMX_ERRORTYPE setDimensions();
    OMX_ERRORTYPE setNumCores();
    OMX_ERRORTYPE setFrameRate();
    OMX_ERRORTYPE setIpeParams();
    OMX_ERRORTYPE setBitRate();
    OMX_ERRORTYPE setAirParams();
    OMX_ERRORTYPE setMeParams();
    OMX_ERRORTYPE setGopParams();
    OMX_ERRORTYPE setProfileParams();
    OMX_ERRORTYPE setDeblockParams();
    OMX_ERRORTYPE setVbvParams();
    void logVersion();
    OMX_ERRORTYPE setEncodeArgs(
        ive_video_encode_ip_t *ps_encode_ip,
        ive_video_encode_op_t *ps_encode_op,
        OMX_BUFFERHEADERTYPE *inputBufferHeader,
        OMX_BUFFERHEADERTYPE *outputBufferHeader);

    DISALLOW_EVIL_CONSTRUCTORS(SoftAVC);
};

#ifdef FILE_DUMP_ENABLE

#define INPUT_DUMP_PATH     "/sdcard/media/avce_input"
#define INPUT_DUMP_EXT      "yuv"
#define OUTPUT_DUMP_PATH    "/sdcard/media/avce_output"
#define OUTPUT_DUMP_EXT     "h264"

#define GENERATE_FILE_NAMES() {                         \
    GETTIME(&mTimeStart, NULL);                         \
    strcpy(mInFile, "");                                \
    sprintf(mInFile, "%s_%ld.%ld.%s", INPUT_DUMP_PATH,  \
            mTimeStart.tv_sec, mTimeStart.tv_usec,      \
            INPUT_DUMP_EXT);                            \
    strcpy(mOutFile, "");                               \
    sprintf(mOutFile, "%s_%ld.%ld.%s", OUTPUT_DUMP_PATH,\
            mTimeStart.tv_sec, mTimeStart.tv_usec,      \
            OUTPUT_DUMP_EXT);                           \
}

#define CREATE_DUMP_FILE(m_filename) {                  \
    FILE *fp = fopen(m_filename, "wb");                 \
    if (fp != NULL) {                                   \
        ALOGD("Opened file %s", m_filename);            \
        fclose(fp);                                     \
    } else {                                            \
        ALOGD("Could not open file %s", m_filename);    \
    }                                                   \
}
#define DUMP_TO_FILE(m_filename, m_buf, m_size)         \
{                                                       \
    FILE *fp = fopen(m_filename, "ab");                 \
    if (fp != NULL && m_buf != NULL) {                  \
        int i;                                          \
        i = fwrite(m_buf, 1, m_size, fp);               \
        ALOGD("fwrite ret %d to write %d", i, m_size);  \
        if (i != (int)m_size) {                         \
            ALOGD("Error in fwrite, returned %d", i);   \
            perror("Error in write to file");           \
        }                                               \
        fclose(fp);                                     \
    } else {                                            \
        ALOGD("Could not write to file %s", m_filename);\
        if (fp != NULL)                                 \
            fclose(fp);                                 \
    }                                                   \
}
#else /* FILE_DUMP_ENABLE */
#define INPUT_DUMP_PATH
#define INPUT_DUMP_EXT
#define OUTPUT_DUMP_PATH
#define OUTPUT_DUMP_EXT
#define GENERATE_FILE_NAMES()
#define CREATE_DUMP_FILE(m_filename)
#define DUMP_TO_FILE(m_filename, m_buf, m_size)
#endif /* FILE_DUMP_ENABLE */

}  // namespace android

#endif  // __SOFT_AVC_ENC_H__<|MERGE_RESOLUTION|>--- conflicted
+++ resolved
@@ -25,13 +25,8 @@
 
 namespace android {
 
-<<<<<<< HEAD
-class MediaBuffer;
-
-=======
 #define MAX_INPUT_BUFFER_HEADERS 4
 #define MAX_CONVERSION_BUFFERS   4
->>>>>>> 697a449f
 #define CODEC_MAX_CORES          4
 #define LEN_STATUS_BUFFER        (10  * 1024)
 #define MAX_VBV_BUFF_SIZE        (120 * 16384)
