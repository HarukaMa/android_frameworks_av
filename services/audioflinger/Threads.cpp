/*
**
** Copyright 2012, The Android Open Source Project
**
** Licensed under the Apache License, Version 2.0 (the "License");
** you may not use this file except in compliance with the License.
** You may obtain a copy of the License at
**
**     http://www.apache.org/licenses/LICENSE-2.0
**
** Unless required by applicable law or agreed to in writing, software
** distributed under the License is distributed on an "AS IS" BASIS,
** WITHOUT WARRANTIES OR CONDITIONS OF ANY KIND, either express or implied.
** See the License for the specific language governing permissions and
** limitations under the License.
*/


#define LOG_TAG "AudioFlinger"
//#define LOG_NDEBUG 0
#define ATRACE_TAG ATRACE_TAG_AUDIO

#include "Configuration.h"
#include <math.h>
#include <fcntl.h>
#include <memory>
#include <sstream>
#include <string>
#include <linux/futex.h>
#include <sys/stat.h>
#include <sys/syscall.h>
#include <cutils/bitops.h>
#include <cutils/properties.h>
#include <media/AudioContainers.h>
#include <media/AudioDeviceTypeAddr.h>
#include <media/AudioParameter.h>
#include <media/AudioResamplerPublic.h>
#include <media/RecordBufferConverter.h>
#include <media/TypeConverter.h>
#include <utils/Log.h>
#include <utils/Trace.h>

#include <private/media/AudioTrackShared.h>
#include <private/android_filesystem_config.h>
#include <audio_utils/Balance.h>
#include <audio_utils/Metadata.h>
#include <audio_utils/channels.h>
#include <audio_utils/mono_blend.h>
#include <audio_utils/primitives.h>
#include <audio_utils/format.h>
#include <audio_utils/minifloat.h>
#include <audio_utils/safe_math.h>
#include <system/audio_effects/effect_aec.h>
#include <system/audio_effects/effect_downmix.h>
#include <system/audio_effects/effect_ns.h>
#include <system/audio_effects/effect_spatializer.h>
#include <system/audio.h>

// NBAIO implementations
#include <media/nbaio/AudioStreamInSource.h>
#include <media/nbaio/AudioStreamOutSink.h>
#include <media/nbaio/MonoPipe.h>
#include <media/nbaio/MonoPipeReader.h>
#include <media/nbaio/Pipe.h>
#include <media/nbaio/PipeReader.h>
#include <media/nbaio/SourceAudioBufferProvider.h>
#include <mediautils/BatteryNotifier.h>
#include <mediautils/Process.h>

#include <audiomanager/AudioManager.h>
#include <powermanager/PowerManager.h>

#include <media/audiohal/EffectsFactoryHalInterface.h>
#include <media/audiohal/StreamHalInterface.h>

#include "AudioFlinger.h"
#include "FastMixer.h"
#include "FastCapture.h"
#include <mediautils/SchedulingPolicyService.h>
#include <mediautils/ServiceUtilities.h>

#ifdef ADD_BATTERY_DATA
#include <media/IMediaPlayerService.h>
#include <media/IMediaDeathNotifier.h>
#endif

#ifdef DEBUG_CPU_USAGE
#include <audio_utils/Statistics.h>
#include <cpustats/ThreadCpuUsage.h>
#endif

#include "AutoPark.h"

#include <pthread.h>
#include "TypedLogger.h"

// ----------------------------------------------------------------------------

// Note: the following macro is used for extremely verbose logging message.  In
// order to run with ALOG_ASSERT turned on, we need to have LOG_NDEBUG set to
// 0; but one side effect of this is to turn all LOGV's as well.  Some messages
// are so verbose that we want to suppress them even when we have ALOG_ASSERT
// turned on.  Do not uncomment the #def below unless you really know what you
// are doing and want to see all of the extremely verbose messages.
//#define VERY_VERY_VERBOSE_LOGGING
#ifdef VERY_VERY_VERBOSE_LOGGING
#define ALOGVV ALOGV
#else
#define ALOGVV(a...) do { } while(0)
#endif

// TODO: Move these macro/inlines to a header file.
#define max(a, b) ((a) > (b) ? (a) : (b))

template <typename T>
static inline T min(const T& a, const T& b)
{
    return a < b ? a : b;
}

namespace android {

using media::IEffectClient;
using content::AttributionSourceState;

// retry counts for buffer fill timeout
// 50 * ~20msecs = 1 second
static const int8_t kMaxTrackRetries = 50;
static const int8_t kMaxTrackStartupRetries = 50;

// allow less retry attempts on direct output thread.
// direct outputs can be a scarce resource in audio hardware and should
// be released as quickly as possible.
// Notes:
// 1) The retry duration kMaxTrackRetriesDirectMs may be increased
//    in case the data write is bursty for the AudioTrack.  The application
//    should endeavor to write at least once every kMaxTrackRetriesDirectMs
//    to prevent an underrun situation.  If the data is bursty, then
//    the application can also throttle the data sent to be even.
// 2) For compressed audio data, any data present in the AudioTrack buffer
//    will be sent and reset the retry count.  This delivers data as
//    it arrives, with approximately kDirectMinSleepTimeUs = 10ms checking interval.
// 3) For linear PCM or proportional PCM, we wait one period for a period's worth
//    of data to be available, then any remaining data is delivered.
//    This is required to ensure the last bit of data is delivered before underrun.
//
// Sleep time per cycle is kDirectMinSleepTimeUs for compressed tracks
// or the size of the HAL period for proportional / linear PCM tracks.
static const int32_t kMaxTrackRetriesDirectMs = 200;

// don't warn about blocked writes or record buffer overflows more often than this
static const nsecs_t kWarningThrottleNs = seconds(5);

// RecordThread loop sleep time upon application overrun or audio HAL read error
static const int kRecordThreadSleepUs = 5000;

// maximum time to wait in sendConfigEvent_l() for a status to be received
static const nsecs_t kConfigEventTimeoutNs = seconds(2);

// minimum sleep time for the mixer thread loop when tracks are active but in underrun
static const uint32_t kMinThreadSleepTimeUs = 5000;
// maximum divider applied to the active sleep time in the mixer thread loop
static const uint32_t kMaxThreadSleepTimeShift = 2;

// minimum normal sink buffer size, expressed in milliseconds rather than frames
// FIXME This should be based on experimentally observed scheduling jitter
static const uint32_t kMinNormalSinkBufferSizeMs = 20;
// maximum normal sink buffer size
static const uint32_t kMaxNormalSinkBufferSizeMs = 24;

// minimum capture buffer size in milliseconds to _not_ need a fast capture thread
// FIXME This should be based on experimentally observed scheduling jitter
static const uint32_t kMinNormalCaptureBufferSizeMs = 12;

// Offloaded output thread standby delay: allows track transition without going to standby
static const nsecs_t kOffloadStandbyDelayNs = seconds(1);

// Direct output thread minimum sleep time in idle or active(underrun) state
static const nsecs_t kDirectMinSleepTimeUs = 10000;

// Minimum amount of time between checking to see if the timestamp is advancing
// for underrun detection. If we check too frequently, we may not detect a
// timestamp update and will falsely detect underrun.
static const nsecs_t kMinimumTimeBetweenTimestampChecksNs = 150 /* ms */ * 1000;

// The universal constant for ubiquitous 20ms value. The value of 20ms seems to provide a good
// balance between power consumption and latency, and allows threads to be scheduled reliably
// by the CFS scheduler.
// FIXME Express other hardcoded references to 20ms with references to this constant and move
// it appropriately.
#define FMS_20 20

// Whether to use fast mixer
static const enum {
    FastMixer_Never,    // never initialize or use: for debugging only
    FastMixer_Always,   // always initialize and use, even if not needed: for debugging only
                        // normal mixer multiplier is 1
    FastMixer_Static,   // initialize if needed, then use all the time if initialized,
                        // multiplier is calculated based on min & max normal mixer buffer size
    FastMixer_Dynamic,  // initialize if needed, then use dynamically depending on track load,
                        // multiplier is calculated based on min & max normal mixer buffer size
    // FIXME for FastMixer_Dynamic:
    //  Supporting this option will require fixing HALs that can't handle large writes.
    //  For example, one HAL implementation returns an error from a large write,
    //  and another HAL implementation corrupts memory, possibly in the sample rate converter.
    //  We could either fix the HAL implementations, or provide a wrapper that breaks
    //  up large writes into smaller ones, and the wrapper would need to deal with scheduler.
} kUseFastMixer = FastMixer_Static;

// Whether to use fast capture
static const enum {
    FastCapture_Never,  // never initialize or use: for debugging only
    FastCapture_Always, // always initialize and use, even if not needed: for debugging only
    FastCapture_Static, // initialize if needed, then use all the time if initialized
} kUseFastCapture = FastCapture_Static;

// Priorities for requestPriority
static const int kPriorityAudioApp = 2;
static const int kPriorityFastMixer = 3;
static const int kPriorityFastCapture = 3;

// IAudioFlinger::createTrack() has an in/out parameter 'pFrameCount' for the total size of the
// track buffer in shared memory.  Zero on input means to use a default value.  For fast tracks,
// AudioFlinger derives the default from HAL buffer size and 'fast track multiplier'.

// This is the default value, if not specified by property.
static const int kFastTrackMultiplier = 2;

// The minimum and maximum allowed values
static const int kFastTrackMultiplierMin = 1;
static const int kFastTrackMultiplierMax = 2;

// The actual value to use, which can be specified per-device via property af.fast_track_multiplier.
static int sFastTrackMultiplier = kFastTrackMultiplier;

// See Thread::readOnlyHeap().
// Initially this heap is used to allocate client buffers for "fast" AudioRecord.
// Eventually it will be the single buffer that FastCapture writes into via HAL read(),
// and that all "fast" AudioRecord clients read from.  In either case, the size can be small.
static const size_t kRecordThreadReadOnlyHeapSize = 0xD000;

// ----------------------------------------------------------------------------

// TODO: move all toString helpers to audio.h
// under  #ifdef __cplusplus #endif
static std::string patchSinksToString(const struct audio_patch *patch)
{
    std::stringstream ss;
    for (size_t i = 0; i < patch->num_sinks; ++i) {
        if (i > 0) {
            ss << "|";
        }
        ss << "(" << toString(patch->sinks[i].ext.device.type)
            << ", " << patch->sinks[i].ext.device.address << ")";
    }
    return ss.str();
}

static std::string patchSourcesToString(const struct audio_patch *patch)
{
    std::stringstream ss;
    for (size_t i = 0; i < patch->num_sources; ++i) {
        if (i > 0) {
            ss << "|";
        }
        ss << "(" << toString(patch->sources[i].ext.device.type)
            << ", " << patch->sources[i].ext.device.address << ")";
    }
    return ss.str();
}

static std::string toString(audio_latency_mode_t mode) {
    // We convert to the AIDL type to print (eventually the legacy type will be removed).
    const auto result = legacy2aidl_audio_latency_mode_t_AudioLatencyMode(mode);
    return result.has_value() ? media::audio::common::toString(*result) : "UNKNOWN";
}

// Could be made a template, but other toString overloads for std::vector are confused.
static std::string toString(const std::vector<audio_latency_mode_t>& elements) {
    std::string s("{ ");
    for (const auto& e : elements) {
        s.append(toString(e));
        s.append(" ");
    }
    s.append("}");
    return s;
}

static pthread_once_t sFastTrackMultiplierOnce = PTHREAD_ONCE_INIT;

static void sFastTrackMultiplierInit()
{
    char value[PROPERTY_VALUE_MAX];
    if (property_get("af.fast_track_multiplier", value, NULL) > 0) {
        char *endptr;
        unsigned long ul = strtoul(value, &endptr, 0);
        if (*endptr == '\0' && kFastTrackMultiplierMin <= ul && ul <= kFastTrackMultiplierMax) {
            sFastTrackMultiplier = (int) ul;
        }
    }
}

// ----------------------------------------------------------------------------

#ifdef ADD_BATTERY_DATA
// To collect the amplifier usage
static void addBatteryData(uint32_t params) {
    sp<IMediaPlayerService> service = IMediaDeathNotifier::getMediaPlayerService();
    if (service == NULL) {
        // it already logged
        return;
    }

    service->addBatteryData(params);
}
#endif

// Track the CLOCK_BOOTTIME versus CLOCK_MONOTONIC timebase offset
struct {
    // call when you acquire a partial wakelock
    void acquire(const sp<IBinder> &wakeLockToken) {
        pthread_mutex_lock(&mLock);
        if (wakeLockToken.get() == nullptr) {
            adjustTimebaseOffset(&mBoottimeOffset, ExtendedTimestamp::TIMEBASE_BOOTTIME);
        } else {
            if (mCount == 0) {
                adjustTimebaseOffset(&mBoottimeOffset, ExtendedTimestamp::TIMEBASE_BOOTTIME);
            }
            ++mCount;
        }
        pthread_mutex_unlock(&mLock);
    }

    // call when you release a partial wakelock.
    void release(const sp<IBinder> &wakeLockToken) {
        if (wakeLockToken.get() == nullptr) {
            return;
        }
        pthread_mutex_lock(&mLock);
        if (--mCount < 0) {
            ALOGE("negative wakelock count");
            mCount = 0;
        }
        pthread_mutex_unlock(&mLock);
    }

    // retrieves the boottime timebase offset from monotonic.
    int64_t getBoottimeOffset() {
        pthread_mutex_lock(&mLock);
        int64_t boottimeOffset = mBoottimeOffset;
        pthread_mutex_unlock(&mLock);
        return boottimeOffset;
    }

    // Adjusts the timebase offset between TIMEBASE_MONOTONIC
    // and the selected timebase.
    // Currently only TIMEBASE_BOOTTIME is allowed.
    //
    // This only needs to be called upon acquiring the first partial wakelock
    // after all other partial wakelocks are released.
    //
    // We do an empirical measurement of the offset rather than parsing
    // /proc/timer_list since the latter is not a formal kernel ABI.
    static void adjustTimebaseOffset(int64_t *offset, ExtendedTimestamp::Timebase timebase) {
        int clockbase;
        switch (timebase) {
        case ExtendedTimestamp::TIMEBASE_BOOTTIME:
            clockbase = SYSTEM_TIME_BOOTTIME;
            break;
        default:
            LOG_ALWAYS_FATAL("invalid timebase %d", timebase);
            break;
        }
        // try three times to get the clock offset, choose the one
        // with the minimum gap in measurements.
        const int tries = 3;
        nsecs_t bestGap, measured;
        for (int i = 0; i < tries; ++i) {
            const nsecs_t tmono = systemTime(SYSTEM_TIME_MONOTONIC);
            const nsecs_t tbase = systemTime(clockbase);
            const nsecs_t tmono2 = systemTime(SYSTEM_TIME_MONOTONIC);
            const nsecs_t gap = tmono2 - tmono;
            if (i == 0 || gap < bestGap) {
                bestGap = gap;
                measured = tbase - ((tmono + tmono2) >> 1);
            }
        }

        // to avoid micro-adjusting, we don't change the timebase
        // unless it is significantly different.
        //
        // Assumption: It probably takes more than toleranceNs to
        // suspend and resume the device.
        static int64_t toleranceNs = 10000; // 10 us
        if (llabs(*offset - measured) > toleranceNs) {
            ALOGV("Adjusting timebase offset old: %lld  new: %lld",
                    (long long)*offset, (long long)measured);
            *offset = measured;
        }
    }

    pthread_mutex_t mLock;
    int32_t mCount;
    int64_t mBoottimeOffset;
} gBoottime = { PTHREAD_MUTEX_INITIALIZER, 0, 0 }; // static, so use POD initialization

// ----------------------------------------------------------------------------
//      CPU Stats
// ----------------------------------------------------------------------------

class CpuStats {
public:
    CpuStats();
    void sample(const String8 &title);
#ifdef DEBUG_CPU_USAGE
private:
    ThreadCpuUsage mCpuUsage;           // instantaneous thread CPU usage in wall clock ns
    audio_utils::Statistics<double> mWcStats; // statistics on thread CPU usage in wall clock ns

    audio_utils::Statistics<double> mHzStats; // statistics on thread CPU usage in cycles

    int mCpuNum;                        // thread's current CPU number
    int mCpukHz;                        // frequency of thread's current CPU in kHz
#endif
};

CpuStats::CpuStats()
#ifdef DEBUG_CPU_USAGE
    : mCpuNum(-1), mCpukHz(-1)
#endif
{
}

void CpuStats::sample(const String8 &title
#ifndef DEBUG_CPU_USAGE
                __unused
#endif
        ) {
#ifdef DEBUG_CPU_USAGE
    // get current thread's delta CPU time in wall clock ns
    double wcNs;
    bool valid = mCpuUsage.sampleAndEnable(wcNs);

    // record sample for wall clock statistics
    if (valid) {
        mWcStats.add(wcNs);
    }

    // get the current CPU number
    int cpuNum = sched_getcpu();

    // get the current CPU frequency in kHz
    int cpukHz = mCpuUsage.getCpukHz(cpuNum);

    // check if either CPU number or frequency changed
    if (cpuNum != mCpuNum || cpukHz != mCpukHz) {
        mCpuNum = cpuNum;
        mCpukHz = cpukHz;
        // ignore sample for purposes of cycles
        valid = false;
    }

    // if no change in CPU number or frequency, then record sample for cycle statistics
    if (valid && mCpukHz > 0) {
        const double cycles = wcNs * cpukHz * 0.000001;
        mHzStats.add(cycles);
    }

    const unsigned n = mWcStats.getN();
    // mCpuUsage.elapsed() is expensive, so don't call it every loop
    if ((n & 127) == 1) {
        const long long elapsed = mCpuUsage.elapsed();
        if (elapsed >= DEBUG_CPU_USAGE * 1000000000LL) {
            const double perLoop = elapsed / (double) n;
            const double perLoop100 = perLoop * 0.01;
            const double perLoop1k = perLoop * 0.001;
            const double mean = mWcStats.getMean();
            const double stddev = mWcStats.getStdDev();
            const double minimum = mWcStats.getMin();
            const double maximum = mWcStats.getMax();
            const double meanCycles = mHzStats.getMean();
            const double stddevCycles = mHzStats.getStdDev();
            const double minCycles = mHzStats.getMin();
            const double maxCycles = mHzStats.getMax();
            mCpuUsage.resetElapsed();
            mWcStats.reset();
            mHzStats.reset();
            ALOGD("CPU usage for %s over past %.1f secs\n"
                "  (%u mixer loops at %.1f mean ms per loop):\n"
                "  us per mix loop: mean=%.0f stddev=%.0f min=%.0f max=%.0f\n"
                "  %% of wall: mean=%.1f stddev=%.1f min=%.1f max=%.1f\n"
                "  MHz: mean=%.1f, stddev=%.1f, min=%.1f max=%.1f",
                    title.string(),
                    elapsed * .000000001, n, perLoop * .000001,
                    mean * .001,
                    stddev * .001,
                    minimum * .001,
                    maximum * .001,
                    mean / perLoop100,
                    stddev / perLoop100,
                    minimum / perLoop100,
                    maximum / perLoop100,
                    meanCycles / perLoop1k,
                    stddevCycles / perLoop1k,
                    minCycles / perLoop1k,
                    maxCycles / perLoop1k);

        }
    }
#endif
};

// ----------------------------------------------------------------------------
//      ThreadBase
// ----------------------------------------------------------------------------

// static
const char *AudioFlinger::ThreadBase::threadTypeToString(AudioFlinger::ThreadBase::type_t type)
{
    switch (type) {
    case MIXER:
        return "MIXER";
    case DIRECT:
        return "DIRECT";
    case DUPLICATING:
        return "DUPLICATING";
    case RECORD:
        return "RECORD";
    case OFFLOAD:
        return "OFFLOAD";
    case MMAP_PLAYBACK:
        return "MMAP_PLAYBACK";
    case MMAP_CAPTURE:
        return "MMAP_CAPTURE";
    case SPATIALIZER:
        return "SPATIALIZER";
    default:
        return "unknown";
    }
}

AudioFlinger::ThreadBase::ThreadBase(const sp<AudioFlinger>& audioFlinger, audio_io_handle_t id,
        type_t type, bool systemReady, bool isOut)
    :   Thread(false /*canCallJava*/),
        mType(type),
        mAudioFlinger(audioFlinger),
        mThreadMetrics(std::string(AMEDIAMETRICS_KEY_PREFIX_AUDIO_THREAD) + std::to_string(id),
               isOut),
        mIsOut(isOut),
        // mSampleRate, mFrameCount, mChannelMask, mChannelCount, mFrameSize, mFormat, mBufferSize
        // are set by PlaybackThread::readOutputParameters_l() or
        // RecordThread::readInputParameters_l()
        //FIXME: mStandby should be true here. Is this some kind of hack?
        mStandby(false),
        mAudioSource(AUDIO_SOURCE_DEFAULT), mId(id),
        // mName will be set by concrete (non-virtual) subclass
        mDeathRecipient(new PMDeathRecipient(this)),
        mSystemReady(systemReady),
        mSignalPending(false)
{
    mThreadMetrics.logConstructor(getpid(), threadTypeToString(type), id);
    memset(&mPatch, 0, sizeof(struct audio_patch));
}

AudioFlinger::ThreadBase::~ThreadBase()
{
    // mConfigEvents should be empty, but just in case it isn't, free the memory it owns
    mConfigEvents.clear();

    // do not lock the mutex in destructor
    releaseWakeLock_l();
    if (mPowerManager != 0) {
        sp<IBinder> binder = IInterface::asBinder(mPowerManager);
        binder->unlinkToDeath(mDeathRecipient);
    }

    sendStatistics(true /* force */);
}

status_t AudioFlinger::ThreadBase::readyToRun()
{
    status_t status = initCheck();
    if (status == NO_ERROR) {
        ALOGI("AudioFlinger's thread %p tid=%d ready to run", this, getTid());
    } else {
        ALOGE("No working audio driver found.");
    }
    return status;
}

void AudioFlinger::ThreadBase::exit()
{
    ALOGV("ThreadBase::exit");
    // do any cleanup required for exit to succeed
    preExit();
    {
        // This lock prevents the following race in thread (uniprocessor for illustration):
        //  if (!exitPending()) {
        //      // context switch from here to exit()
        //      // exit() calls requestExit(), what exitPending() observes
        //      // exit() calls signal(), which is dropped since no waiters
        //      // context switch back from exit() to here
        //      mWaitWorkCV.wait(...);
        //      // now thread is hung
        //  }
        AutoMutex lock(mLock);
        requestExit();
        mWaitWorkCV.broadcast();
    }
    // When Thread::requestExitAndWait is made virtual and this method is renamed to
    // "virtual status_t requestExitAndWait()", replace by "return Thread::requestExitAndWait();"
    requestExitAndWait();
}

status_t AudioFlinger::ThreadBase::setParameters(const String8& keyValuePairs)
{
    ALOGV("ThreadBase::setParameters() %s", keyValuePairs.string());
    Mutex::Autolock _l(mLock);

    return sendSetParameterConfigEvent_l(keyValuePairs);
}

// sendConfigEvent_l() must be called with ThreadBase::mLock held
// Can temporarily release the lock if waiting for a reply from processConfigEvents_l().
status_t AudioFlinger::ThreadBase::sendConfigEvent_l(sp<ConfigEvent>& event)
{
    status_t status = NO_ERROR;

    if (event->mRequiresSystemReady && !mSystemReady) {
        event->mWaitStatus = false;
        mPendingConfigEvents.add(event);
        return status;
    }
    mConfigEvents.add(event);
    ALOGV("sendConfigEvent_l() num events %zu event %d", mConfigEvents.size(), event->mType);
    mWaitWorkCV.signal();
    mLock.unlock();
    {
        Mutex::Autolock _l(event->mLock);
        while (event->mWaitStatus) {
            if (event->mCond.waitRelative(event->mLock, kConfigEventTimeoutNs) != NO_ERROR) {
                event->mStatus = TIMED_OUT;
                event->mWaitStatus = false;
            }
        }
        status = event->mStatus;
    }
    mLock.lock();
    return status;
}

void AudioFlinger::ThreadBase::sendIoConfigEvent(audio_io_config_event_t event, pid_t pid,
                                                 audio_port_handle_t portId)
{
    Mutex::Autolock _l(mLock);
    sendIoConfigEvent_l(event, pid, portId);
}

// sendIoConfigEvent_l() must be called with ThreadBase::mLock held
void AudioFlinger::ThreadBase::sendIoConfigEvent_l(audio_io_config_event_t event, pid_t pid,
                                                   audio_port_handle_t portId)
{
    // The audio statistics history is exponentially weighted to forget events
    // about five or more seconds in the past.  In order to have
    // crisper statistics for mediametrics, we reset the statistics on
    // an IoConfigEvent, to reflect different properties for a new device.
    mIoJitterMs.reset();
    mLatencyMs.reset();
    mProcessTimeMs.reset();
    mMonopipePipeDepthStats.reset();
    mTimestampVerifier.discontinuity(mTimestampVerifier.DISCONTINUITY_MODE_CONTINUOUS);

    sp<ConfigEvent> configEvent = (ConfigEvent *)new IoConfigEvent(event, pid, portId);
    sendConfigEvent_l(configEvent);
}

void AudioFlinger::ThreadBase::sendPrioConfigEvent(pid_t pid, pid_t tid, int32_t prio, bool forApp)
{
    Mutex::Autolock _l(mLock);
    sendPrioConfigEvent_l(pid, tid, prio, forApp);
}

// sendPrioConfigEvent_l() must be called with ThreadBase::mLock held
void AudioFlinger::ThreadBase::sendPrioConfigEvent_l(
        pid_t pid, pid_t tid, int32_t prio, bool forApp)
{
    sp<ConfigEvent> configEvent = (ConfigEvent *)new PrioConfigEvent(pid, tid, prio, forApp);
    sendConfigEvent_l(configEvent);
}

// sendSetParameterConfigEvent_l() must be called with ThreadBase::mLock held
status_t AudioFlinger::ThreadBase::sendSetParameterConfigEvent_l(const String8& keyValuePair)
{
    sp<ConfigEvent> configEvent;
    AudioParameter param(keyValuePair);
    int value;
    if (param.getInt(String8(AudioParameter::keyMonoOutput), value) == NO_ERROR) {
        setMasterMono_l(value != 0);
        if (param.size() == 1) {
            return NO_ERROR; // should be a solo parameter - we don't pass down
        }
        param.remove(String8(AudioParameter::keyMonoOutput));
        configEvent = new SetParameterConfigEvent(param.toString());
    } else {
        configEvent = new SetParameterConfigEvent(keyValuePair);
    }
    return sendConfigEvent_l(configEvent);
}

status_t AudioFlinger::ThreadBase::sendCreateAudioPatchConfigEvent(
                                                        const struct audio_patch *patch,
                                                        audio_patch_handle_t *handle)
{
    Mutex::Autolock _l(mLock);
    sp<ConfigEvent> configEvent = (ConfigEvent *)new CreateAudioPatchConfigEvent(*patch, *handle);
    status_t status = sendConfigEvent_l(configEvent);
    if (status == NO_ERROR) {
        CreateAudioPatchConfigEventData *data =
                                        (CreateAudioPatchConfigEventData *)configEvent->mData.get();
        *handle = data->mHandle;
    }
    return status;
}

status_t AudioFlinger::ThreadBase::sendReleaseAudioPatchConfigEvent(
                                                                const audio_patch_handle_t handle)
{
    Mutex::Autolock _l(mLock);
    sp<ConfigEvent> configEvent = (ConfigEvent *)new ReleaseAudioPatchConfigEvent(handle);
    return sendConfigEvent_l(configEvent);
}

status_t AudioFlinger::ThreadBase::sendUpdateOutDeviceConfigEvent(
        const DeviceDescriptorBaseVector& outDevices)
{
    if (type() != RECORD) {
        // The update out device operation is only for record thread.
        return INVALID_OPERATION;
    }
    Mutex::Autolock _l(mLock);
    sp<ConfigEvent> configEvent = (ConfigEvent *)new UpdateOutDevicesConfigEvent(outDevices);
    return sendConfigEvent_l(configEvent);
}

void AudioFlinger::ThreadBase::sendResizeBufferConfigEvent_l(int32_t maxSharedAudioHistoryMs)
{
    ALOG_ASSERT(type() == RECORD, "sendResizeBufferConfigEvent_l() called on non record thread");
    sp<ConfigEvent> configEvent =
            (ConfigEvent *)new ResizeBufferConfigEvent(maxSharedAudioHistoryMs);
    sendConfigEvent_l(configEvent);
}

void AudioFlinger::ThreadBase::sendCheckOutputStageEffectsEvent()
{
    Mutex::Autolock _l(mLock);
    sendCheckOutputStageEffectsEvent_l();
}

void AudioFlinger::ThreadBase::sendCheckOutputStageEffectsEvent_l()
{
    sp<ConfigEvent> configEvent =
            (ConfigEvent *)new CheckOutputStageEffectsEvent();
    sendConfigEvent_l(configEvent);
}

void AudioFlinger::ThreadBase::sendHalLatencyModesChangedEvent_l()
{
    sp<ConfigEvent> configEvent = sp<HalLatencyModesChangedEvent>::make();
    sendConfigEvent_l(configEvent);
}

// post condition: mConfigEvents.isEmpty()
void AudioFlinger::ThreadBase::processConfigEvents_l()
{
    bool configChanged = false;

    while (!mConfigEvents.isEmpty()) {
        ALOGV("processConfigEvents_l() remaining events %zu", mConfigEvents.size());
        sp<ConfigEvent> event = mConfigEvents[0];
        mConfigEvents.removeAt(0);
        switch (event->mType) {
        case CFG_EVENT_PRIO: {
            PrioConfigEventData *data = (PrioConfigEventData *)event->mData.get();
            // FIXME Need to understand why this has to be done asynchronously
            int err = requestPriority(data->mPid, data->mTid, data->mPrio, data->mForApp,
                    true /*asynchronous*/);
            if (err != 0) {
                ALOGW("Policy SCHED_FIFO priority %d is unavailable for pid %d tid %d; error %d",
                      data->mPrio, data->mPid, data->mTid, err);
            }
        } break;
        case CFG_EVENT_IO: {
            IoConfigEventData *data = (IoConfigEventData *)event->mData.get();
            ioConfigChanged(data->mEvent, data->mPid, data->mPortId);
        } break;
        case CFG_EVENT_SET_PARAMETER: {
            SetParameterConfigEventData *data = (SetParameterConfigEventData *)event->mData.get();
            if (checkForNewParameter_l(data->mKeyValuePairs, event->mStatus)) {
                configChanged = true;
                mLocalLog.log("CFG_EVENT_SET_PARAMETER: (%s) configuration changed",
                        data->mKeyValuePairs.string());
            }
        } break;
        case CFG_EVENT_CREATE_AUDIO_PATCH: {
            const DeviceTypeSet oldDevices = getDeviceTypes();
            CreateAudioPatchConfigEventData *data =
                                            (CreateAudioPatchConfigEventData *)event->mData.get();
            event->mStatus = createAudioPatch_l(&data->mPatch, &data->mHandle);
            const DeviceTypeSet newDevices = getDeviceTypes();
            mLocalLog.log("CFG_EVENT_CREATE_AUDIO_PATCH: old device %s (%s) new device %s (%s)",
                    dumpDeviceTypes(oldDevices).c_str(), toString(oldDevices).c_str(),
                    dumpDeviceTypes(newDevices).c_str(), toString(newDevices).c_str());
        } break;
        case CFG_EVENT_RELEASE_AUDIO_PATCH: {
            const DeviceTypeSet oldDevices = getDeviceTypes();
            ReleaseAudioPatchConfigEventData *data =
                                            (ReleaseAudioPatchConfigEventData *)event->mData.get();
            event->mStatus = releaseAudioPatch_l(data->mHandle);
            const DeviceTypeSet newDevices = getDeviceTypes();
            mLocalLog.log("CFG_EVENT_RELEASE_AUDIO_PATCH: old device %s (%s) new device %s (%s)",
                    dumpDeviceTypes(oldDevices).c_str(), toString(oldDevices).c_str(),
                    dumpDeviceTypes(newDevices).c_str(), toString(newDevices).c_str());
        } break;
        case CFG_EVENT_UPDATE_OUT_DEVICE: {
            UpdateOutDevicesConfigEventData *data =
                    (UpdateOutDevicesConfigEventData *)event->mData.get();
            updateOutDevices(data->mOutDevices);
        } break;
        case CFG_EVENT_RESIZE_BUFFER: {
            ResizeBufferConfigEventData *data =
                    (ResizeBufferConfigEventData *)event->mData.get();
            resizeInputBuffer_l(data->mMaxSharedAudioHistoryMs);
        } break;

        case CFG_EVENT_CHECK_OUTPUT_STAGE_EFFECTS: {
            setCheckOutputStageEffects();
        } break;

        case CFG_EVENT_HAL_LATENCY_MODES_CHANGED: {
            onHalLatencyModesChanged_l();
        } break;

        default:
            ALOG_ASSERT(false, "processConfigEvents_l() unknown event type %d", event->mType);
            break;
        }
        {
            Mutex::Autolock _l(event->mLock);
            if (event->mWaitStatus) {
                event->mWaitStatus = false;
                event->mCond.signal();
            }
        }
        ALOGV_IF(mConfigEvents.isEmpty(), "processConfigEvents_l() DONE thread %p", this);
    }

    if (configChanged) {
        cacheParameters_l();
    }
}

String8 channelMaskToString(audio_channel_mask_t mask, bool output) {
    String8 s;
    const audio_channel_representation_t representation =
            audio_channel_mask_get_representation(mask);

    switch (representation) {
    // Travel all single bit channel mask to convert channel mask to string.
    case AUDIO_CHANNEL_REPRESENTATION_POSITION: {
        if (output) {
            if (mask & AUDIO_CHANNEL_OUT_FRONT_LEFT) s.append("front-left, ");
            if (mask & AUDIO_CHANNEL_OUT_FRONT_RIGHT) s.append("front-right, ");
            if (mask & AUDIO_CHANNEL_OUT_FRONT_CENTER) s.append("front-center, ");
            if (mask & AUDIO_CHANNEL_OUT_LOW_FREQUENCY) s.append("low-frequency, ");
            if (mask & AUDIO_CHANNEL_OUT_BACK_LEFT) s.append("back-left, ");
            if (mask & AUDIO_CHANNEL_OUT_BACK_RIGHT) s.append("back-right, ");
            if (mask & AUDIO_CHANNEL_OUT_FRONT_LEFT_OF_CENTER) s.append("front-left-of-center, ");
            if (mask & AUDIO_CHANNEL_OUT_FRONT_RIGHT_OF_CENTER) s.append("front-right-of-center, ");
            if (mask & AUDIO_CHANNEL_OUT_BACK_CENTER) s.append("back-center, ");
            if (mask & AUDIO_CHANNEL_OUT_SIDE_LEFT) s.append("side-left, ");
            if (mask & AUDIO_CHANNEL_OUT_SIDE_RIGHT) s.append("side-right, ");
            if (mask & AUDIO_CHANNEL_OUT_TOP_CENTER) s.append("top-center ,");
            if (mask & AUDIO_CHANNEL_OUT_TOP_FRONT_LEFT) s.append("top-front-left, ");
            if (mask & AUDIO_CHANNEL_OUT_TOP_FRONT_CENTER) s.append("top-front-center, ");
            if (mask & AUDIO_CHANNEL_OUT_TOP_FRONT_RIGHT) s.append("top-front-right, ");
            if (mask & AUDIO_CHANNEL_OUT_TOP_BACK_LEFT) s.append("top-back-left, ");
            if (mask & AUDIO_CHANNEL_OUT_TOP_BACK_CENTER) s.append("top-back-center, ");
            if (mask & AUDIO_CHANNEL_OUT_TOP_BACK_RIGHT) s.append("top-back-right, ");
            if (mask & AUDIO_CHANNEL_OUT_TOP_SIDE_LEFT) s.append("top-side-left, ");
            if (mask & AUDIO_CHANNEL_OUT_TOP_SIDE_RIGHT) s.append("top-side-right, ");
            if (mask & AUDIO_CHANNEL_OUT_BOTTOM_FRONT_LEFT) s.append("bottom-front-left, ");
            if (mask & AUDIO_CHANNEL_OUT_BOTTOM_FRONT_CENTER) s.append("bottom-front-center, ");
            if (mask & AUDIO_CHANNEL_OUT_BOTTOM_FRONT_RIGHT) s.append("bottom-front-right, ");
            if (mask & AUDIO_CHANNEL_OUT_LOW_FREQUENCY_2) s.append("low-frequency-2, ");
            if (mask & AUDIO_CHANNEL_OUT_HAPTIC_B) s.append("haptic-B, ");
            if (mask & AUDIO_CHANNEL_OUT_HAPTIC_A) s.append("haptic-A, ");
            if (mask & ~AUDIO_CHANNEL_OUT_ALL) s.append("unknown,  ");
        } else {
            if (mask & AUDIO_CHANNEL_IN_LEFT) s.append("left, ");
            if (mask & AUDIO_CHANNEL_IN_RIGHT) s.append("right, ");
            if (mask & AUDIO_CHANNEL_IN_FRONT) s.append("front, ");
            if (mask & AUDIO_CHANNEL_IN_BACK) s.append("back, ");
            if (mask & AUDIO_CHANNEL_IN_LEFT_PROCESSED) s.append("left-processed, ");
            if (mask & AUDIO_CHANNEL_IN_RIGHT_PROCESSED) s.append("right-processed, ");
            if (mask & AUDIO_CHANNEL_IN_FRONT_PROCESSED) s.append("front-processed, ");
            if (mask & AUDIO_CHANNEL_IN_BACK_PROCESSED) s.append("back-processed, ");
            if (mask & AUDIO_CHANNEL_IN_PRESSURE) s.append("pressure, ");
            if (mask & AUDIO_CHANNEL_IN_X_AXIS) s.append("X, ");
            if (mask & AUDIO_CHANNEL_IN_Y_AXIS) s.append("Y, ");
            if (mask & AUDIO_CHANNEL_IN_Z_AXIS) s.append("Z, ");
            if (mask & AUDIO_CHANNEL_IN_BACK_LEFT) s.append("back-left, ");
            if (mask & AUDIO_CHANNEL_IN_BACK_RIGHT) s.append("back-right, ");
            if (mask & AUDIO_CHANNEL_IN_CENTER) s.append("center, ");
            if (mask & AUDIO_CHANNEL_IN_LOW_FREQUENCY) s.append("low-frequency, ");
            if (mask & AUDIO_CHANNEL_IN_TOP_LEFT) s.append("top-left, ");
            if (mask & AUDIO_CHANNEL_IN_TOP_RIGHT) s.append("top-right, ");
            if (mask & AUDIO_CHANNEL_IN_VOICE_UPLINK) s.append("voice-uplink, ");
            if (mask & AUDIO_CHANNEL_IN_VOICE_DNLINK) s.append("voice-dnlink, ");
            if (mask & ~AUDIO_CHANNEL_IN_ALL) s.append("unknown,  ");
        }
        const int len = s.length();
        if (len > 2) {
            (void) s.lockBuffer(len);      // needed?
            s.unlockBuffer(len - 2);       // remove trailing ", "
        }
        return s;
    }
    case AUDIO_CHANNEL_REPRESENTATION_INDEX:
        s.appendFormat("index mask, bits:%#x", audio_channel_mask_get_bits(mask));
        return s;
    default:
        s.appendFormat("unknown mask, representation:%d  bits:%#x",
                representation, audio_channel_mask_get_bits(mask));
        return s;
    }
}

void AudioFlinger::ThreadBase::dump(int fd, const Vector<String16>& args)
{
    dprintf(fd, "\n%s thread %p, name %s, tid %d, type %d (%s):\n", isOutput() ? "Output" : "Input",
            this, mThreadName, getTid(), type(), threadTypeToString(type()));

    bool locked = AudioFlinger::dumpTryLock(mLock);
    if (!locked) {
        dprintf(fd, "  Thread may be deadlocked\n");
    }

    dumpBase_l(fd, args);
    dumpInternals_l(fd, args);
    dumpTracks_l(fd, args);
    dumpEffectChains_l(fd, args);

    if (locked) {
        mLock.unlock();
    }

    dprintf(fd, "  Local log:\n");
    mLocalLog.dump(fd, "   " /* prefix */, 40 /* lines */);

    // --all does the statistics
    bool dumpAll = false;
    for (const auto &arg : args) {
        if (arg == String16("--all")) {
            dumpAll = true;
        }
    }
    if (dumpAll || type() == SPATIALIZER) {
        const std::string sched = mThreadSnapshot.toString();
        if (!sched.empty()) {
            (void)write(fd, sched.c_str(), sched.size());
        }
    }
}

void AudioFlinger::ThreadBase::dumpBase_l(int fd, const Vector<String16>& args __unused)
{
    dprintf(fd, "  I/O handle: %d\n", mId);
    dprintf(fd, "  Standby: %s\n", mStandby ? "yes" : "no");
    dprintf(fd, "  Sample rate: %u Hz\n", mSampleRate);
    dprintf(fd, "  HAL frame count: %zu\n", mFrameCount);
    dprintf(fd, "  HAL format: 0x%x (%s)\n", mHALFormat, formatToString(mHALFormat).c_str());
    dprintf(fd, "  HAL buffer size: %zu bytes\n", mBufferSize);
    dprintf(fd, "  Channel count: %u\n", mChannelCount);
    dprintf(fd, "  Channel mask: 0x%08x (%s)\n", mChannelMask,
            channelMaskToString(mChannelMask, mType != RECORD).string());
    dprintf(fd, "  Processing format: 0x%x (%s)\n", mFormat, formatToString(mFormat).c_str());
    dprintf(fd, "  Processing frame size: %zu bytes\n", mFrameSize);
    dprintf(fd, "  Pending config events:");
    size_t numConfig = mConfigEvents.size();
    if (numConfig) {
        const size_t SIZE = 256;
        char buffer[SIZE];
        for (size_t i = 0; i < numConfig; i++) {
            mConfigEvents[i]->dump(buffer, SIZE);
            dprintf(fd, "\n    %s", buffer);
        }
        dprintf(fd, "\n");
    } else {
        dprintf(fd, " none\n");
    }
    // Note: output device may be used by capture threads for effects such as AEC.
    dprintf(fd, "  Output devices: %s (%s)\n",
            dumpDeviceTypes(outDeviceTypes()).c_str(), toString(outDeviceTypes()).c_str());
    dprintf(fd, "  Input device: %#x (%s)\n",
            inDeviceType(), toString(inDeviceType()).c_str());
    dprintf(fd, "  Audio source: %d (%s)\n", mAudioSource, toString(mAudioSource).c_str());

    // Dump timestamp statistics for the Thread types that support it.
    if (mType == RECORD
            || mType == MIXER
            || mType == DUPLICATING
            || mType == DIRECT
            || mType == OFFLOAD
            || mType == SPATIALIZER) {
        dprintf(fd, "  Timestamp stats: %s\n", mTimestampVerifier.toString().c_str());
        dprintf(fd, "  Timestamp corrected: %s\n", isTimestampCorrectionEnabled() ? "yes" : "no");
    }

    if (mLastIoBeginNs > 0) { // MMAP may not set this
        dprintf(fd, "  Last %s occurred (msecs): %lld\n",
                isOutput() ? "write" : "read",
                (long long) (systemTime() - mLastIoBeginNs) / NANOS_PER_MILLISECOND);
    }

    if (mProcessTimeMs.getN() > 0) {
        dprintf(fd, "  Process time ms stats: %s\n", mProcessTimeMs.toString().c_str());
    }

    if (mIoJitterMs.getN() > 0) {
        dprintf(fd, "  Hal %s jitter ms stats: %s\n",
                isOutput() ? "write" : "read",
                mIoJitterMs.toString().c_str());
    }

    if (mLatencyMs.getN() > 0) {
        dprintf(fd, "  Threadloop %s latency stats: %s\n",
                isOutput() ? "write" : "read",
                mLatencyMs.toString().c_str());
    }

    if (mMonopipePipeDepthStats.getN() > 0) {
        dprintf(fd, "  Monopipe %s pipe depth stats: %s\n",
            isOutput() ? "write" : "read",
            mMonopipePipeDepthStats.toString().c_str());
    }
}

void AudioFlinger::ThreadBase::dumpEffectChains_l(int fd, const Vector<String16>& args)
{
    const size_t SIZE = 256;
    char buffer[SIZE];

    size_t numEffectChains = mEffectChains.size();
    snprintf(buffer, SIZE, "  %zu Effect Chains\n", numEffectChains);
    write(fd, buffer, strlen(buffer));

    for (size_t i = 0; i < numEffectChains; ++i) {
        sp<EffectChain> chain = mEffectChains[i];
        if (chain != 0) {
            chain->dump(fd, args);
        }
    }
}

void AudioFlinger::ThreadBase::acquireWakeLock()
{
    Mutex::Autolock _l(mLock);
    acquireWakeLock_l();
}

String16 AudioFlinger::ThreadBase::getWakeLockTag()
{
    switch (mType) {
    case MIXER:
        return String16("AudioMix");
    case DIRECT:
        return String16("AudioDirectOut");
    case DUPLICATING:
        return String16("AudioDup");
    case RECORD:
        return String16("AudioIn");
    case OFFLOAD:
        return String16("AudioOffload");
    case MMAP_PLAYBACK:
        return String16("MmapPlayback");
    case MMAP_CAPTURE:
        return String16("MmapCapture");
    case SPATIALIZER:
        return String16("AudioSpatial");
    default:
        ALOG_ASSERT(false);
        return String16("AudioUnknown");
    }
}

void AudioFlinger::ThreadBase::acquireWakeLock_l()
{
    getPowerManager_l();
    if (mPowerManager != 0) {
        sp<IBinder> binder = new BBinder();
        // Uses AID_AUDIOSERVER for wakelock.  updateWakeLockUids_l() updates with client uids.
        binder::Status status = mPowerManager->acquireWakeLockAsync(binder,
                    POWERMANAGER_PARTIAL_WAKE_LOCK,
                    getWakeLockTag(),
                    String16("audioserver"),
                    {} /* workSource */,
                    {} /* historyTag */);
        if (status.isOk()) {
            mWakeLockToken = binder;
        }
        ALOGV("acquireWakeLock_l() %s status %d", mThreadName, status.exceptionCode());
    }

    gBoottime.acquire(mWakeLockToken);
    mTimestamp.mTimebaseOffset[ExtendedTimestamp::TIMEBASE_BOOTTIME] =
            gBoottime.getBoottimeOffset();
}

void AudioFlinger::ThreadBase::releaseWakeLock()
{
    Mutex::Autolock _l(mLock);
    releaseWakeLock_l();
}

void AudioFlinger::ThreadBase::releaseWakeLock_l()
{
    gBoottime.release(mWakeLockToken);
    if (mWakeLockToken != 0) {
        ALOGV("releaseWakeLock_l() %s", mThreadName);
        if (mPowerManager != 0) {
            mPowerManager->releaseWakeLockAsync(mWakeLockToken, 0);
        }
        mWakeLockToken.clear();
    }
}

void AudioFlinger::ThreadBase::getPowerManager_l() {
    if (mSystemReady && mPowerManager == 0) {
        // use checkService() to avoid blocking if power service is not up yet
        sp<IBinder> binder =
            defaultServiceManager()->checkService(String16("power"));
        if (binder == 0) {
            ALOGW("Thread %s cannot connect to the power manager service", mThreadName);
        } else {
            mPowerManager = interface_cast<os::IPowerManager>(binder);
            binder->linkToDeath(mDeathRecipient);
        }
    }
}

void AudioFlinger::ThreadBase::updateWakeLockUids_l(const SortedVector<uid_t> &uids) {
    getPowerManager_l();

#if !LOG_NDEBUG
    std::stringstream s;
    for (uid_t uid : uids) {
        s << uid << " ";
    }
    ALOGD("updateWakeLockUids_l %s uids:%s", mThreadName, s.str().c_str());
#endif

    if (mWakeLockToken == NULL) { // token may be NULL if AudioFlinger::systemReady() not called.
        if (mSystemReady) {
            ALOGE("no wake lock to update, but system ready!");
        } else {
            ALOGW("no wake lock to update, system not ready yet");
        }
        return;
    }
    if (mPowerManager != 0) {
        std::vector<int> uidsAsInt(uids.begin(), uids.end()); // powermanager expects uids as ints
        binder::Status status = mPowerManager->updateWakeLockUidsAsync(
                mWakeLockToken, uidsAsInt);
        ALOGV("updateWakeLockUids_l() %s status %d", mThreadName, status.exceptionCode());
    }
}

void AudioFlinger::ThreadBase::clearPowerManager()
{
    Mutex::Autolock _l(mLock);
    releaseWakeLock_l();
    mPowerManager.clear();
}

void AudioFlinger::ThreadBase::updateOutDevices(
        const DeviceDescriptorBaseVector& outDevices __unused)
{
    ALOGE("%s should only be called in RecordThread", __func__);
}

void AudioFlinger::ThreadBase::resizeInputBuffer_l(int32_t maxSharedAudioHistoryMs __unused)
{
    ALOGE("%s should only be called in RecordThread", __func__);
}

void AudioFlinger::ThreadBase::PMDeathRecipient::binderDied(const wp<IBinder>& who __unused)
{
    sp<ThreadBase> thread = mThread.promote();
    if (thread != 0) {
        thread->clearPowerManager();
    }
    ALOGW("power manager service died !!!");
}

void AudioFlinger::ThreadBase::setEffectSuspended_l(
        const effect_uuid_t *type, bool suspend, audio_session_t sessionId)
{
    sp<EffectChain> chain = getEffectChain_l(sessionId);
    if (chain != 0) {
        if (type != NULL) {
            chain->setEffectSuspended_l(type, suspend);
        } else {
            chain->setEffectSuspendedAll_l(suspend);
        }
    }

    updateSuspendedSessions_l(type, suspend, sessionId);
}

void AudioFlinger::ThreadBase::checkSuspendOnAddEffectChain_l(const sp<EffectChain>& chain)
{
    ssize_t index = mSuspendedSessions.indexOfKey(chain->sessionId());
    if (index < 0) {
        return;
    }

    const KeyedVector <int, sp<SuspendedSessionDesc> >& sessionEffects =
            mSuspendedSessions.valueAt(index);

    for (size_t i = 0; i < sessionEffects.size(); i++) {
        const sp<SuspendedSessionDesc>& desc = sessionEffects.valueAt(i);
        for (int j = 0; j < desc->mRefCount; j++) {
            if (sessionEffects.keyAt(i) == EffectChain::kKeyForSuspendAll) {
                chain->setEffectSuspendedAll_l(true);
            } else {
                ALOGV("checkSuspendOnAddEffectChain_l() suspending effects %08x",
                    desc->mType.timeLow);
                chain->setEffectSuspended_l(&desc->mType, true);
            }
        }
    }
}

void AudioFlinger::ThreadBase::updateSuspendedSessions_l(const effect_uuid_t *type,
                                                         bool suspend,
                                                         audio_session_t sessionId)
{
    ssize_t index = mSuspendedSessions.indexOfKey(sessionId);

    KeyedVector <int, sp<SuspendedSessionDesc> > sessionEffects;

    if (suspend) {
        if (index >= 0) {
            sessionEffects = mSuspendedSessions.valueAt(index);
        } else {
            mSuspendedSessions.add(sessionId, sessionEffects);
        }
    } else {
        if (index < 0) {
            return;
        }
        sessionEffects = mSuspendedSessions.valueAt(index);
    }


    int key = EffectChain::kKeyForSuspendAll;
    if (type != NULL) {
        key = type->timeLow;
    }
    index = sessionEffects.indexOfKey(key);

    sp<SuspendedSessionDesc> desc;
    if (suspend) {
        if (index >= 0) {
            desc = sessionEffects.valueAt(index);
        } else {
            desc = new SuspendedSessionDesc();
            if (type != NULL) {
                desc->mType = *type;
            }
            sessionEffects.add(key, desc);
            ALOGV("updateSuspendedSessions_l() suspend adding effect %08x", key);
        }
        desc->mRefCount++;
    } else {
        if (index < 0) {
            return;
        }
        desc = sessionEffects.valueAt(index);
        if (--desc->mRefCount == 0) {
            ALOGV("updateSuspendedSessions_l() restore removing effect %08x", key);
            sessionEffects.removeItemsAt(index);
            if (sessionEffects.isEmpty()) {
                ALOGV("updateSuspendedSessions_l() restore removing session %d",
                                 sessionId);
                mSuspendedSessions.removeItem(sessionId);
            }
        }
    }
    if (!sessionEffects.isEmpty()) {
        mSuspendedSessions.replaceValueFor(sessionId, sessionEffects);
    }
}

void AudioFlinger::ThreadBase::checkSuspendOnEffectEnabled(bool enabled,
                                                           audio_session_t sessionId,
                                                           bool threadLocked) {
    if (!threadLocked) {
        mLock.lock();
    }

    if (mType != RECORD) {
        // suspend all effects in AUDIO_SESSION_OUTPUT_MIX when enabling any effect on
        // another session. This gives the priority to well behaved effect control panels
        // and applications not using global effects.
        // Enabling post processing in AUDIO_SESSION_OUTPUT_STAGE session does not affect
        // global effects
        if (!audio_is_global_session(sessionId)) {
            setEffectSuspended_l(NULL, enabled, AUDIO_SESSION_OUTPUT_MIX);
        }
    }

    if (!threadLocked) {
        mLock.unlock();
    }
}

// checkEffectCompatibility_l() must be called with ThreadBase::mLock held
status_t AudioFlinger::RecordThread::checkEffectCompatibility_l(
        const effect_descriptor_t *desc, audio_session_t sessionId)
{
    // No global output effect sessions on record threads
    if (sessionId == AUDIO_SESSION_OUTPUT_MIX
            || sessionId == AUDIO_SESSION_OUTPUT_STAGE) {
        ALOGW("checkEffectCompatibility_l(): global effect %s on record thread %s",
                desc->name, mThreadName);
        return BAD_VALUE;
    }
    // only pre processing effects on record thread
    if ((desc->flags & EFFECT_FLAG_TYPE_MASK) != EFFECT_FLAG_TYPE_PRE_PROC) {
        ALOGW("checkEffectCompatibility_l(): non pre processing effect %s on record thread %s",
                desc->name, mThreadName);
        return BAD_VALUE;
    }

    // always allow effects without processing load or latency
    if ((desc->flags & EFFECT_FLAG_NO_PROCESS_MASK) == EFFECT_FLAG_NO_PROCESS) {
        return NO_ERROR;
    }

    audio_input_flags_t flags = mInput->flags;
    if (hasFastCapture() || (flags & AUDIO_INPUT_FLAG_FAST)) {
        if (flags & AUDIO_INPUT_FLAG_RAW) {
            ALOGW("checkEffectCompatibility_l(): effect %s on record thread %s in raw mode",
                  desc->name, mThreadName);
            return BAD_VALUE;
        }
        if ((desc->flags & EFFECT_FLAG_HW_ACC_TUNNEL) == 0) {
            ALOGW("checkEffectCompatibility_l(): non HW effect %s on record thread %s in fast mode",
                  desc->name, mThreadName);
            return BAD_VALUE;
        }
    }

    if (EffectModule::isHapticGenerator(&desc->type)) {
        ALOGE("%s(): HapticGenerator is not supported in RecordThread", __func__);
        return BAD_VALUE;
    }
    return NO_ERROR;
}

// checkEffectCompatibility_l() must be called with ThreadBase::mLock held
status_t AudioFlinger::PlaybackThread::checkEffectCompatibility_l(
        const effect_descriptor_t *desc, audio_session_t sessionId)
{
    // no preprocessing on playback threads
    if ((desc->flags & EFFECT_FLAG_TYPE_MASK) == EFFECT_FLAG_TYPE_PRE_PROC) {
        ALOGW("%s: pre processing effect %s created on playback"
                " thread %s", __func__, desc->name, mThreadName);
        return BAD_VALUE;
    }

    // always allow effects without processing load or latency
    if ((desc->flags & EFFECT_FLAG_NO_PROCESS_MASK) == EFFECT_FLAG_NO_PROCESS) {
        return NO_ERROR;
    }

    if (EffectModule::isHapticGenerator(&desc->type) && mHapticChannelCount == 0) {
        ALOGW("%s: thread doesn't support haptic playback while the effect is HapticGenerator",
                __func__);
        return BAD_VALUE;
    }

    if (memcmp(&desc->type, FX_IID_SPATIALIZER, sizeof(effect_uuid_t)) == 0
            && mType != SPATIALIZER) {
        ALOGW("%s: attempt to create a spatializer effect on a thread of type %d",
                __func__, mType);
        return BAD_VALUE;
    }

    switch (mType) {
    case MIXER: {
#ifndef MULTICHANNEL_EFFECT_CHAIN
        // Reject any effect on mixer multichannel sinks.
        // TODO: fix both format and multichannel issues with effects.
        if (mChannelCount != FCC_2) {
            ALOGW("%s: effect %s for multichannel(%d) on MIXER thread %s",
                    __func__, desc->name, mChannelCount, mThreadName);
            return BAD_VALUE;
        }
#endif
        audio_output_flags_t flags = mOutput->flags;
        if (hasFastMixer() || (flags & AUDIO_OUTPUT_FLAG_FAST)) {
            if (sessionId == AUDIO_SESSION_OUTPUT_MIX) {
                // global effects are applied only to non fast tracks if they are SW
                if ((desc->flags & EFFECT_FLAG_HW_ACC_TUNNEL) == 0) {
                    break;
                }
            } else if (sessionId == AUDIO_SESSION_OUTPUT_STAGE) {
                // only post processing on output stage session
                if ((desc->flags & EFFECT_FLAG_TYPE_MASK) != EFFECT_FLAG_TYPE_POST_PROC) {
                    ALOGW("%s: non post processing effect %s not allowed on output stage session",
                            __func__, desc->name);
                    return BAD_VALUE;
                }
            } else if (sessionId == AUDIO_SESSION_DEVICE) {
                // only post processing on output stage session
                if ((desc->flags & EFFECT_FLAG_TYPE_MASK) != EFFECT_FLAG_TYPE_POST_PROC) {
                    ALOGW("%s: non post processing effect %s not allowed on device session",
                            __func__, desc->name);
                    return BAD_VALUE;
                }
            } else {
                // no restriction on effects applied on non fast tracks
                if ((hasAudioSession_l(sessionId) & ThreadBase::FAST_SESSION) == 0) {
                    break;
                }
            }

            if (flags & AUDIO_OUTPUT_FLAG_RAW) {
                ALOGW("%s: effect %s on playback thread in raw mode", __func__, desc->name);
                return BAD_VALUE;
            }
            if ((desc->flags & EFFECT_FLAG_HW_ACC_TUNNEL) == 0) {
                ALOGW("%s: non HW effect %s on playback thread in fast mode",
                        __func__, desc->name);
                return BAD_VALUE;
            }
        }
    } break;
    case OFFLOAD:
        // nothing actionable on offload threads, if the effect:
        //   - is offloadable: the effect can be created
        //   - is NOT offloadable: the effect should still be created, but EffectHandle::enable()
        //     will take care of invalidating the tracks of the thread
        break;
    case DIRECT:
        // Reject any effect on Direct output threads for now, since the format of
        // mSinkBuffer is not guaranteed to be compatible with effect processing (PCM 16 stereo).
        ALOGW("%s: effect %s on DIRECT output thread %s",
                __func__, desc->name, mThreadName);
        return BAD_VALUE;
    case DUPLICATING:
#ifndef MULTICHANNEL_EFFECT_CHAIN
        // Reject any effect on mixer multichannel sinks.
        // TODO: fix both format and multichannel issues with effects.
        if (mChannelCount != FCC_2) {
            ALOGW("%s: effect %s for multichannel(%d) on DUPLICATING thread %s",
                    __func__, desc->name, mChannelCount, mThreadName);
            return BAD_VALUE;
        }
#endif
        if (audio_is_global_session(sessionId)) {
            ALOGW("%s: global effect %s on DUPLICATING thread %s",
                    __func__, desc->name, mThreadName);
            return BAD_VALUE;
        }
        if ((desc->flags & EFFECT_FLAG_TYPE_MASK) == EFFECT_FLAG_TYPE_POST_PROC) {
            ALOGW("%s: post processing effect %s on DUPLICATING thread %s",
                __func__, desc->name, mThreadName);
            return BAD_VALUE;
        }
        if ((desc->flags & EFFECT_FLAG_HW_ACC_TUNNEL) != 0) {
            ALOGW("%s: HW tunneled effect %s on DUPLICATING thread %s",
                    __func__, desc->name, mThreadName);
            return BAD_VALUE;
        }
        break;
    case SPATIALIZER:
        // Global effects (AUDIO_SESSION_OUTPUT_MIX) are not supported on spatializer mixer
        // as there is no common accumulation buffer for sptialized and non sptialized tracks.
        // Post processing effects (AUDIO_SESSION_OUTPUT_STAGE or AUDIO_SESSION_DEVICE)
        // are supported and added after the spatializer.
        if (sessionId == AUDIO_SESSION_OUTPUT_MIX) {
            ALOGW("%s: global effect %s not supported on spatializer thread %s",
                    __func__, desc->name, mThreadName);
            return BAD_VALUE;
        } else if (sessionId == AUDIO_SESSION_OUTPUT_STAGE) {
            // only post processing , downmixer or spatializer effects on output stage session
            if (memcmp(&desc->type, FX_IID_SPATIALIZER, sizeof(effect_uuid_t)) == 0
                    || memcmp(&desc->type, EFFECT_UIID_DOWNMIX, sizeof(effect_uuid_t)) == 0) {
                break;
            }
            if ((desc->flags & EFFECT_FLAG_TYPE_MASK) != EFFECT_FLAG_TYPE_POST_PROC) {
                ALOGW("%s: non post processing effect %s not allowed on output stage session",
                        __func__, desc->name);
                return BAD_VALUE;
            }
        } else if (sessionId == AUDIO_SESSION_DEVICE) {
            // only post processing on output stage session
            if ((desc->flags & EFFECT_FLAG_TYPE_MASK) != EFFECT_FLAG_TYPE_POST_PROC) {
                ALOGW("%s: non post processing effect %s not allowed on device session",
                        __func__, desc->name);
                return BAD_VALUE;
            }
        }
        break;
    default:
        LOG_ALWAYS_FATAL("checkEffectCompatibility_l(): wrong thread type %d", mType);
    }

    return NO_ERROR;
}

// ThreadBase::createEffect_l() must be called with AudioFlinger::mLock held
sp<AudioFlinger::EffectHandle> AudioFlinger::ThreadBase::createEffect_l(
        const sp<AudioFlinger::Client>& client,
        const sp<IEffectClient>& effectClient,
        int32_t priority,
        audio_session_t sessionId,
        effect_descriptor_t *desc,
        int *enabled,
        status_t *status,
        bool pinned,
        bool probe,
        bool notifyFramesProcessed)
{
    sp<EffectModule> effect;
    sp<EffectHandle> handle;
    status_t lStatus;
    sp<EffectChain> chain;
    bool chainCreated = false;
    bool effectCreated = false;
    audio_unique_id_t effectId = AUDIO_UNIQUE_ID_USE_UNSPECIFIED;

    lStatus = initCheck();
    if (lStatus != NO_ERROR) {
        ALOGW("createEffect_l() Audio driver not initialized.");
        goto Exit;
    }

    ALOGV("createEffect_l() thread %p effect %s on session %d", this, desc->name, sessionId);

    { // scope for mLock
        Mutex::Autolock _l(mLock);

        lStatus = checkEffectCompatibility_l(desc, sessionId);
        if (probe || lStatus != NO_ERROR) {
            goto Exit;
        }

        // check for existing effect chain with the requested audio session
        chain = getEffectChain_l(sessionId);
        if (chain == 0) {
            // create a new chain for this session
            ALOGV("createEffect_l() new effect chain for session %d", sessionId);
            chain = new EffectChain(this, sessionId);
            addEffectChain_l(chain);
            chain->setStrategy(getStrategyForSession_l(sessionId));
            chainCreated = true;
        } else {
            effect = chain->getEffectFromDesc_l(desc);
        }

        ALOGV("createEffect_l() got effect %p on chain %p", effect.get(), chain.get());

        if (effect == 0) {
            effectId = mAudioFlinger->nextUniqueId(AUDIO_UNIQUE_ID_USE_EFFECT);
            // create a new effect module if none present in the chain
            lStatus = chain->createEffect_l(effect, desc, effectId, sessionId, pinned);
            if (lStatus != NO_ERROR) {
                goto Exit;
            }
            effectCreated = true;

            // FIXME: use vector of device and address when effect interface is ready.
            effect->setDevices(outDeviceTypeAddrs());
            effect->setInputDevice(inDeviceTypeAddr());
            effect->setMode(mAudioFlinger->getMode());
            effect->setAudioSource(mAudioSource);
        }
        if (effect->isHapticGenerator()) {
            // TODO(b/184194057): Use the vibrator information from the vibrator that will be used
            // for the HapticGenerator.
            const std::optional<media::AudioVibratorInfo> defaultVibratorInfo =
                    std::move(mAudioFlinger->getDefaultVibratorInfo_l());
            if (defaultVibratorInfo) {
                // Only set the vibrator info when it is a valid one.
                effect->setVibratorInfo(*defaultVibratorInfo);
            }
        }
        // create effect handle and connect it to effect module
        handle = new EffectHandle(effect, client, effectClient, priority, notifyFramesProcessed);
        lStatus = handle->initCheck();
        if (lStatus == OK) {
            lStatus = effect->addHandle(handle.get());
            sendCheckOutputStageEffectsEvent_l();
        }
        if (enabled != NULL) {
            *enabled = (int)effect->isEnabled();
        }
    }

Exit:
    if (!probe && lStatus != NO_ERROR && lStatus != ALREADY_EXISTS) {
        Mutex::Autolock _l(mLock);
        if (effectCreated) {
            chain->removeEffect_l(effect);
        }
        if (chainCreated) {
            removeEffectChain_l(chain);
        }
        // handle must be cleared by caller to avoid deadlock.
    }

    *status = lStatus;
    return handle;
}

void AudioFlinger::ThreadBase::disconnectEffectHandle(EffectHandle *handle,
                                                      bool unpinIfLast)
{
    bool remove = false;
    sp<EffectModule> effect;
    {
        Mutex::Autolock _l(mLock);
        sp<EffectBase> effectBase = handle->effect().promote();
        if (effectBase == nullptr) {
            return;
        }
        effect = effectBase->asEffectModule();
        if (effect == nullptr) {
            return;
        }
        // restore suspended effects if the disconnected handle was enabled and the last one.
        remove = (effect->removeHandle(handle) == 0) && (!effect->isPinned() || unpinIfLast);
        if (remove) {
            removeEffect_l(effect, true);
        }
        sendCheckOutputStageEffectsEvent_l();
    }
    if (remove) {
        mAudioFlinger->updateOrphanEffectChains(effect);
        if (handle->enabled()) {
            effect->checkSuspendOnEffectEnabled(false, false /*threadLocked*/);
        }
    }
}

void AudioFlinger::ThreadBase::onEffectEnable(const sp<EffectModule>& effect) {
    if (isOffloadOrMmap()) {
        Mutex::Autolock _l(mLock);
        broadcast_l();
    }
    if (!effect->isOffloadable()) {
        if (mType == ThreadBase::OFFLOAD) {
            PlaybackThread *t = (PlaybackThread *)this;
            t->invalidateTracks(AUDIO_STREAM_MUSIC);
        }
        if (effect->sessionId() == AUDIO_SESSION_OUTPUT_MIX) {
            mAudioFlinger->onNonOffloadableGlobalEffectEnable();
        }
    }
}

void AudioFlinger::ThreadBase::onEffectDisable() {
    if (isOffloadOrMmap()) {
        Mutex::Autolock _l(mLock);
        broadcast_l();
    }
}

sp<AudioFlinger::EffectModule> AudioFlinger::ThreadBase::getEffect(audio_session_t sessionId,
        int effectId)
{
    Mutex::Autolock _l(mLock);
    return getEffect_l(sessionId, effectId);
}

sp<AudioFlinger::EffectModule> AudioFlinger::ThreadBase::getEffect_l(audio_session_t sessionId,
        int effectId)
{
    sp<EffectChain> chain = getEffectChain_l(sessionId);
    return chain != 0 ? chain->getEffectFromId_l(effectId) : 0;
}

std::vector<int> AudioFlinger::ThreadBase::getEffectIds_l(audio_session_t sessionId)
{
    sp<EffectChain> chain = getEffectChain_l(sessionId);
    return chain != nullptr ? chain->getEffectIds() : std::vector<int>{};
}

// PlaybackThread::addEffect_l() must be called with AudioFlinger::mLock and
// PlaybackThread::mLock held
status_t AudioFlinger::ThreadBase::addEffect_l(const sp<EffectModule>& effect)
{
    // check for existing effect chain with the requested audio session
    audio_session_t sessionId = effect->sessionId();
    sp<EffectChain> chain = getEffectChain_l(sessionId);
    bool chainCreated = false;

    ALOGD_IF((mType == OFFLOAD) && !effect->isOffloadable(),
             "addEffect_l() on offloaded thread %p: effect %s does not support offload flags %#x",
                    this, effect->desc().name, effect->desc().flags);

    if (chain == 0) {
        // create a new chain for this session
        ALOGV("addEffect_l() new effect chain for session %d", sessionId);
        chain = new EffectChain(this, sessionId);
        addEffectChain_l(chain);
        chain->setStrategy(getStrategyForSession_l(sessionId));
        chainCreated = true;
    }
    ALOGV("addEffect_l() %p chain %p effect %p", this, chain.get(), effect.get());

    if (chain->getEffectFromId_l(effect->id()) != 0) {
        ALOGW("addEffect_l() %p effect %s already present in chain %p",
                this, effect->desc().name, chain.get());
        return BAD_VALUE;
    }

    effect->setOffloaded(mType == OFFLOAD, mId);

    status_t status = chain->addEffect_l(effect);
    if (status != NO_ERROR) {
        if (chainCreated) {
            removeEffectChain_l(chain);
        }
        return status;
    }

    effect->setDevices(outDeviceTypeAddrs());
    effect->setInputDevice(inDeviceTypeAddr());
    effect->setMode(mAudioFlinger->getMode());
    effect->setAudioSource(mAudioSource);

    return NO_ERROR;
}

void AudioFlinger::ThreadBase::removeEffect_l(const sp<EffectModule>& effect, bool release) {

    ALOGV("%s %p effect %p", __FUNCTION__, this, effect.get());
    effect_descriptor_t desc = effect->desc();
    if ((desc.flags & EFFECT_FLAG_TYPE_MASK) == EFFECT_FLAG_TYPE_AUXILIARY) {
        detachAuxEffect_l(effect->id());
    }

    sp<EffectChain> chain = effect->getCallback()->chain().promote();
    if (chain != 0) {
        // remove effect chain if removing last effect
        if (chain->removeEffect_l(effect, release) == 0) {
            removeEffectChain_l(chain);
        }
    } else {
        ALOGW("removeEffect_l() %p cannot promote chain for effect %p", this, effect.get());
    }
}

void AudioFlinger::ThreadBase::lockEffectChains_l(
        Vector< sp<AudioFlinger::EffectChain> >& effectChains)
{
    effectChains = mEffectChains;
    for (size_t i = 0; i < mEffectChains.size(); i++) {
        mEffectChains[i]->lock();
    }
}

void AudioFlinger::ThreadBase::unlockEffectChains(
        const Vector< sp<AudioFlinger::EffectChain> >& effectChains)
{
    for (size_t i = 0; i < effectChains.size(); i++) {
        effectChains[i]->unlock();
    }
}

sp<AudioFlinger::EffectChain> AudioFlinger::ThreadBase::getEffectChain(audio_session_t sessionId)
{
    Mutex::Autolock _l(mLock);
    return getEffectChain_l(sessionId);
}

sp<AudioFlinger::EffectChain> AudioFlinger::ThreadBase::getEffectChain_l(audio_session_t sessionId)
        const
{
    size_t size = mEffectChains.size();
    for (size_t i = 0; i < size; i++) {
        if (mEffectChains[i]->sessionId() == sessionId) {
            return mEffectChains[i];
        }
    }
    return 0;
}

void AudioFlinger::ThreadBase::setMode(audio_mode_t mode)
{
    Mutex::Autolock _l(mLock);
    size_t size = mEffectChains.size();
    for (size_t i = 0; i < size; i++) {
        mEffectChains[i]->setMode_l(mode);
    }
}

void AudioFlinger::ThreadBase::toAudioPortConfig(struct audio_port_config *config)
{
    config->type = AUDIO_PORT_TYPE_MIX;
    config->ext.mix.handle = mId;
    config->sample_rate = mSampleRate;
    config->format = mFormat;
    config->channel_mask = mChannelMask;
    config->config_mask = AUDIO_PORT_CONFIG_SAMPLE_RATE|AUDIO_PORT_CONFIG_CHANNEL_MASK|
                            AUDIO_PORT_CONFIG_FORMAT;
}

void AudioFlinger::ThreadBase::systemReady()
{
    Mutex::Autolock _l(mLock);
    if (mSystemReady) {
        return;
    }
    mSystemReady = true;

    for (size_t i = 0; i < mPendingConfigEvents.size(); i++) {
        sendConfigEvent_l(mPendingConfigEvents.editItemAt(i));
    }
    mPendingConfigEvents.clear();
}

template <typename T>
ssize_t AudioFlinger::ThreadBase::ActiveTracks<T>::add(const sp<T> &track) {
    ssize_t index = mActiveTracks.indexOf(track);
    if (index >= 0) {
        ALOGW("ActiveTracks<T>::add track %p already there", track.get());
        return index;
    }
    logTrack("add", track);
    mActiveTracksGeneration++;
    mLatestActiveTrack = track;
    ++mBatteryCounter[track->uid()].second;
    mHasChanged = true;
    return mActiveTracks.add(track);
}

template <typename T>
ssize_t AudioFlinger::ThreadBase::ActiveTracks<T>::remove(const sp<T> &track) {
    ssize_t index = mActiveTracks.remove(track);
    if (index < 0) {
        ALOGW("ActiveTracks<T>::remove nonexistent track %p", track.get());
        return index;
    }
    logTrack("remove", track);
    mActiveTracksGeneration++;
    --mBatteryCounter[track->uid()].second;
    // mLatestActiveTrack is not cleared even if is the same as track.
    mHasChanged = true;
#ifdef TEE_SINK
    track->dumpTee(-1 /* fd */, "_REMOVE");
#endif
    track->logEndInterval(); // log to MediaMetrics
    return index;
}

template <typename T>
void AudioFlinger::ThreadBase::ActiveTracks<T>::clear() {
    for (const sp<T> &track : mActiveTracks) {
        BatteryNotifier::getInstance().noteStopAudio(track->uid());
        logTrack("clear", track);
    }
    mLastActiveTracksGeneration = mActiveTracksGeneration;
    if (!mActiveTracks.empty()) { mHasChanged = true; }
    mActiveTracks.clear();
    mLatestActiveTrack.clear();
    mBatteryCounter.clear();
}

template <typename T>
void AudioFlinger::ThreadBase::ActiveTracks<T>::updatePowerState(
        sp<ThreadBase> thread, bool force) {
    // Updates ActiveTracks client uids to the thread wakelock.
    if (mActiveTracksGeneration != mLastActiveTracksGeneration || force) {
        thread->updateWakeLockUids_l(getWakeLockUids());
        mLastActiveTracksGeneration = mActiveTracksGeneration;
    }

    // Updates BatteryNotifier uids
    for (auto it = mBatteryCounter.begin(); it != mBatteryCounter.end();) {
        const uid_t uid = it->first;
        ssize_t &previous = it->second.first;
        ssize_t &current = it->second.second;
        if (current > 0) {
            if (previous == 0) {
                BatteryNotifier::getInstance().noteStartAudio(uid);
            }
            previous = current;
            ++it;
        } else if (current == 0) {
            if (previous > 0) {
                BatteryNotifier::getInstance().noteStopAudio(uid);
            }
            it = mBatteryCounter.erase(it); // std::map<> is stable on iterator erase.
        } else /* (current < 0) */ {
            LOG_ALWAYS_FATAL("negative battery count %zd", current);
        }
    }
}

template <typename T>
bool AudioFlinger::ThreadBase::ActiveTracks<T>::readAndClearHasChanged() {
    bool hasChanged = mHasChanged;
    mHasChanged = false;

    for (const sp<T> &track : mActiveTracks) {
        // Do not short-circuit as all hasChanged states must be reset
        // as all the metadata are going to be sent
        hasChanged |= track->readAndClearHasChanged();
    }
    return hasChanged;
}

template <typename T>
void AudioFlinger::ThreadBase::ActiveTracks<T>::logTrack(
        const char *funcName, const sp<T> &track) const {
    if (mLocalLog != nullptr) {
        String8 result;
        track->appendDump(result, false /* active */);
        mLocalLog->log("AT::%-10s(%p) %s", funcName, track.get(), result.string());
    }
}

void AudioFlinger::ThreadBase::broadcast_l()
{
    // Thread could be blocked waiting for async
    // so signal it to handle state changes immediately
    // If threadLoop is currently unlocked a signal of mWaitWorkCV will
    // be lost so we also flag to prevent it blocking on mWaitWorkCV
    mSignalPending = true;
    mWaitWorkCV.broadcast();
}

// Call only from threadLoop() or when it is idle.
// Do not call from high performance code as this may do binder rpc to the MediaMetrics service.
void AudioFlinger::ThreadBase::sendStatistics(bool force)
{
    // Do not log if we have no stats.
    // We choose the timestamp verifier because it is the most likely item to be present.
    const int64_t nstats = mTimestampVerifier.getN() - mLastRecordedTimestampVerifierN;
    if (nstats == 0) {
        return;
    }

    // Don't log more frequently than once per 12 hours.
    // We use BOOTTIME to include suspend time.
    const int64_t timeNs = systemTime(SYSTEM_TIME_BOOTTIME);
    const int64_t sinceNs = timeNs - mLastRecordedTimeNs; // ok if mLastRecordedTimeNs = 0
    if (!force && sinceNs <= 12 * NANOS_PER_HOUR) {
        return;
    }

    mLastRecordedTimestampVerifierN = mTimestampVerifier.getN();
    mLastRecordedTimeNs = timeNs;

    std::unique_ptr<mediametrics::Item> item(mediametrics::Item::create("audiothread"));

#define MM_PREFIX "android.media.audiothread." // avoid cut-n-paste errors.

    // thread configuration
    item->setInt32(MM_PREFIX "id", (int32_t)mId); // IO handle
    // item->setInt32(MM_PREFIX "portId", (int32_t)mPortId);
    item->setCString(MM_PREFIX "type", threadTypeToString(mType));
    item->setInt32(MM_PREFIX "sampleRate", (int32_t)mSampleRate);
    item->setInt64(MM_PREFIX "channelMask", (int64_t)mChannelMask);
    item->setCString(MM_PREFIX "encoding", toString(mFormat).c_str());
    item->setInt32(MM_PREFIX "frameCount", (int32_t)mFrameCount);
    item->setCString(MM_PREFIX "outDevice", toString(outDeviceTypes()).c_str());
    item->setCString(MM_PREFIX "inDevice", toString(inDeviceType()).c_str());

    // thread statistics
    if (mIoJitterMs.getN() > 0) {
        item->setDouble(MM_PREFIX "ioJitterMs.mean", mIoJitterMs.getMean());
        item->setDouble(MM_PREFIX "ioJitterMs.std", mIoJitterMs.getStdDev());
    }
    if (mProcessTimeMs.getN() > 0) {
        item->setDouble(MM_PREFIX "processTimeMs.mean", mProcessTimeMs.getMean());
        item->setDouble(MM_PREFIX "processTimeMs.std", mProcessTimeMs.getStdDev());
    }
    const auto tsjitter = mTimestampVerifier.getJitterMs();
    if (tsjitter.getN() > 0) {
        item->setDouble(MM_PREFIX "timestampJitterMs.mean", tsjitter.getMean());
        item->setDouble(MM_PREFIX "timestampJitterMs.std", tsjitter.getStdDev());
    }
    if (mLatencyMs.getN() > 0) {
        item->setDouble(MM_PREFIX "latencyMs.mean", mLatencyMs.getMean());
        item->setDouble(MM_PREFIX "latencyMs.std", mLatencyMs.getStdDev());
    }
    if (mMonopipePipeDepthStats.getN() > 0) {
        item->setDouble(MM_PREFIX "monopipePipeDepthStats.mean",
                        mMonopipePipeDepthStats.getMean());
        item->setDouble(MM_PREFIX "monopipePipeDepthStats.std",
                        mMonopipePipeDepthStats.getStdDev());
    }

    item->selfrecord();
}

product_strategy_t AudioFlinger::ThreadBase::getStrategyForStream(audio_stream_type_t stream) const
{
    if (!mAudioFlinger->isAudioPolicyReady()) {
        return PRODUCT_STRATEGY_NONE;
    }
    return AudioSystem::getStrategyForStream(stream);
}

// ----------------------------------------------------------------------------
//      Playback
// ----------------------------------------------------------------------------

AudioFlinger::PlaybackThread::PlaybackThread(const sp<AudioFlinger>& audioFlinger,
                                             AudioStreamOut* output,
                                             audio_io_handle_t id,
                                             type_t type,
                                             bool systemReady,
                                             audio_config_base_t *mixerConfig)
    :   ThreadBase(audioFlinger, id, type, systemReady, true /* isOut */),
        mNormalFrameCount(0), mSinkBuffer(NULL),
        mMixerBufferEnabled(AudioFlinger::kEnableExtendedPrecision || type == SPATIALIZER),
        mMixerBuffer(NULL),
        mMixerBufferSize(0),
        mMixerBufferFormat(AUDIO_FORMAT_INVALID),
        mMixerBufferValid(false),
        mEffectBufferEnabled(AudioFlinger::kEnableExtendedPrecision || type == SPATIALIZER),
        mEffectBuffer(NULL),
        mEffectBufferSize(0),
        mEffectBufferFormat(AUDIO_FORMAT_INVALID),
        mEffectBufferValid(false),
        mSuspended(0), mBytesWritten(0),
        mFramesWritten(0),
        mSuspendedFrames(0),
        mActiveTracks(&this->mLocalLog),
        // mStreamTypes[] initialized in constructor body
        mTracks(type == MIXER),
        mOutput(output),
        mNumWrites(0), mNumDelayedWrites(0), mInWrite(false),
        mMixerStatus(MIXER_IDLE),
        mMixerStatusIgnoringFastTracks(MIXER_IDLE),
        mStandbyDelayNs(AudioFlinger::mStandbyTimeInNsecs),
        mBytesRemaining(0),
        mCurrentWriteLength(0),
        mUseAsyncWrite(false),
        mWriteAckSequence(0),
        mDrainSequence(0),
        mScreenState(AudioFlinger::mScreenState),
        // index 0 is reserved for normal mixer's submix
        mFastTrackAvailMask(((1 << FastMixerState::sMaxFastTracks) - 1) & ~1),
        mHwSupportsPause(false), mHwPaused(false), mFlushPending(false),
        mLeftVolFloat(-1.0), mRightVolFloat(-1.0),
        mDownStreamPatch{},
        mIsTimestampAdvancing(kMinimumTimeBetweenTimestampChecksNs),
        mBluetoothLatencyModesEnabled(true)
{
    snprintf(mThreadName, kThreadNameLength, "AudioOut_%X", id);
    mNBLogWriter = audioFlinger->newWriter_l(kLogSize, mThreadName);

    // Assumes constructor is called by AudioFlinger with it's mLock held, but
    // it would be safer to explicitly pass initial masterVolume/masterMute as
    // parameter.
    //
    // If the HAL we are using has support for master volume or master mute,
    // then do not attenuate or mute during mixing (just leave the volume at 1.0
    // and the mute set to false).
    mMasterVolume = audioFlinger->masterVolume_l();
    mMasterMute = audioFlinger->masterMute_l();
    if (mOutput->audioHwDev) {
        if (mOutput->audioHwDev->canSetMasterVolume()) {
            mMasterVolume = 1.0;
        }

        if (mOutput->audioHwDev->canSetMasterMute()) {
            mMasterMute = false;
        }
        mIsMsdDevice = strcmp(
                mOutput->audioHwDev->moduleName(), AUDIO_HARDWARE_MODULE_ID_MSD) == 0;
    }

    if (mixerConfig != nullptr && mixerConfig->channel_mask != AUDIO_CHANNEL_NONE) {
        mMixerChannelMask = mixerConfig->channel_mask;
    }

    readOutputParameters_l();

    if (mType != SPATIALIZER
            && mMixerChannelMask != mChannelMask) {
        LOG_ALWAYS_FATAL("HAL channel mask %#x does not match mixer channel mask %#x",
                mChannelMask, mMixerChannelMask);
    }

    // TODO: We may also match on address as well as device type for
    // AUDIO_DEVICE_OUT_BUS, AUDIO_DEVICE_OUT_ALL_A2DP, AUDIO_DEVICE_OUT_REMOTE_SUBMIX
    if (type == MIXER || type == DIRECT || type == OFFLOAD) {
        // TODO: This property should be ensure that only contains one single device type.
        mTimestampCorrectedDevice = (audio_devices_t)property_get_int64(
                "audio.timestamp.corrected_output_device",
                (int64_t)(mIsMsdDevice ? AUDIO_DEVICE_OUT_BUS // turn on by default for MSD
                                       : AUDIO_DEVICE_NONE));
    }

    for (int i = AUDIO_STREAM_MIN; i < AUDIO_STREAM_FOR_POLICY_CNT; ++i) {
        const audio_stream_type_t stream{static_cast<audio_stream_type_t>(i)};
        mStreamTypes[stream].volume = 0.0f;
        mStreamTypes[stream].mute = mAudioFlinger->streamMute_l(stream);
    }
    // Audio patch and call assistant volume are always max
    mStreamTypes[AUDIO_STREAM_PATCH].volume = 1.0f;
    mStreamTypes[AUDIO_STREAM_PATCH].mute = false;
    mStreamTypes[AUDIO_STREAM_CALL_ASSISTANT].volume = 1.0f;
    mStreamTypes[AUDIO_STREAM_CALL_ASSISTANT].mute = false;
}

AudioFlinger::PlaybackThread::~PlaybackThread()
{
    mAudioFlinger->unregisterWriter(mNBLogWriter);
    free(mSinkBuffer);
    free(mMixerBuffer);
    free(mEffectBuffer);
    free(mPostSpatializerBuffer);
}

// Thread virtuals

void AudioFlinger::PlaybackThread::onFirstRef()
{
    if (!isStreamInitialized()) {
        ALOGE("The stream is not open yet"); // This should not happen.
    } else {
        // setEventCallback will need a strong pointer as a parameter. Calling it
        // here instead of constructor of PlaybackThread so that the onFirstRef
        // callback would not be made on an incompletely constructed object.
        if (mOutput->stream->setEventCallback(this) != OK) {
            ALOGD("Failed to add event callback");
        }
    }
    run(mThreadName, ANDROID_PRIORITY_URGENT_AUDIO);
    mThreadSnapshot.setTid(getTid());
}

// ThreadBase virtuals
void AudioFlinger::PlaybackThread::preExit()
{
    ALOGV("  preExit()");
    status_t result = mOutput->stream->exit();
    ALOGE_IF(result != OK, "Error when calling exit(): %d", result);
}

void AudioFlinger::PlaybackThread::dumpTracks_l(int fd, const Vector<String16>& args __unused)
{
    String8 result;

    result.appendFormat("  Stream volumes in dB: ");
    for (int i = 0; i < AUDIO_STREAM_CNT; ++i) {
        const stream_type_t *st = &mStreamTypes[i];
        if (i > 0) {
            result.appendFormat(", ");
        }
        result.appendFormat("%d:%.2g", i, 20.0 * log10(st->volume));
        if (st->mute) {
            result.append("M");
        }
    }
    result.append("\n");
    write(fd, result.string(), result.length());
    result.clear();

    // These values are "raw"; they will wrap around.  See prepareTracks_l() for a better way.
    FastTrackUnderruns underruns = getFastTrackUnderruns(0);
    dprintf(fd, "  Normal mixer raw underrun counters: partial=%u empty=%u\n",
            underruns.mBitFields.mPartial, underruns.mBitFields.mEmpty);

    size_t numtracks = mTracks.size();
    size_t numactive = mActiveTracks.size();
    dprintf(fd, "  %zu Tracks", numtracks);
    size_t numactiveseen = 0;
    const char *prefix = "    ";
    if (numtracks) {
        dprintf(fd, " of which %zu are active\n", numactive);
        result.append(prefix);
        mTracks[0]->appendDumpHeader(result);
        for (size_t i = 0; i < numtracks; ++i) {
            sp<Track> track = mTracks[i];
            if (track != 0) {
                bool active = mActiveTracks.indexOf(track) >= 0;
                if (active) {
                    numactiveseen++;
                }
                result.append(prefix);
                track->appendDump(result, active);
            }
        }
    } else {
        result.append("\n");
    }
    if (numactiveseen != numactive) {
        // some tracks in the active list were not in the tracks list
        result.append("  The following tracks are in the active list but"
                " not in the track list\n");
        result.append(prefix);
        mActiveTracks[0]->appendDumpHeader(result);
        for (size_t i = 0; i < numactive; ++i) {
            sp<Track> track = mActiveTracks[i];
            if (mTracks.indexOf(track) < 0) {
                result.append(prefix);
                track->appendDump(result, true /* active */);
            }
        }
    }

    write(fd, result.string(), result.size());
}

void AudioFlinger::PlaybackThread::dumpInternals_l(int fd, const Vector<String16>& args)
{
    dprintf(fd, "  Master volume: %f\n", mMasterVolume);
    dprintf(fd, "  Master mute: %s\n", mMasterMute ? "on" : "off");
    dprintf(fd, "  Mixer channel Mask: %#x (%s)\n",
            mMixerChannelMask, channelMaskToString(mMixerChannelMask, true /* output */).c_str());
    if (mHapticChannelMask != AUDIO_CHANNEL_NONE) {
        dprintf(fd, "  Haptic channel mask: %#x (%s)\n", mHapticChannelMask,
                channelMaskToString(mHapticChannelMask, true /* output */).c_str());
    }
    dprintf(fd, "  Normal frame count: %zu\n", mNormalFrameCount);
    dprintf(fd, "  Total writes: %d\n", mNumWrites);
    dprintf(fd, "  Delayed writes: %d\n", mNumDelayedWrites);
    dprintf(fd, "  Blocked in write: %s\n", mInWrite ? "yes" : "no");
    dprintf(fd, "  Suspend count: %d\n", mSuspended);
    dprintf(fd, "  Sink buffer : %p\n", mSinkBuffer);
    dprintf(fd, "  Mixer buffer: %p\n", mMixerBuffer);
    dprintf(fd, "  Effect buffer: %p\n", mEffectBuffer);
    dprintf(fd, "  Fast track availMask=%#x\n", mFastTrackAvailMask);
    dprintf(fd, "  Standby delay ns=%lld\n", (long long)mStandbyDelayNs);
    AudioStreamOut *output = mOutput;
    audio_output_flags_t flags = output != NULL ? output->flags : AUDIO_OUTPUT_FLAG_NONE;
    dprintf(fd, "  AudioStreamOut: %p flags %#x (%s)\n",
            output, flags, toString(flags).c_str());
    dprintf(fd, "  Frames written: %lld\n", (long long)mFramesWritten);
    dprintf(fd, "  Suspended frames: %lld\n", (long long)mSuspendedFrames);
    if (mPipeSink.get() != nullptr) {
        dprintf(fd, "  PipeSink frames written: %lld\n", (long long)mPipeSink->framesWritten());
    }
    if (output != nullptr) {
        dprintf(fd, "  Hal stream dump:\n");
        (void)output->stream->dump(fd, args);
    }
}

// PlaybackThread::createTrack_l() must be called with AudioFlinger::mLock held
sp<AudioFlinger::PlaybackThread::Track> AudioFlinger::PlaybackThread::createTrack_l(
        const sp<AudioFlinger::Client>& client,
        audio_stream_type_t streamType,
        const audio_attributes_t& attr,
        uint32_t *pSampleRate,
        audio_format_t format,
        audio_channel_mask_t channelMask,
        size_t *pFrameCount,
        size_t *pNotificationFrameCount,
        uint32_t notificationsPerBuffer,
        float speed,
        const sp<IMemory>& sharedBuffer,
        audio_session_t sessionId,
        audio_output_flags_t *flags,
        pid_t creatorPid,
        const AttributionSourceState& attributionSource,
        pid_t tid,
        status_t *status,
        audio_port_handle_t portId,
        const sp<media::IAudioTrackCallback>& callback,
        bool isSpatialized)
{
    size_t frameCount = *pFrameCount;
    size_t notificationFrameCount = *pNotificationFrameCount;
    sp<Track> track;
    status_t lStatus;
    audio_output_flags_t outputFlags = mOutput->flags;
    audio_output_flags_t requestedFlags = *flags;
    uint32_t sampleRate;

    if (sharedBuffer != 0 && checkIMemory(sharedBuffer) != NO_ERROR) {
        lStatus = BAD_VALUE;
        goto Exit;
    }

    if (*pSampleRate == 0) {
        *pSampleRate = mSampleRate;
    }
    sampleRate = *pSampleRate;

    // special case for FAST flag considered OK if fast mixer is present
    if (hasFastMixer()) {
        outputFlags = (audio_output_flags_t)(outputFlags | AUDIO_OUTPUT_FLAG_FAST);
    }

    // Check if requested flags are compatible with output stream flags
    if ((*flags & outputFlags) != *flags) {
        ALOGW("createTrack_l(): mismatch between requested flags (%08x) and output flags (%08x)",
              *flags, outputFlags);
        *flags = (audio_output_flags_t)(*flags & outputFlags);
    }

    // client expresses a preference for FAST, but we get the final say
    if (*flags & AUDIO_OUTPUT_FLAG_FAST) {
      if (
            // PCM data
            audio_is_linear_pcm(format) &&
            // TODO: extract as a data library function that checks that a computationally
            // expensive downmixer is not required: isFastOutputChannelConversion()
            (channelMask == (mChannelMask | mHapticChannelMask) ||
                    mChannelMask != AUDIO_CHANNEL_OUT_STEREO ||
                    (channelMask == AUDIO_CHANNEL_OUT_MONO
                            /* && mChannelMask == AUDIO_CHANNEL_OUT_STEREO */)) &&
            // hardware sample rate
            (sampleRate == mSampleRate) &&
            // normal mixer has an associated fast mixer
            hasFastMixer() &&
            // there are sufficient fast track slots available
            (mFastTrackAvailMask != 0)
            // FIXME test that MixerThread for this fast track has a capable output HAL
            // FIXME add a permission test also?
        ) {
        // static tracks can have any nonzero framecount, streaming tracks check against minimum.
        if (sharedBuffer == 0) {
            // read the fast track multiplier property the first time it is needed
            int ok = pthread_once(&sFastTrackMultiplierOnce, sFastTrackMultiplierInit);
            if (ok != 0) {
                ALOGE("%s pthread_once failed: %d", __func__, ok);
            }
            frameCount = max(frameCount, mFrameCount * sFastTrackMultiplier); // incl framecount 0
        }

        // check compatibility with audio effects.
        { // scope for mLock
            Mutex::Autolock _l(mLock);
            for (audio_session_t session : {
                    AUDIO_SESSION_DEVICE,
                    AUDIO_SESSION_OUTPUT_STAGE,
                    AUDIO_SESSION_OUTPUT_MIX,
                    sessionId,
                }) {
                sp<EffectChain> chain = getEffectChain_l(session);
                if (chain.get() != nullptr) {
                    audio_output_flags_t old = *flags;
                    chain->checkOutputFlagCompatibility(flags);
                    if (old != *flags) {
                        ALOGV("AUDIO_OUTPUT_FLAGS denied by effect, session=%d old=%#x new=%#x",
                                (int)session, (int)old, (int)*flags);
                    }
                }
            }
        }
        ALOGV_IF((*flags & AUDIO_OUTPUT_FLAG_FAST) != 0,
                 "AUDIO_OUTPUT_FLAG_FAST accepted: frameCount=%zu mFrameCount=%zu",
                 frameCount, mFrameCount);
      } else {
        ALOGD("AUDIO_OUTPUT_FLAG_FAST denied: sharedBuffer=%p frameCount=%zu "
                "mFrameCount=%zu format=%#x mFormat=%#x isLinear=%d channelMask=%#x "
                "sampleRate=%u mSampleRate=%u "
                "hasFastMixer=%d tid=%d fastTrackAvailMask=%#x",
                sharedBuffer.get(), frameCount, mFrameCount, format, mFormat,
                audio_is_linear_pcm(format), channelMask, sampleRate,
                mSampleRate, hasFastMixer(), tid, mFastTrackAvailMask);
        *flags = (audio_output_flags_t)(*flags & ~AUDIO_OUTPUT_FLAG_FAST);
      }
    }

    if (!audio_has_proportional_frames(format)) {
        if (sharedBuffer != 0) {
            // Same comment as below about ignoring frameCount parameter for set()
            frameCount = sharedBuffer->size();
        } else if (frameCount == 0) {
            frameCount = mNormalFrameCount;
        }
        if (notificationFrameCount != frameCount) {
            notificationFrameCount = frameCount;
        }
    } else if (sharedBuffer != 0) {
        // FIXME: Ensure client side memory buffers need
        // not have additional alignment beyond sample
        // (e.g. 16 bit stereo accessed as 32 bit frame).
        size_t alignment = audio_bytes_per_sample(format);
        if (alignment & 1) {
            // for AUDIO_FORMAT_PCM_24_BIT_PACKED (not exposed through Java).
            alignment = 1;
        }
        uint32_t channelCount = audio_channel_count_from_out_mask(channelMask);
        size_t frameSize = channelCount * audio_bytes_per_sample(format);
        if (channelCount > 1) {
            // More than 2 channels does not require stronger alignment than stereo
            alignment <<= 1;
        }
        if (((uintptr_t)sharedBuffer->unsecurePointer() & (alignment - 1)) != 0) {
            ALOGE("Invalid buffer alignment: address %p, channel count %u",
                  sharedBuffer->unsecurePointer(), channelCount);
            lStatus = BAD_VALUE;
            goto Exit;
        }

        // When initializing a shared buffer AudioTrack via constructors,
        // there's no frameCount parameter.
        // But when initializing a shared buffer AudioTrack via set(),
        // there _is_ a frameCount parameter.  We silently ignore it.
        frameCount = sharedBuffer->size() / frameSize;
    } else {
        size_t minFrameCount = 0;
        // For fast tracks we try to respect the application's request for notifications per buffer.
        if (*flags & AUDIO_OUTPUT_FLAG_FAST) {
            if (notificationsPerBuffer > 0) {
                // Avoid possible arithmetic overflow during multiplication.
                if (notificationsPerBuffer > SIZE_MAX / mFrameCount) {
                    ALOGE("Requested notificationPerBuffer=%u ignored for HAL frameCount=%zu",
                          notificationsPerBuffer, mFrameCount);
                } else {
                    minFrameCount = mFrameCount * notificationsPerBuffer;
                }
            }
        } else {
            // For normal PCM streaming tracks, update minimum frame count.
            // Buffer depth is forced to be at least 2 x the normal mixer frame count and
            // cover audio hardware latency.
            // This is probably too conservative, but legacy application code may depend on it.
            // If you change this calculation, also review the start threshold which is related.
            uint32_t latencyMs = latency_l();
            if (latencyMs == 0) {
                ALOGE("Error when retrieving output stream latency");
                lStatus = UNKNOWN_ERROR;
                goto Exit;
            }

            minFrameCount = AudioSystem::calculateMinFrameCount(latencyMs, mNormalFrameCount,
                                mSampleRate, sampleRate, speed /*, 0 mNotificationsPerBufferReq*/);

        }
        if (frameCount < minFrameCount) {
            frameCount = minFrameCount;
        }
    }

    // Make sure that application is notified with sufficient margin before underrun.
    // The client can divide the AudioTrack buffer into sub-buffers,
    // and expresses its desire to server as the notification frame count.
    if (sharedBuffer == 0 && audio_is_linear_pcm(format)) {
        size_t maxNotificationFrames;
        if (*flags & AUDIO_OUTPUT_FLAG_FAST) {
            // notify every HAL buffer, regardless of the size of the track buffer
            maxNotificationFrames = mFrameCount;
        } else {
            // Triple buffer the notification period for a triple buffered mixer period;
            // otherwise, double buffering for the notification period is fine.
            //
            // TODO: This should be moved to AudioTrack to modify the notification period
            // on AudioTrack::setBufferSizeInFrames() changes.
            const int nBuffering =
                    (uint64_t{frameCount} * mSampleRate)
                            / (uint64_t{mNormalFrameCount} * sampleRate) == 3 ? 3 : 2;

            maxNotificationFrames = frameCount / nBuffering;
            // If client requested a fast track but this was denied, then use the smaller maximum.
            if (requestedFlags & AUDIO_OUTPUT_FLAG_FAST) {
                size_t maxNotificationFramesFastDenied = FMS_20 * sampleRate / 1000;
                if (maxNotificationFrames > maxNotificationFramesFastDenied) {
                    maxNotificationFrames = maxNotificationFramesFastDenied;
                }
            }
        }
        if (notificationFrameCount == 0 || notificationFrameCount > maxNotificationFrames) {
            if (notificationFrameCount == 0) {
                ALOGD("Client defaulted notificationFrames to %zu for frameCount %zu",
                    maxNotificationFrames, frameCount);
            } else {
                ALOGW("Client adjusted notificationFrames from %zu to %zu for frameCount %zu",
                      notificationFrameCount, maxNotificationFrames, frameCount);
            }
            notificationFrameCount = maxNotificationFrames;
        }
    }

    *pFrameCount = frameCount;
    *pNotificationFrameCount = notificationFrameCount;

    switch (mType) {

    case DIRECT:
        if (audio_is_linear_pcm(format)) { // TODO maybe use audio_has_proportional_frames()?
            if (sampleRate != mSampleRate || format != mFormat || channelMask != mChannelMask) {
                ALOGE("createTrack_l() Bad parameter: sampleRate %u format %#x, channelMask 0x%08x "
                        "for output %p with format %#x",
                        sampleRate, format, channelMask, mOutput, mFormat);
                lStatus = BAD_VALUE;
                goto Exit;
            }
        }
        break;

    case OFFLOAD:
        if (sampleRate != mSampleRate || format != mFormat || channelMask != mChannelMask) {
            ALOGE("createTrack_l() Bad parameter: sampleRate %d format %#x, channelMask 0x%08x \""
                    "for output %p with format %#x",
                    sampleRate, format, channelMask, mOutput, mFormat);
            lStatus = BAD_VALUE;
            goto Exit;
        }
        break;

    default:
        if (!audio_is_linear_pcm(format)) {
                ALOGE("createTrack_l() Bad parameter: format %#x \""
                        "for output %p with format %#x",
                        format, mOutput, mFormat);
                lStatus = BAD_VALUE;
                goto Exit;
        }
        if (sampleRate > mSampleRate * AUDIO_RESAMPLER_DOWN_RATIO_MAX) {
            ALOGE("Sample rate out of range: %u mSampleRate %u", sampleRate, mSampleRate);
            lStatus = BAD_VALUE;
            goto Exit;
        }
        break;

    }

    lStatus = initCheck();
    if (lStatus != NO_ERROR) {
        ALOGE("createTrack_l() audio driver not initialized");
        goto Exit;
    }

    { // scope for mLock
        Mutex::Autolock _l(mLock);

        // all tracks in same audio session must share the same routing strategy otherwise
        // conflicts will happen when tracks are moved from one output to another by audio policy
        // manager
        product_strategy_t strategy = getStrategyForStream(streamType);
        for (size_t i = 0; i < mTracks.size(); ++i) {
            sp<Track> t = mTracks[i];
            if (t != 0 && t->isExternalTrack()) {
                product_strategy_t actual = getStrategyForStream(t->streamType());
                if (sessionId == t->sessionId() && strategy != actual) {
                    ALOGE("createTrack_l() mismatched strategy; expected %u but found %u",
                            strategy, actual);
                    lStatus = BAD_VALUE;
                    goto Exit;
                }
            }
        }

        // Set DIRECT flag if current thread is DirectOutputThread. This can
        // happen when the playback is rerouted to direct output thread by
        // dynamic audio policy.
        // Do NOT report the flag changes back to client, since the client
        // doesn't explicitly request a direct flag.
        audio_output_flags_t trackFlags = *flags;
        if (mType == DIRECT) {
            trackFlags = static_cast<audio_output_flags_t>(trackFlags | AUDIO_OUTPUT_FLAG_DIRECT);
        }

        track = new Track(this, client, streamType, attr, sampleRate, format,
                          channelMask, frameCount,
                          nullptr /* buffer */, (size_t)0 /* bufferSize */, sharedBuffer,
                          sessionId, creatorPid, attributionSource, trackFlags,
                          TrackBase::TYPE_DEFAULT, portId, SIZE_MAX /*frameCountToBeReady*/,
                          speed, isSpatialized);

        lStatus = track != 0 ? track->initCheck() : (status_t) NO_MEMORY;
        if (lStatus != NO_ERROR) {
            ALOGE("createTrack_l() initCheck failed %d; no control block?", lStatus);
            // track must be cleared from the caller as the caller has the AF lock
            goto Exit;
        }
        mTracks.add(track);
        {
            Mutex::Autolock _atCbL(mAudioTrackCbLock);
            if (callback.get() != nullptr) {
                mAudioTrackCallbacks.emplace(track, callback);
            }
        }

        sp<EffectChain> chain = getEffectChain_l(sessionId);
        if (chain != 0) {
            ALOGV("createTrack_l() setting main buffer %p", chain->inBuffer());
            track->setMainBuffer(chain->inBuffer());
            chain->setStrategy(getStrategyForStream(track->streamType()));
            chain->incTrackCnt();
        }

        if ((*flags & AUDIO_OUTPUT_FLAG_FAST) && (tid != -1)) {
            pid_t callingPid = IPCThreadState::self()->getCallingPid();
            // we don't have CAP_SYS_NICE, nor do we want to have it as it's too powerful,
            // so ask activity manager to do this on our behalf
            sendPrioConfigEvent_l(callingPid, tid, kPriorityAudioApp, true /*forApp*/);
        }
    }

    lStatus = NO_ERROR;

Exit:
    *status = lStatus;
    return track;
}

template<typename T>
ssize_t AudioFlinger::PlaybackThread::Tracks<T>::remove(const sp<T> &track)
{
    const int trackId = track->id();
    const ssize_t index = mTracks.remove(track);
    if (index >= 0) {
        if (mSaveDeletedTrackIds) {
            // We can't directly access mAudioMixer since the caller may be outside of threadLoop.
            // Instead, we add to mDeletedTrackIds which is solely used for mAudioMixer update,
            // to be handled when MixerThread::prepareTracks_l() next changes mAudioMixer.
            mDeletedTrackIds.emplace(trackId);
        }
    }
    return index;
}

uint32_t AudioFlinger::PlaybackThread::correctLatency_l(uint32_t latency) const
{
    return latency;
}

uint32_t AudioFlinger::PlaybackThread::latency() const
{
    Mutex::Autolock _l(mLock);
    return latency_l();
}
uint32_t AudioFlinger::PlaybackThread::latency_l() const
{
    uint32_t latency;
    if (initCheck() == NO_ERROR && mOutput->stream->getLatency(&latency) == OK) {
        return correctLatency_l(latency);
    }
    return 0;
}

void AudioFlinger::PlaybackThread::setMasterVolume(float value)
{
    Mutex::Autolock _l(mLock);
    // Don't apply master volume in SW if our HAL can do it for us.
    if (mOutput && mOutput->audioHwDev &&
        mOutput->audioHwDev->canSetMasterVolume()) {
        mMasterVolume = 1.0;
    } else {
        mMasterVolume = value;
    }
}

void AudioFlinger::PlaybackThread::setMasterBalance(float balance)
{
    mMasterBalance.store(balance);
}

void AudioFlinger::PlaybackThread::setMasterMute(bool muted)
{
    if (isDuplicating()) {
        return;
    }
    Mutex::Autolock _l(mLock);
    // Don't apply master mute in SW if our HAL can do it for us.
    if (mOutput && mOutput->audioHwDev &&
        mOutput->audioHwDev->canSetMasterMute()) {
        mMasterMute = false;
    } else {
        mMasterMute = muted;
    }
}

void AudioFlinger::PlaybackThread::setStreamVolume(audio_stream_type_t stream, float value)
{
    Mutex::Autolock _l(mLock);
    mStreamTypes[stream].volume = value;
    broadcast_l();
}

void AudioFlinger::PlaybackThread::setStreamMute(audio_stream_type_t stream, bool muted)
{
    Mutex::Autolock _l(mLock);
    mStreamTypes[stream].mute = muted;
    broadcast_l();
}

float AudioFlinger::PlaybackThread::streamVolume(audio_stream_type_t stream) const
{
    Mutex::Autolock _l(mLock);
    return mStreamTypes[stream].volume;
}

void AudioFlinger::PlaybackThread::setVolumeForOutput_l(float left, float right) const
{
    mOutput->stream->setVolume(left, right);
}

// addTrack_l() must be called with ThreadBase::mLock held
status_t AudioFlinger::PlaybackThread::addTrack_l(const sp<Track>& track)
{
    status_t status = ALREADY_EXISTS;

    if (mActiveTracks.indexOf(track) < 0) {
        // the track is newly added, make sure it fills up all its
        // buffers before playing. This is to ensure the client will
        // effectively get the latency it requested.
        if (track->isExternalTrack()) {
            TrackBase::track_state state = track->mState;
            mLock.unlock();
            status = AudioSystem::startOutput(track->portId());
            mLock.lock();
            // abort track was stopped/paused while we released the lock
            if (state != track->mState) {
                if (status == NO_ERROR) {
                    mLock.unlock();
                    AudioSystem::stopOutput(track->portId());
                    mLock.lock();
                }
                return INVALID_OPERATION;
            }
            // abort if start is rejected by audio policy manager
            if (status != NO_ERROR) {
                return PERMISSION_DENIED;
            }
#ifdef ADD_BATTERY_DATA
            // to track the speaker usage
            addBatteryData(IMediaPlayerService::kBatteryDataAudioFlingerStart);
#endif
            sendIoConfigEvent_l(AUDIO_CLIENT_STARTED, track->creatorPid(), track->portId());
        }

        // set retry count for buffer fill
        if (track->isOffloaded()) {
            if (track->isStopping_1()) {
                track->mRetryCount = kMaxTrackStopRetriesOffload;
            } else {
                track->mRetryCount = kMaxTrackStartupRetriesOffload;
            }
            track->mFillingUpStatus = mStandby ? Track::FS_FILLING : Track::FS_FILLED;
        } else {
            track->mRetryCount = kMaxTrackStartupRetries;
            track->mFillingUpStatus =
                    track->sharedBuffer() != 0 ? Track::FS_FILLED : Track::FS_FILLING;
        }

        sp<EffectChain> chain = getEffectChain_l(track->sessionId());
        if (mHapticChannelMask != AUDIO_CHANNEL_NONE
                && ((track->channelMask() & AUDIO_CHANNEL_HAPTIC_ALL) != AUDIO_CHANNEL_NONE
                        || (chain != nullptr && chain->containsHapticGeneratingEffect_l()))) {
            // Unlock due to VibratorService will lock for this call and will
            // call Tracks.mute/unmute which also require thread's lock.
            mLock.unlock();
            const int intensity = AudioFlinger::onExternalVibrationStart(
                    track->getExternalVibration());
            std::optional<media::AudioVibratorInfo> vibratorInfo;
            {
                // TODO(b/184194780): Use the vibrator information from the vibrator that will be
                // used to play this track.
                Mutex::Autolock _l(mAudioFlinger->mLock);
                vibratorInfo = std::move(mAudioFlinger->getDefaultVibratorInfo_l());
            }
            mLock.lock();
            track->setHapticIntensity(static_cast<os::HapticScale>(intensity));
            if (vibratorInfo) {
                track->setHapticMaxAmplitude(vibratorInfo->maxAmplitude);
            }

            // Haptic playback should be enabled by vibrator service.
            if (track->getHapticPlaybackEnabled()) {
                // Disable haptic playback of all active track to ensure only
                // one track playing haptic if current track should play haptic.
                for (const auto &t : mActiveTracks) {
                    t->setHapticPlaybackEnabled(false);
                }
            }

            // Set haptic intensity for effect
            if (chain != nullptr) {
                chain->setHapticIntensity_l(track->id(), intensity);
            }
        }

        track->mResetDone = false;
        track->resetPresentationComplete();
        mActiveTracks.add(track);
        if (chain != 0) {
            ALOGV("addTrack_l() starting track on chain %p for session %d", chain.get(),
                    track->sessionId());
            chain->incActiveTrackCnt();
        }

        track->logBeginInterval(patchSinksToString(&mPatch)); // log to MediaMetrics
        status = NO_ERROR;
    }

    onAddNewTrack_l();
    return status;
}

bool AudioFlinger::PlaybackThread::destroyTrack_l(const sp<Track>& track)
{
    track->terminate();
    // active tracks are removed by threadLoop()
    bool trackActive = (mActiveTracks.indexOf(track) >= 0);
    track->mState = TrackBase::STOPPED;
    if (!trackActive) {
        removeTrack_l(track);
    } else if (track->isFastTrack() || track->isOffloaded() || track->isDirect()) {
        track->mState = TrackBase::STOPPING_1;
    }

    return trackActive;
}

void AudioFlinger::PlaybackThread::removeTrack_l(const sp<Track>& track)
{
    track->triggerEvents(AudioSystem::SYNC_EVENT_PRESENTATION_COMPLETE);

    String8 result;
    track->appendDump(result, false /* active */);
    mLocalLog.log("removeTrack_l (%p) %s", track.get(), result.string());

    mTracks.remove(track);
    {
        Mutex::Autolock _atCbL(mAudioTrackCbLock);
        mAudioTrackCallbacks.erase(track);
    }
    if (track->isFastTrack()) {
        int index = track->mFastIndex;
        ALOG_ASSERT(0 < index && index < (int)FastMixerState::sMaxFastTracks);
        ALOG_ASSERT(!(mFastTrackAvailMask & (1 << index)));
        mFastTrackAvailMask |= 1 << index;
        // redundant as track is about to be destroyed, for dumpsys only
        track->mFastIndex = -1;
    }
    sp<EffectChain> chain = getEffectChain_l(track->sessionId());
    if (chain != 0) {
        chain->decTrackCnt();
    }
}

String8 AudioFlinger::PlaybackThread::getParameters(const String8& keys)
{
    Mutex::Autolock _l(mLock);
    String8 out_s8;
    if (initCheck() == NO_ERROR && mOutput->stream->getParameters(keys, &out_s8) == OK) {
        return out_s8;
    }
    return String8();
}

status_t AudioFlinger::DirectOutputThread::selectPresentation(int presentationId, int programId) {
    Mutex::Autolock _l(mLock);
    if (!isStreamInitialized()) {
        return NO_INIT;
    }
    return mOutput->stream->selectPresentation(presentationId, programId);
}

void AudioFlinger::PlaybackThread::ioConfigChanged(audio_io_config_event_t event, pid_t pid,
                                                   audio_port_handle_t portId) {
    ALOGV("PlaybackThread::ioConfigChanged, thread %p, event %d", this, event);
    sp<AudioIoDescriptor> desc;
    const struct audio_patch patch = isMsdDevice() ? mDownStreamPatch : mPatch;
    switch (event) {
    case AUDIO_OUTPUT_OPENED:
    case AUDIO_OUTPUT_REGISTERED:
    case AUDIO_OUTPUT_CONFIG_CHANGED:
        desc = sp<AudioIoDescriptor>::make(mId, patch, false /*isInput*/,
                mSampleRate, mFormat, mChannelMask,
                // FIXME AudioFlinger::frameCount(audio_io_handle_t) instead of mNormalFrameCount?
                mNormalFrameCount, mFrameCount, latency_l());
        break;
    case AUDIO_CLIENT_STARTED:
        desc = sp<AudioIoDescriptor>::make(mId, patch, portId);
        break;
    case AUDIO_OUTPUT_CLOSED:
    default:
        desc = sp<AudioIoDescriptor>::make(mId);
        break;
    }
    mAudioFlinger->ioConfigChanged(event, desc, pid);
}

void AudioFlinger::PlaybackThread::onWriteReady()
{
    mCallbackThread->resetWriteBlocked();
}

void AudioFlinger::PlaybackThread::onDrainReady()
{
    mCallbackThread->resetDraining();
}

void AudioFlinger::PlaybackThread::onError()
{
    mCallbackThread->setAsyncError();
}

void AudioFlinger::PlaybackThread::onCodecFormatChanged(
        const std::basic_string<uint8_t>& metadataBs)
{
    std::thread([this, metadataBs]() {
            audio_utils::metadata::Data metadata =
                    audio_utils::metadata::dataFromByteString(metadataBs);
            if (metadata.empty()) {
                ALOGW("Can not transform the buffer to audio metadata, %s, %d",
                      reinterpret_cast<char*>(const_cast<uint8_t*>(metadataBs.data())),
                      (int)metadataBs.size());
                return;
            }

            audio_utils::metadata::ByteString metaDataStr =
                    audio_utils::metadata::byteStringFromData(metadata);
            std::vector metadataVec(metaDataStr.begin(), metaDataStr.end());
            Mutex::Autolock _l(mAudioTrackCbLock);
            for (const auto& callbackPair : mAudioTrackCallbacks) {
                callbackPair.second->onCodecFormatChanged(metadataVec);
            }
    }).detach();
}

void AudioFlinger::PlaybackThread::resetWriteBlocked(uint32_t sequence)
{
    Mutex::Autolock _l(mLock);
    // reject out of sequence requests
    if ((mWriteAckSequence & 1) && (sequence == mWriteAckSequence)) {
        mWriteAckSequence &= ~1;
        mWaitWorkCV.signal();
    }
}

void AudioFlinger::PlaybackThread::resetDraining(uint32_t sequence)
{
    Mutex::Autolock _l(mLock);
    // reject out of sequence requests
    if ((mDrainSequence & 1) && (sequence == mDrainSequence)) {
        // Register discontinuity when HW drain is completed because that can cause
        // the timestamp frame position to reset to 0 for direct and offload threads.
        // (Out of sequence requests are ignored, since the discontinuity would be handled
        // elsewhere, e.g. in flush).
        mTimestampVerifier.discontinuity(mTimestampVerifier.DISCONTINUITY_MODE_ZERO);
        mDrainSequence &= ~1;
        mWaitWorkCV.signal();
    }
}

void AudioFlinger::PlaybackThread::readOutputParameters_l()
{
    // unfortunately we have no way of recovering from errors here, hence the LOG_ALWAYS_FATAL
    const audio_config_base_t audioConfig = mOutput->getAudioProperties();
    mSampleRate = audioConfig.sample_rate;
    mChannelMask = audioConfig.channel_mask;
    if (!audio_is_output_channel(mChannelMask)) {
        LOG_ALWAYS_FATAL("HAL channel mask %#x not valid for output", mChannelMask);
    }
    if (hasMixer() && !isValidPcmSinkChannelMask(mChannelMask)) {
        LOG_ALWAYS_FATAL("HAL channel mask %#x not supported for mixed output",
                mChannelMask);
    }

    if (mMixerChannelMask == AUDIO_CHANNEL_NONE) {
        mMixerChannelMask = mChannelMask;
    }

    mChannelCount = audio_channel_count_from_out_mask(mChannelMask);
    mBalance.setChannelMask(mChannelMask);

    uint32_t mixerChannelCount = audio_channel_count_from_out_mask(mMixerChannelMask);

    // Get actual HAL format.
    status_t result = mOutput->stream->getAudioProperties(nullptr, nullptr, &mHALFormat);
    LOG_ALWAYS_FATAL_IF(result != OK, "Error when retrieving output stream format: %d", result);
    // Get format from the shim, which will be different than the HAL format
    // if playing compressed audio over HDMI passthrough.
    mFormat = audioConfig.format;
    if (!audio_is_valid_format(mFormat)) {
        LOG_ALWAYS_FATAL("HAL format %#x not valid for output", mFormat);
    }
    if (hasMixer() && !isValidPcmSinkFormat(mFormat)) {
        LOG_FATAL("HAL format %#x not supported for mixed output",
                mFormat);
    }
    mFrameSize = mOutput->getFrameSize();
    result = mOutput->stream->getBufferSize(&mBufferSize);
    LOG_ALWAYS_FATAL_IF(result != OK,
            "Error when retrieving output stream buffer size: %d", result);
    mFrameCount = mBufferSize / mFrameSize;
    if (hasMixer() && (mFrameCount & 15)) {
        ALOGW("HAL output buffer size is %zu frames but AudioMixer requires multiples of 16 frames",
                mFrameCount);
    }

    if (mOutput->flags & AUDIO_OUTPUT_FLAG_NON_BLOCKING) {
        if (mOutput->stream->setCallback(this) == OK) {
            mUseAsyncWrite = true;
            mCallbackThread = new AudioFlinger::AsyncCallbackThread(this);
        }
    }

    mHwSupportsPause = false;
    if (mOutput->flags & AUDIO_OUTPUT_FLAG_DIRECT) {
        bool supportsPause = false, supportsResume = false;
        if (mOutput->stream->supportsPauseAndResume(&supportsPause, &supportsResume) == OK) {
            if (supportsPause && supportsResume) {
                mHwSupportsPause = true;
            } else if (supportsPause) {
                ALOGW("direct output implements pause but not resume");
            } else if (supportsResume) {
                ALOGW("direct output implements resume but not pause");
            }
        }
    }
    if (!mHwSupportsPause && mOutput->flags & AUDIO_OUTPUT_FLAG_HW_AV_SYNC) {
        LOG_ALWAYS_FATAL("HW_AV_SYNC requested but HAL does not implement pause and resume");
    }

    if (mType == DUPLICATING && mMixerBufferEnabled && mEffectBufferEnabled) {
        // For best precision, we use float instead of the associated output
        // device format (typically PCM 16 bit).

        mFormat = AUDIO_FORMAT_PCM_FLOAT;
        mFrameSize = mChannelCount * audio_bytes_per_sample(mFormat);
        mBufferSize = mFrameSize * mFrameCount;

        // TODO: We currently use the associated output device channel mask and sample rate.
        // (1) Perhaps use the ORed channel mask of all downstream MixerThreads
        // (if a valid mask) to avoid premature downmix.
        // (2) Perhaps use the maximum sample rate of all downstream MixerThreads
        // instead of the output device sample rate to avoid loss of high frequency information.
        // This may need to be updated as MixerThread/OutputTracks are added and not here.
    }

    // Calculate size of normal sink buffer relative to the HAL output buffer size
    double multiplier = 1.0;
    // Note: mType == SPATIALIZER does not support FastMixer.
    if (mType == MIXER && (kUseFastMixer == FastMixer_Static ||
            kUseFastMixer == FastMixer_Dynamic)) {
        size_t minNormalFrameCount = (kMinNormalSinkBufferSizeMs * mSampleRate) / 1000;
        size_t maxNormalFrameCount = (kMaxNormalSinkBufferSizeMs * mSampleRate) / 1000;

        // round up minimum and round down maximum to nearest 16 frames to satisfy AudioMixer
        minNormalFrameCount = (minNormalFrameCount + 15) & ~15;
        maxNormalFrameCount = maxNormalFrameCount & ~15;
        if (maxNormalFrameCount < minNormalFrameCount) {
            maxNormalFrameCount = minNormalFrameCount;
        }
        multiplier = (double) minNormalFrameCount / (double) mFrameCount;
        if (multiplier <= 1.0) {
            multiplier = 1.0;
        } else if (multiplier <= 2.0) {
            if (2 * mFrameCount <= maxNormalFrameCount) {
                multiplier = 2.0;
            } else {
                multiplier = (double) maxNormalFrameCount / (double) mFrameCount;
            }
        } else {
            multiplier = floor(multiplier);
        }
    }
    mNormalFrameCount = multiplier * mFrameCount;
    // round up to nearest 16 frames to satisfy AudioMixer
    if (hasMixer()) {
        mNormalFrameCount = (mNormalFrameCount + 15) & ~15;
    }
    ALOGI("HAL output buffer size %zu frames, normal sink buffer size %zu frames", mFrameCount,
            mNormalFrameCount);

    // Check if we want to throttle the processing to no more than 2x normal rate
    mThreadThrottle = property_get_bool("af.thread.throttle", true /* default_value */);
    mThreadThrottleTimeMs = 0;
    mThreadThrottleEndMs = 0;
    mHalfBufferMs = mNormalFrameCount * 1000 / (2 * mSampleRate);

    // mSinkBuffer is the sink buffer.  Size is always multiple-of-16 frames.
    // Originally this was int16_t[] array, need to remove legacy implications.
    free(mSinkBuffer);
    mSinkBuffer = NULL;

    // For sink buffer size, we use the frame size from the downstream sink to avoid problems
    // with non PCM formats for compressed music, e.g. AAC, and Offload threads.
    const size_t sinkBufferSize = mNormalFrameCount * mFrameSize;
    (void)posix_memalign(&mSinkBuffer, 32, sinkBufferSize);

    // We resize the mMixerBuffer according to the requirements of the sink buffer which
    // drives the output.
    free(mMixerBuffer);
    mMixerBuffer = NULL;
    if (mMixerBufferEnabled) {
        mMixerBufferFormat = AUDIO_FORMAT_PCM_FLOAT; // no longer valid: AUDIO_FORMAT_PCM_16_BIT.
        mMixerBufferSize = mNormalFrameCount * mixerChannelCount
                * audio_bytes_per_sample(mMixerBufferFormat);
        (void)posix_memalign(&mMixerBuffer, 32, mMixerBufferSize);
    }
    free(mEffectBuffer);
    mEffectBuffer = NULL;
    if (mEffectBufferEnabled) {
        mEffectBufferFormat = EFFECT_BUFFER_FORMAT;
        mEffectBufferSize = mNormalFrameCount * mixerChannelCount
                * audio_bytes_per_sample(mEffectBufferFormat);
        (void)posix_memalign(&mEffectBuffer, 32, mEffectBufferSize);
    }

    if (mType == SPATIALIZER) {
        free(mPostSpatializerBuffer);
        mPostSpatializerBuffer = nullptr;
        mPostSpatializerBufferSize = mNormalFrameCount * mChannelCount
                * audio_bytes_per_sample(mEffectBufferFormat);
        (void)posix_memalign(&mPostSpatializerBuffer, 32, mPostSpatializerBufferSize);
    }

    mHapticChannelMask = static_cast<audio_channel_mask_t>(mChannelMask & AUDIO_CHANNEL_HAPTIC_ALL);
    mChannelMask = static_cast<audio_channel_mask_t>(mChannelMask & ~mHapticChannelMask);
    mHapticChannelCount = audio_channel_count_from_out_mask(mHapticChannelMask);
    mChannelCount -= mHapticChannelCount;
    mMixerChannelMask = static_cast<audio_channel_mask_t>(mMixerChannelMask & ~mHapticChannelMask);

    // force reconfiguration of effect chains and engines to take new buffer size and audio
    // parameters into account
    // Note that mLock is not held when readOutputParameters_l() is called from the constructor
    // but in this case nothing is done below as no audio sessions have effect yet so it doesn't
    // matter.
    // create a copy of mEffectChains as calling moveEffectChain_l() can reorder some effect chains
    Vector< sp<EffectChain> > effectChains = mEffectChains;
    for (size_t i = 0; i < effectChains.size(); i ++) {
        mAudioFlinger->moveEffectChain_l(effectChains[i]->sessionId(),
            this/* srcThread */, this/* dstThread */);
    }

    audio_output_flags_t flags = mOutput->flags;
    mediametrics::LogItem item(mThreadMetrics.getMetricsId()); // TODO: method in ThreadMetrics?
    item.set(AMEDIAMETRICS_PROP_EVENT, AMEDIAMETRICS_PROP_EVENT_VALUE_READPARAMETERS)
        .set(AMEDIAMETRICS_PROP_ENCODING, formatToString(mFormat).c_str())
        .set(AMEDIAMETRICS_PROP_SAMPLERATE, (int32_t)mSampleRate)
        .set(AMEDIAMETRICS_PROP_CHANNELMASK, (int32_t)mChannelMask)
        .set(AMEDIAMETRICS_PROP_CHANNELCOUNT, (int32_t)mChannelCount)
        .set(AMEDIAMETRICS_PROP_FRAMECOUNT, (int32_t)mNormalFrameCount)
        .set(AMEDIAMETRICS_PROP_FLAGS, toString(flags).c_str())
        .set(AMEDIAMETRICS_PROP_PREFIX_HAPTIC AMEDIAMETRICS_PROP_CHANNELMASK,
                (int32_t)mHapticChannelMask)
        .set(AMEDIAMETRICS_PROP_PREFIX_HAPTIC AMEDIAMETRICS_PROP_CHANNELCOUNT,
                (int32_t)mHapticChannelCount)
        .set(AMEDIAMETRICS_PROP_PREFIX_HAL    AMEDIAMETRICS_PROP_ENCODING,
                formatToString(mHALFormat).c_str())
        .set(AMEDIAMETRICS_PROP_PREFIX_HAL    AMEDIAMETRICS_PROP_FRAMECOUNT,
                (int32_t)mFrameCount) // sic - added HAL
        ;
    uint32_t latencyMs;
    if (mOutput->stream->getLatency(&latencyMs) == NO_ERROR) {
        item.set(AMEDIAMETRICS_PROP_PREFIX_HAL AMEDIAMETRICS_PROP_LATENCYMS, (double)latencyMs);
    }
    item.record();
}

void AudioFlinger::PlaybackThread::updateMetadata_l()
{
    if (!isStreamInitialized() || !mActiveTracks.readAndClearHasChanged()) {
        return; // nothing to do
    }
    StreamOutHalInterface::SourceMetadata metadata;
    auto backInserter = std::back_inserter(metadata.tracks);
    for (const sp<Track> &track : mActiveTracks) {
        // No track is invalid as this is called after prepareTrack_l in the same critical section
        track->copyMetadataTo(backInserter);
    }
    sendMetadataToBackend_l(metadata);
}

void AudioFlinger::PlaybackThread::sendMetadataToBackend_l(
        const StreamOutHalInterface::SourceMetadata& metadata)
{
    mOutput->stream->updateSourceMetadata(metadata);
};

status_t AudioFlinger::PlaybackThread::getRenderPosition(uint32_t *halFrames, uint32_t *dspFrames)
{
    if (halFrames == NULL || dspFrames == NULL) {
        return BAD_VALUE;
    }
    Mutex::Autolock _l(mLock);
    if (initCheck() != NO_ERROR) {
        return INVALID_OPERATION;
    }
    int64_t framesWritten = mBytesWritten / mFrameSize;
    *halFrames = framesWritten;

    if (isSuspended()) {
        // return an estimation of rendered frames when the output is suspended
        size_t latencyFrames = (latency_l() * mSampleRate) / 1000;
        *dspFrames = (uint32_t)
                (framesWritten >= (int64_t)latencyFrames ? framesWritten - latencyFrames : 0);
        return NO_ERROR;
    } else {
        status_t status;
        uint32_t frames;
        status = mOutput->getRenderPosition(&frames);
        *dspFrames = (size_t)frames;
        return status;
    }
}

product_strategy_t AudioFlinger::PlaybackThread::getStrategyForSession_l(audio_session_t sessionId)
{
    // session AUDIO_SESSION_OUTPUT_MIX is placed in same strategy as MUSIC stream so that
    // it is moved to correct output by audio policy manager when A2DP is connected or disconnected
    if (sessionId == AUDIO_SESSION_OUTPUT_MIX) {
        return getStrategyForStream(AUDIO_STREAM_MUSIC);
    }
    for (size_t i = 0; i < mTracks.size(); i++) {
        sp<Track> track = mTracks[i];
        if (sessionId == track->sessionId() && !track->isInvalid()) {
            return getStrategyForStream(track->streamType());
        }
    }
    return getStrategyForStream(AUDIO_STREAM_MUSIC);
}


AudioStreamOut* AudioFlinger::PlaybackThread::getOutput() const
{
    Mutex::Autolock _l(mLock);
    return mOutput;
}

AudioStreamOut* AudioFlinger::PlaybackThread::clearOutput()
{
    Mutex::Autolock _l(mLock);
    AudioStreamOut *output = mOutput;
    mOutput = NULL;
    // FIXME FastMixer might also have a raw ptr to mOutputSink;
    //       must push a NULL and wait for ack
    mOutputSink.clear();
    mPipeSink.clear();
    mNormalSink.clear();
    return output;
}

// this method must always be called either with ThreadBase mLock held or inside the thread loop
sp<StreamHalInterface> AudioFlinger::PlaybackThread::stream() const
{
    if (mOutput == NULL) {
        return NULL;
    }
    return mOutput->stream;
}

uint32_t AudioFlinger::PlaybackThread::activeSleepTimeUs() const
{
    return (uint32_t)((uint32_t)((mNormalFrameCount * 1000) / mSampleRate) * 1000);
}

status_t AudioFlinger::PlaybackThread::setSyncEvent(const sp<SyncEvent>& event)
{
    if (!isValidSyncEvent(event)) {
        return BAD_VALUE;
    }

    Mutex::Autolock _l(mLock);

    for (size_t i = 0; i < mTracks.size(); ++i) {
        sp<Track> track = mTracks[i];
        if (event->triggerSession() == track->sessionId()) {
            (void) track->setSyncEvent(event);
            return NO_ERROR;
        }
    }

    return NAME_NOT_FOUND;
}

bool AudioFlinger::PlaybackThread::isValidSyncEvent(const sp<SyncEvent>& event) const
{
    return event->type() == AudioSystem::SYNC_EVENT_PRESENTATION_COMPLETE;
}

void AudioFlinger::PlaybackThread::threadLoop_removeTracks(
        const Vector< sp<Track> >& tracksToRemove)
{
    // Miscellaneous track cleanup when removed from the active list,
    // called without Thread lock but synchronized with threadLoop processing.
#ifdef ADD_BATTERY_DATA
    for (const auto& track : tracksToRemove) {
        if (track->isExternalTrack()) {
            // to track the speaker usage
            addBatteryData(IMediaPlayerService::kBatteryDataAudioFlingerStop);
        }
    }
#else
    (void)tracksToRemove; // suppress unused warning
#endif
}

void AudioFlinger::PlaybackThread::checkSilentMode_l()
{
    if (!mMasterMute) {
        char value[PROPERTY_VALUE_MAX];
        if (mOutDeviceTypeAddrs.empty()) {
            ALOGD("ro.audio.silent is ignored since no output device is set");
            return;
        }
        if (isSingleDeviceType(outDeviceTypes(), AUDIO_DEVICE_OUT_REMOTE_SUBMIX)) {
            ALOGD("ro.audio.silent will be ignored for threads on AUDIO_DEVICE_OUT_REMOTE_SUBMIX");
            return;
        }
        if (property_get("ro.audio.silent", value, "0") > 0) {
            char *endptr;
            unsigned long ul = strtoul(value, &endptr, 0);
            if (*endptr == '\0' && ul != 0) {
                ALOGD("Silence is golden");
                // The setprop command will not allow a property to be changed after
                // the first time it is set, so we don't have to worry about un-muting.
                setMasterMute_l(true);
            }
        }
    }
}

// shared by MIXER and DIRECT, overridden by DUPLICATING
ssize_t AudioFlinger::PlaybackThread::threadLoop_write()
{
    LOG_HIST_TS();
    mInWrite = true;
    ssize_t bytesWritten;
    const size_t offset = mCurrentWriteLength - mBytesRemaining;

    // If an NBAIO sink is present, use it to write the normal mixer's submix
    if (mNormalSink != 0) {

        const size_t count = mBytesRemaining / mFrameSize;

        ATRACE_BEGIN("write");
        // update the setpoint when AudioFlinger::mScreenState changes
        uint32_t screenState = AudioFlinger::mScreenState;
        if (screenState != mScreenState) {
            mScreenState = screenState;
            MonoPipe *pipe = (MonoPipe *)mPipeSink.get();
            if (pipe != NULL) {
                pipe->setAvgFrames((mScreenState & 1) ?
                        (pipe->maxFrames() * 7) / 8 : mNormalFrameCount * 2);
            }
        }
        ssize_t framesWritten = mNormalSink->write((char *)mSinkBuffer + offset, count);
        ATRACE_END();
        if (framesWritten > 0) {
            bytesWritten = framesWritten * mFrameSize;
#ifdef TEE_SINK
            mTee.write((char *)mSinkBuffer + offset, framesWritten);
#endif
        } else {
            bytesWritten = framesWritten;
        }
    // otherwise use the HAL / AudioStreamOut directly
    } else {
        // Direct output and offload threads

        if (mUseAsyncWrite) {
            ALOGW_IF(mWriteAckSequence & 1, "threadLoop_write(): out of sequence write request");
            mWriteAckSequence += 2;
            mWriteAckSequence |= 1;
            ALOG_ASSERT(mCallbackThread != 0);
            mCallbackThread->setWriteBlocked(mWriteAckSequence);
        }
        ATRACE_BEGIN("write");
        // FIXME We should have an implementation of timestamps for direct output threads.
        // They are used e.g for multichannel PCM playback over HDMI.
        bytesWritten = mOutput->write((char *)mSinkBuffer + offset, mBytesRemaining);
        ATRACE_END();

        if (mUseAsyncWrite &&
                ((bytesWritten < 0) || (bytesWritten == (ssize_t)mBytesRemaining))) {
            // do not wait for async callback in case of error of full write
            mWriteAckSequence &= ~1;
            ALOG_ASSERT(mCallbackThread != 0);
            mCallbackThread->setWriteBlocked(mWriteAckSequence);
        }
    }

    mNumWrites++;
    mInWrite = false;
    if (mStandby) {
        mThreadMetrics.logBeginInterval();
        mThreadSnapshot.onBegin();
        mStandby = false;
    }
    return bytesWritten;
}

void AudioFlinger::PlaybackThread::threadLoop_drain()
{
    bool supportsDrain = false;
    if (mOutput->stream->supportsDrain(&supportsDrain) == OK && supportsDrain) {
        ALOGV("draining %s", (mMixerStatus == MIXER_DRAIN_TRACK) ? "early" : "full");
        if (mUseAsyncWrite) {
            ALOGW_IF(mDrainSequence & 1, "threadLoop_drain(): out of sequence drain request");
            mDrainSequence |= 1;
            ALOG_ASSERT(mCallbackThread != 0);
            mCallbackThread->setDraining(mDrainSequence);
        }
        status_t result = mOutput->stream->drain(mMixerStatus == MIXER_DRAIN_TRACK);
        ALOGE_IF(result != OK, "Error when draining stream: %d", result);
    }
}

void AudioFlinger::PlaybackThread::threadLoop_exit()
{
    {
        Mutex::Autolock _l(mLock);
        for (size_t i = 0; i < mTracks.size(); i++) {
            sp<Track> track = mTracks[i];
            track->invalidate();
        }
        // Clear ActiveTracks to update BatteryNotifier in case active tracks remain.
        // After we exit there are no more track changes sent to BatteryNotifier
        // because that requires an active threadLoop.
        // TODO: should we decActiveTrackCnt() of the cleared track effect chain?
        mActiveTracks.clear();
    }
}

/*
The derived values that are cached:
 - mSinkBufferSize from frame count * frame size
 - mActiveSleepTimeUs from activeSleepTimeUs()
 - mIdleSleepTimeUs from idleSleepTimeUs()
 - mStandbyDelayNs from mActiveSleepTimeUs (DIRECT only) or forced to at least
   kDefaultStandbyTimeInNsecs when connected to an A2DP device.
 - maxPeriod from frame count and sample rate (MIXER only)

The parameters that affect these derived values are:
 - frame count
 - frame size
 - sample rate
 - device type: A2DP or not
 - device latency
 - format: PCM or not
 - active sleep time
 - idle sleep time
*/

void AudioFlinger::PlaybackThread::cacheParameters_l()
{
    mSinkBufferSize = mNormalFrameCount * mFrameSize;
    mActiveSleepTimeUs = activeSleepTimeUs();
    mIdleSleepTimeUs = idleSleepTimeUs();

    // make sure standby delay is not too short when connected to an A2DP sink to avoid
    // truncating audio when going to standby.
    mStandbyDelayNs = AudioFlinger::mStandbyTimeInNsecs;
    if (!Intersection(outDeviceTypes(),  getAudioDeviceOutAllA2dpSet()).empty()) {
        if (mStandbyDelayNs < kDefaultStandbyTimeInNsecs) {
            mStandbyDelayNs = kDefaultStandbyTimeInNsecs;
        }
    }
}

bool AudioFlinger::PlaybackThread::invalidateTracks_l(audio_stream_type_t streamType)
{
    ALOGV("MixerThread::invalidateTracks() mixer %p, streamType %d, mTracks.size %zu",
            this,  streamType, mTracks.size());
    bool trackMatch = false;
    size_t size = mTracks.size();
    for (size_t i = 0; i < size; i++) {
        sp<Track> t = mTracks[i];
        if (t->streamType() == streamType && t->isExternalTrack()) {
            t->invalidate();
            trackMatch = true;
        }
    }
    return trackMatch;
}

void AudioFlinger::PlaybackThread::invalidateTracks(audio_stream_type_t streamType)
{
    Mutex::Autolock _l(mLock);
    invalidateTracks_l(streamType);
}

// getTrackById_l must be called with holding thread lock
AudioFlinger::PlaybackThread::Track* AudioFlinger::PlaybackThread::getTrackById_l(
        audio_port_handle_t trackPortId) {
    for (size_t i = 0; i < mTracks.size(); i++) {
        if (mTracks[i]->portId() == trackPortId) {
            return mTracks[i].get();
        }
    }
    return nullptr;
}

status_t AudioFlinger::PlaybackThread::addEffectChain_l(const sp<EffectChain>& chain)
{
    audio_session_t session = chain->sessionId();
    sp<EffectBufferHalInterface> halInBuffer, halOutBuffer;
    effect_buffer_t *buffer = nullptr; // only used for non global sessions

    if (mType == SPATIALIZER) {
        if (!audio_is_global_session(session)) {
            // player sessions on a spatializer output will use a dedicated input buffer and
            // will either output multi channel to mEffectBuffer if the track is spatilaized
            // or stereo to mPostSpatializerBuffer if not spatialized.
            uint32_t channelMask;
            bool isSessionSpatialized =
                (hasAudioSession_l(session) & ThreadBase::SPATIALIZED_SESSION) != 0;
            if (isSessionSpatialized) {
                channelMask = mMixerChannelMask;
            } else {
                channelMask = mChannelMask;
            }
            size_t numSamples = mNormalFrameCount
                    * (audio_channel_count_from_out_mask(channelMask) + mHapticChannelCount);
            status_t result = mAudioFlinger->mEffectsFactoryHal->allocateBuffer(
                    numSamples * sizeof(effect_buffer_t),
                    &halInBuffer);
            if (result != OK) return result;

            result = mAudioFlinger->mEffectsFactoryHal->mirrorBuffer(
                    isSessionSpatialized ? mEffectBuffer : mPostSpatializerBuffer,
                    isSessionSpatialized ? mEffectBufferSize : mPostSpatializerBufferSize,
                    &halOutBuffer);
            if (result != OK) return result;

#ifdef FLOAT_EFFECT_CHAIN
            buffer = halInBuffer->audioBuffer()->f32;
#else
            buffer = halInBuffer->audioBuffer()->s16;
#endif
            ALOGV("addEffectChain_l() creating new input buffer %p session %d",
                    buffer, session);
        } else {
            // A global session on a SPATIALIZER thread is either OUTPUT_STAGE or DEVICE
            // - OUTPUT_STAGE session uses the mEffectBuffer as input buffer and
            // mPostSpatializerBuffer as output buffer
            // - DEVICE session uses the mPostSpatializerBuffer as input and output buffer.
            status_t result = mAudioFlinger->mEffectsFactoryHal->mirrorBuffer(
                    mEffectBuffer, mEffectBufferSize, &halInBuffer);
            if (result != OK) return result;
            result = mAudioFlinger->mEffectsFactoryHal->mirrorBuffer(
                    mPostSpatializerBuffer, mPostSpatializerBufferSize, &halOutBuffer);
            if (result != OK) return result;

            if (session == AUDIO_SESSION_DEVICE) {
                halInBuffer = halOutBuffer;
            }
        }
    } else {
        status_t result = mAudioFlinger->mEffectsFactoryHal->mirrorBuffer(
                mEffectBufferEnabled ? mEffectBuffer : mSinkBuffer,
                mEffectBufferEnabled ? mEffectBufferSize : mSinkBufferSize,
                &halInBuffer);
        if (result != OK) return result;
        halOutBuffer = halInBuffer;
        ALOGV("addEffectChain_l() %p on thread %p for session %d", chain.get(), this, session);
        if (!audio_is_global_session(session)) {
            buffer = reinterpret_cast<effect_buffer_t*>(halInBuffer->externalData());
            // Only one effect chain can be present in direct output thread and it uses
            // the sink buffer as input
            if (mType != DIRECT) {
                size_t numSamples = mNormalFrameCount
                        * (audio_channel_count_from_out_mask(mMixerChannelMask)
                                                             + mHapticChannelCount);
                status_t result = mAudioFlinger->mEffectsFactoryHal->allocateBuffer(
                        numSamples * sizeof(effect_buffer_t),
                        &halInBuffer);
                if (result != OK) return result;
#ifdef FLOAT_EFFECT_CHAIN
                buffer = halInBuffer->audioBuffer()->f32;
#else
                buffer = halInBuffer->audioBuffer()->s16;
#endif
                ALOGV("addEffectChain_l() creating new input buffer %p session %d",
                        buffer, session);
            }
        }
    }

    if (!audio_is_global_session(session)) {
        // Attach all tracks with same session ID to this chain.
        for (size_t i = 0; i < mTracks.size(); ++i) {
            sp<Track> track = mTracks[i];
            if (session == track->sessionId()) {
                ALOGV("addEffectChain_l() track->setMainBuffer track %p buffer %p",
                        track.get(), buffer);
                track->setMainBuffer(buffer);
                chain->incTrackCnt();
            }
        }

        // indicate all active tracks in the chain
        for (const sp<Track> &track : mActiveTracks) {
            if (session == track->sessionId()) {
                ALOGV("addEffectChain_l() activating track %p on session %d",
                        track.get(), session);
                chain->incActiveTrackCnt();
            }
        }
    }

    chain->setThread(this);
    chain->setInBuffer(halInBuffer);
    chain->setOutBuffer(halOutBuffer);
    // Effect chain for session AUDIO_SESSION_DEVICE is inserted at end of effect
    // chains list in order to be processed last as it contains output device effects.
    // Effect chain for session AUDIO_SESSION_OUTPUT_STAGE is inserted just before to apply post
    // processing effects specific to an output stream before effects applied to all streams
    // routed to a given device.
    // Effect chain for session AUDIO_SESSION_OUTPUT_MIX is inserted before
    // session AUDIO_SESSION_OUTPUT_STAGE to be processed
    // after track specific effects and before output stage.
    // It is therefore mandatory that AUDIO_SESSION_OUTPUT_MIX == 0 and
    // that AUDIO_SESSION_OUTPUT_STAGE < AUDIO_SESSION_OUTPUT_MIX.
    // Effect chain for other sessions are inserted at beginning of effect
    // chains list to be processed before output mix effects. Relative order between other
    // sessions is not important.
    static_assert(AUDIO_SESSION_OUTPUT_MIX == 0 &&
            AUDIO_SESSION_OUTPUT_STAGE < AUDIO_SESSION_OUTPUT_MIX &&
            AUDIO_SESSION_DEVICE < AUDIO_SESSION_OUTPUT_STAGE,
            "audio_session_t constants misdefined");
    size_t size = mEffectChains.size();
    size_t i = 0;
    for (i = 0; i < size; i++) {
        if (mEffectChains[i]->sessionId() < session) {
            break;
        }
    }
    mEffectChains.insertAt(chain, i);
    checkSuspendOnAddEffectChain_l(chain);

    return NO_ERROR;
}

size_t AudioFlinger::PlaybackThread::removeEffectChain_l(const sp<EffectChain>& chain)
{
    audio_session_t session = chain->sessionId();

    ALOGV("removeEffectChain_l() %p from thread %p for session %d", chain.get(), this, session);

    for (size_t i = 0; i < mEffectChains.size(); i++) {
        if (chain == mEffectChains[i]) {
            mEffectChains.removeAt(i);
            // detach all active tracks from the chain
            for (const sp<Track> &track : mActiveTracks) {
                if (session == track->sessionId()) {
                    ALOGV("removeEffectChain_l(): stopping track on chain %p for session Id: %d",
                            chain.get(), session);
                    chain->decActiveTrackCnt();
                }
            }

            // detach all tracks with same session ID from this chain
            for (size_t i = 0; i < mTracks.size(); ++i) {
                sp<Track> track = mTracks[i];
                if (session == track->sessionId()) {
                    track->setMainBuffer(reinterpret_cast<effect_buffer_t*>(mSinkBuffer));
                    chain->decTrackCnt();
                }
            }
            break;
        }
    }
    return mEffectChains.size();
}

status_t AudioFlinger::PlaybackThread::attachAuxEffect(
        const sp<AudioFlinger::PlaybackThread::Track>& track, int EffectId)
{
    Mutex::Autolock _l(mLock);
    return attachAuxEffect_l(track, EffectId);
}

status_t AudioFlinger::PlaybackThread::attachAuxEffect_l(
        const sp<AudioFlinger::PlaybackThread::Track>& track, int EffectId)
{
    status_t status = NO_ERROR;

    if (EffectId == 0) {
        track->setAuxBuffer(0, NULL);
    } else {
        // Auxiliary effects are always in audio session AUDIO_SESSION_OUTPUT_MIX
        sp<EffectModule> effect = getEffect_l(AUDIO_SESSION_OUTPUT_MIX, EffectId);
        if (effect != 0) {
            if ((effect->desc().flags & EFFECT_FLAG_TYPE_MASK) == EFFECT_FLAG_TYPE_AUXILIARY) {
                track->setAuxBuffer(EffectId, (int32_t *)effect->inBuffer());
            } else {
                status = INVALID_OPERATION;
            }
        } else {
            status = BAD_VALUE;
        }
    }
    return status;
}

void AudioFlinger::PlaybackThread::detachAuxEffect_l(int effectId)
{
    for (size_t i = 0; i < mTracks.size(); ++i) {
        sp<Track> track = mTracks[i];
        if (track->auxEffectId() == effectId) {
            attachAuxEffect_l(track, 0);
        }
    }
}

bool AudioFlinger::PlaybackThread::threadLoop()
{
    tlNBLogWriter = mNBLogWriter.get();

    Vector< sp<Track> > tracksToRemove;

    mStandbyTimeNs = systemTime();
    int64_t lastLoopCountWritten = -2; // never matches "previous" loop, when loopCount = 0.

    // MIXER
    nsecs_t lastWarning = 0;

    // DUPLICATING
    // FIXME could this be made local to while loop?
    writeFrames = 0;

    cacheParameters_l();
    mSleepTimeUs = mIdleSleepTimeUs;

    if (mType == MIXER || mType == SPATIALIZER) {
        sleepTimeShift = 0;
    }

    CpuStats cpuStats;
    const String8 myName(String8::format("thread %p type %d TID %d", this, mType, gettid()));

    acquireWakeLock();

    // mNBLogWriter logging APIs can only be called by a single thread, typically the
    // thread associated with this PlaybackThread.
    // If you want to share the mNBLogWriter with other threads (for example, binder threads)
    // then all such threads must agree to hold a common mutex before logging.
    // So if you need to log when mutex is unlocked, set logString to a non-NULL string,
    // and then that string will be logged at the next convenient opportunity.
    // See reference to logString below.
    const char *logString = NULL;

    // Estimated time for next buffer to be written to hal. This is used only on
    // suspended mode (for now) to help schedule the wait time until next iteration.
    nsecs_t timeLoopNextNs = 0;

    checkSilentMode_l();

    audio_patch_handle_t lastDownstreamPatchHandle = AUDIO_PATCH_HANDLE_NONE;

    sendCheckOutputStageEffectsEvent();

    // loopCount is used for statistics and diagnostics.
    for (int64_t loopCount = 0; !exitPending(); ++loopCount)
    {
        // Log merge requests are performed during AudioFlinger binder transactions, but
        // that does not cover audio playback. It's requested here for that reason.
        mAudioFlinger->requestLogMerge();

        cpuStats.sample(myName);

        Vector< sp<EffectChain> > effectChains;
        audio_session_t activeHapticSessionId = AUDIO_SESSION_NONE;
        bool isHapticSessionSpatialized = false;
        std::vector<sp<Track>> activeTracks;

        // If the device is AUDIO_DEVICE_OUT_BUS, check for downstream latency.
        //
        // Note: we access outDeviceTypes() outside of mLock.
        if (isMsdDevice() && outDeviceTypes().count(AUDIO_DEVICE_OUT_BUS) != 0) {
            // Here, we try for the AF lock, but do not block on it as the latency
            // is more informational.
            if (mAudioFlinger->mLock.tryLock() == NO_ERROR) {
                std::vector<PatchPanel::SoftwarePatch> swPatches;
                double latencyMs;
                status_t status = INVALID_OPERATION;
                audio_patch_handle_t downstreamPatchHandle = AUDIO_PATCH_HANDLE_NONE;
                if (mAudioFlinger->mPatchPanel.getDownstreamSoftwarePatches(id(), &swPatches) == OK
                        && swPatches.size() > 0) {
                        status = swPatches[0].getLatencyMs_l(&latencyMs);
                        downstreamPatchHandle = swPatches[0].getPatchHandle();
                }
                if (downstreamPatchHandle != lastDownstreamPatchHandle) {
                    mDownstreamLatencyStatMs.reset();
                    lastDownstreamPatchHandle = downstreamPatchHandle;
                }
                if (status == OK) {
                    // verify downstream latency (we assume a max reasonable
                    // latency of 5 seconds).
                    const double minLatency = 0., maxLatency = 5000.;
                    if (latencyMs >= minLatency && latencyMs <= maxLatency) {
                        ALOGVV("new downstream latency %lf ms", latencyMs);
                    } else {
                        ALOGD("out of range downstream latency %lf ms", latencyMs);
                        if (latencyMs < minLatency) latencyMs = minLatency;
                        else if (latencyMs > maxLatency) latencyMs = maxLatency;
                    }
                    mDownstreamLatencyStatMs.add(latencyMs);
                }
                mAudioFlinger->mLock.unlock();
            }
        } else {
            if (lastDownstreamPatchHandle != AUDIO_PATCH_HANDLE_NONE) {
                // our device is no longer AUDIO_DEVICE_OUT_BUS, reset patch handle and stats.
                mDownstreamLatencyStatMs.reset();
                lastDownstreamPatchHandle = AUDIO_PATCH_HANDLE_NONE;
            }
        }

        if (mCheckOutputStageEffects.exchange(false)) {
            checkOutputStageEffects();
        }

        { // scope for mLock

            Mutex::Autolock _l(mLock);

            processConfigEvents_l();
            if (mCheckOutputStageEffects.load()) {
                continue;
            }

            // See comment at declaration of logString for why this is done under mLock
            if (logString != NULL) {
                mNBLogWriter->logTimestamp();
                mNBLogWriter->log(logString);
                logString = NULL;
            }

            collectTimestamps_l();

            saveOutputTracks();
            if (mSignalPending) {
                // A signal was raised while we were unlocked
                mSignalPending = false;
            } else if (waitingAsyncCallback_l()) {
                if (exitPending()) {
                    break;
                }
                bool released = false;
                if (!keepWakeLock()) {
                    releaseWakeLock_l();
                    released = true;
                }

                const int64_t waitNs = computeWaitTimeNs_l();
                ALOGV("wait async completion (wait time: %lld)", (long long)waitNs);
                status_t status = mWaitWorkCV.waitRelative(mLock, waitNs);
                if (status == TIMED_OUT) {
                    mSignalPending = true; // if timeout recheck everything
                }
                ALOGV("async completion/wake");
                if (released) {
                    acquireWakeLock_l();
                }
                mStandbyTimeNs = systemTime() + mStandbyDelayNs;
                mSleepTimeUs = 0;

                continue;
            }
            if ((mActiveTracks.isEmpty() && systemTime() > mStandbyTimeNs) ||
                                   isSuspended()) {
                // put audio hardware into standby after short delay
                if (shouldStandby_l()) {

                    threadLoop_standby();

                    // This is where we go into standby
                    if (!mStandby) {
                        LOG_AUDIO_STATE();
                        mThreadMetrics.logEndInterval();
                        mThreadSnapshot.onEnd();
                        mStandby = true;
                    }
                    sendStatistics(false /* force */);
                }

                if (mActiveTracks.isEmpty() && mConfigEvents.isEmpty()) {
                    // we're about to wait, flush the binder command buffer
                    IPCThreadState::self()->flushCommands();

                    clearOutputTracks();

                    if (exitPending()) {
                        break;
                    }

                    releaseWakeLock_l();
                    // wait until we have something to do...
                    ALOGV("%s going to sleep", myName.string());
                    mWaitWorkCV.wait(mLock);
                    ALOGV("%s waking up", myName.string());
                    acquireWakeLock_l();

                    mMixerStatus = MIXER_IDLE;
                    mMixerStatusIgnoringFastTracks = MIXER_IDLE;
                    mBytesWritten = 0;
                    mBytesRemaining = 0;
                    checkSilentMode_l();

                    mStandbyTimeNs = systemTime() + mStandbyDelayNs;
                    mSleepTimeUs = mIdleSleepTimeUs;
                    if (mType == MIXER || mType == SPATIALIZER) {
                        sleepTimeShift = 0;
                    }

                    continue;
                }
            }
            // mMixerStatusIgnoringFastTracks is also updated internally
            mMixerStatus = prepareTracks_l(&tracksToRemove);

            mActiveTracks.updatePowerState(this);

            updateMetadata_l();

            // prevent any changes in effect chain list and in each effect chain
            // during mixing and effect process as the audio buffers could be deleted
            // or modified if an effect is created or deleted
            lockEffectChains_l(effectChains);

            // Determine which session to pick up haptic data.
            // This must be done under the same lock as prepareTracks_l().
            // The haptic data from the effect is at a higher priority than the one from track.
            // TODO: Write haptic data directly to sink buffer when mixing.
            if (mHapticChannelCount > 0) {
                for (const auto& track : mActiveTracks) {
                    sp<EffectChain> effectChain = getEffectChain_l(track->sessionId());
                    if (effectChain != nullptr
                            && effectChain->containsHapticGeneratingEffect_l()) {
                        activeHapticSessionId = track->sessionId();
                        isHapticSessionSpatialized =
                                mType == SPATIALIZER && track->isSpatialized();
                        break;
                    }
                    if (activeHapticSessionId == AUDIO_SESSION_NONE
                            && track->getHapticPlaybackEnabled()) {
                        activeHapticSessionId = track->sessionId();
                        isHapticSessionSpatialized =
                                mType == SPATIALIZER && track->isSpatialized();
                    }
                }
            }

            // Acquire a local copy of active tracks with lock (release w/o lock).
            //
            // Control methods on the track acquire the ThreadBase lock (e.g. start()
            // stop(), pause(), etc.), but the threadLoop is entitled to call audio
            // data / buffer methods on tracks from activeTracks without the ThreadBase lock.
            activeTracks.insert(activeTracks.end(), mActiveTracks.begin(), mActiveTracks.end());

            setHalLatencyMode_l();
        } // mLock scope ends

        if (mBytesRemaining == 0) {
            mCurrentWriteLength = 0;
            if (mMixerStatus == MIXER_TRACKS_READY) {
                // threadLoop_mix() sets mCurrentWriteLength
                threadLoop_mix();
            } else if ((mMixerStatus != MIXER_DRAIN_TRACK)
                        && (mMixerStatus != MIXER_DRAIN_ALL)) {
                // threadLoop_sleepTime sets mSleepTimeUs to 0 if data
                // must be written to HAL
                threadLoop_sleepTime();
                if (mSleepTimeUs == 0) {
                    mCurrentWriteLength = mSinkBufferSize;

                    // Tally underrun frames as we are inserting 0s here.
                    for (const auto& track : activeTracks) {
                        if (track->mFillingUpStatus == Track::FS_ACTIVE
                                && !track->isStopped()
                                && !track->isPaused()
                                && !track->isTerminated()) {
                            ALOGV("%s: track(%d) %s underrun due to thread sleep of %zu frames",
                                    __func__, track->id(), track->getTrackStateAsString(),
                                    mNormalFrameCount);
                            track->mAudioTrackServerProxy->tallyUnderrunFrames(mNormalFrameCount);
                        }
                    }
                }
            }
            // Either threadLoop_mix() or threadLoop_sleepTime() should have set
            // mMixerBuffer with data if mMixerBufferValid is true and mSleepTimeUs == 0.
            // Merge mMixerBuffer data into mEffectBuffer (if any effects are valid)
            // or mSinkBuffer (if there are no effects).
            //
            // This is done pre-effects computation; if effects change to
            // support higher precision, this needs to move.
            //
            // mMixerBufferValid is only set true by MixerThread::prepareTracks_l().
            // TODO use mSleepTimeUs == 0 as an additional condition.
            uint32_t mixerChannelCount = mEffectBufferValid ?
                        audio_channel_count_from_out_mask(mMixerChannelMask) : mChannelCount;
            if (mMixerBufferValid) {
                void *buffer = mEffectBufferValid ? mEffectBuffer : mSinkBuffer;
                audio_format_t format = mEffectBufferValid ? mEffectBufferFormat : mFormat;

                // Apply mono blending and balancing if the effect buffer is not valid. Otherwise,
                // do these processes after effects are applied.
                if (!mEffectBufferValid) {
                    // mono blend occurs for mixer threads only (not direct or offloaded)
                    // and is handled here if we're going directly to the sink.
                    if (requireMonoBlend()) {
                        mono_blend(mMixerBuffer, mMixerBufferFormat, mChannelCount,
                                mNormalFrameCount, true /*limit*/);
                    }

                    if (!hasFastMixer()) {
                        // Balance must take effect after mono conversion.
                        // We do it here if there is no FastMixer.
                        // mBalance detects zero balance within the class for speed
                        // (not needed here).
                        mBalance.setBalance(mMasterBalance.load());
                        mBalance.process((float *)mMixerBuffer, mNormalFrameCount);
                    }
                }

                memcpy_by_audio_format(buffer, format, mMixerBuffer, mMixerBufferFormat,
                        mNormalFrameCount * (mixerChannelCount + mHapticChannelCount));

                // If we're going directly to the sink and there are haptic channels,
                // we should adjust channels as the sample data is partially interleaved
                // in this case.
                if (!mEffectBufferValid && mHapticChannelCount > 0) {
                    adjust_channels_non_destructive(buffer, mChannelCount, buffer,
                            mChannelCount + mHapticChannelCount,
                            audio_bytes_per_sample(format),
                            audio_bytes_per_frame(mChannelCount, format) * mNormalFrameCount);
                }
            }

            mBytesRemaining = mCurrentWriteLength;
            if (isSuspended()) {
                // Simulate write to HAL when suspended (e.g. BT SCO phone call).
                mSleepTimeUs = suspendSleepTimeUs(); // assumes full buffer.
                const size_t framesRemaining = mBytesRemaining / mFrameSize;
                mBytesWritten += mBytesRemaining;
                mFramesWritten += framesRemaining;
                mSuspendedFrames += framesRemaining; // to adjust kernel HAL position
                mBytesRemaining = 0;
            }

            // only process effects if we're going to write
            if (mSleepTimeUs == 0 && mType != OFFLOAD) {
                for (size_t i = 0; i < effectChains.size(); i ++) {
                    effectChains[i]->process_l();
                    // TODO: Write haptic data directly to sink buffer when mixing.
                    if (activeHapticSessionId != AUDIO_SESSION_NONE
                            && activeHapticSessionId == effectChains[i]->sessionId()) {
                        // Haptic data is active in this case, copy it directly from
                        // in buffer to out buffer.
                        uint32_t hapticSessionChannelCount = mEffectBufferValid ?
                                            audio_channel_count_from_out_mask(mMixerChannelMask) :
                                            mChannelCount;
                        if (mType == SPATIALIZER && !isHapticSessionSpatialized) {
                            hapticSessionChannelCount = mChannelCount;
                        }

                        const size_t audioBufferSize = mNormalFrameCount
                            * audio_bytes_per_frame(hapticSessionChannelCount,
                                                    EFFECT_BUFFER_FORMAT);
                        memcpy_by_audio_format(
                                (uint8_t*)effectChains[i]->outBuffer() + audioBufferSize,
                                EFFECT_BUFFER_FORMAT,
                                (const uint8_t*)effectChains[i]->inBuffer() + audioBufferSize,
                                EFFECT_BUFFER_FORMAT, mNormalFrameCount * mHapticChannelCount);
                    }
                }
            }
        }
        // Process effect chains for offloaded thread even if no audio
        // was read from audio track: process only updates effect state
        // and thus does have to be synchronized with audio writes but may have
        // to be called while waiting for async write callback
        if (mType == OFFLOAD) {
            for (size_t i = 0; i < effectChains.size(); i ++) {
                effectChains[i]->process_l();
            }
        }

        // Only if the Effects buffer is enabled and there is data in the
        // Effects buffer (buffer valid), we need to
        // copy into the sink buffer.
        // TODO use mSleepTimeUs == 0 as an additional condition.
        if (mEffectBufferValid) {
            //ALOGV("writing effect buffer to sink buffer format %#x", mFormat);
            void *effectBuffer = (mType == SPATIALIZER) ? mPostSpatializerBuffer : mEffectBuffer;
            if (requireMonoBlend()) {
                mono_blend(effectBuffer, mEffectBufferFormat, mChannelCount, mNormalFrameCount,
                           true /*limit*/);
            }

            if (!hasFastMixer()) {
                // Balance must take effect after mono conversion.
                // We do it here if there is no FastMixer.
                // mBalance detects zero balance within the class for speed (not needed here).
                mBalance.setBalance(mMasterBalance.load());
                mBalance.process((float *)effectBuffer, mNormalFrameCount);
            }

            // for SPATIALIZER thread, Move haptics channels from mEffectBuffer to
            // mPostSpatializerBuffer if the haptics track is spatialized.
            // Otherwise, the haptics channels are already in mPostSpatializerBuffer.
            // For other thread types, the haptics channels are already in mEffectBuffer.
            if (mType == SPATIALIZER && isHapticSessionSpatialized) {
                const size_t srcBufferSize = mNormalFrameCount *
                        audio_bytes_per_frame(audio_channel_count_from_out_mask(mMixerChannelMask),
                                              mEffectBufferFormat);
                const size_t dstBufferSize = mNormalFrameCount
                        * audio_bytes_per_frame(mChannelCount, mEffectBufferFormat);

                memcpy_by_audio_format((uint8_t*)mPostSpatializerBuffer + dstBufferSize,
                                       mEffectBufferFormat,
                                       (uint8_t*)mEffectBuffer + srcBufferSize,
                                       mEffectBufferFormat,
                                       mNormalFrameCount * mHapticChannelCount);
            }
            const size_t framesToCopy = mNormalFrameCount * (mChannelCount + mHapticChannelCount);
            if (mFormat == AUDIO_FORMAT_PCM_FLOAT &&
                    mEffectBufferFormat == AUDIO_FORMAT_PCM_FLOAT) {
                // Clamp PCM float values more than this distance from 0 to insulate
                // a HAL which doesn't handle NaN correctly.
                static constexpr float HAL_FLOAT_SAMPLE_LIMIT = 2.0f;
                memcpy_to_float_from_float_with_clamping(static_cast<float*>(mSinkBuffer),
                        static_cast<const float*>(effectBuffer),
                        framesToCopy, HAL_FLOAT_SAMPLE_LIMIT /* absMax */);
            } else {
                memcpy_by_audio_format(mSinkBuffer, mFormat,
                        effectBuffer, mEffectBufferFormat, framesToCopy);
            }
            // The sample data is partially interleaved when haptic channels exist,
            // we need to adjust channels here.
            if (mHapticChannelCount > 0) {
                adjust_channels_non_destructive(mSinkBuffer, mChannelCount, mSinkBuffer,
                        mChannelCount + mHapticChannelCount,
                        audio_bytes_per_sample(mFormat),
                        audio_bytes_per_frame(mChannelCount, mFormat) * mNormalFrameCount);
            }
        }

        // enable changes in effect chain
        unlockEffectChains(effectChains);

        if (!waitingAsyncCallback()) {
            // mSleepTimeUs == 0 means we must write to audio hardware
            if (mSleepTimeUs == 0) {
                ssize_t ret = 0;
                // writePeriodNs is updated >= 0 when ret > 0.
                int64_t writePeriodNs = -1;
                if (mBytesRemaining) {
                    // FIXME rewrite to reduce number of system calls
                    const int64_t lastIoBeginNs = systemTime();
                    ret = threadLoop_write();
                    const int64_t lastIoEndNs = systemTime();
                    if (ret < 0) {
                        mBytesRemaining = 0;
                    } else if (ret > 0) {
                        mBytesWritten += ret;
                        mBytesRemaining -= ret;
                        const int64_t frames = ret / mFrameSize;
                        mFramesWritten += frames;

                        writePeriodNs = lastIoEndNs - mLastIoEndNs;
                        // process information relating to write time.
                        if (audio_has_proportional_frames(mFormat)) {
                            // we are in a continuous mixing cycle
                            if (mMixerStatus == MIXER_TRACKS_READY &&
                                    loopCount == lastLoopCountWritten + 1) {

                                const double jitterMs =
                                        TimestampVerifier<int64_t, int64_t>::computeJitterMs(
                                                {frames, writePeriodNs},
                                                {0, 0} /* lastTimestamp */, mSampleRate);
                                const double processMs =
                                       (lastIoBeginNs - mLastIoEndNs) * 1e-6;

                                Mutex::Autolock _l(mLock);
                                mIoJitterMs.add(jitterMs);
                                mProcessTimeMs.add(processMs);

                                if (mPipeSink.get() != nullptr) {
                                    // Using the Monopipe availableToWrite, we estimate the current
                                    // buffer size.
                                    MonoPipe* monoPipe = static_cast<MonoPipe*>(mPipeSink.get());
                                    const ssize_t
                                            availableToWrite = mPipeSink->availableToWrite();
                                    const size_t pipeFrames = monoPipe->maxFrames();
                                    const size_t
                                            remainingFrames = pipeFrames - max(availableToWrite, 0);
                                    mMonopipePipeDepthStats.add(remainingFrames);
                                }
                            }

                            // write blocked detection
                            const int64_t deltaWriteNs = lastIoEndNs - lastIoBeginNs;
                            if ((mType == MIXER || mType == SPATIALIZER)
                                    && deltaWriteNs > maxPeriod) {
                                mNumDelayedWrites++;
                                if ((lastIoEndNs - lastWarning) > kWarningThrottleNs) {
                                    ATRACE_NAME("underrun");
                                    ALOGW("write blocked for %lld msecs, "
                                            "%d delayed writes, thread %d",
                                            (long long)deltaWriteNs / NANOS_PER_MILLISECOND,
                                            mNumDelayedWrites, mId);
                                    lastWarning = lastIoEndNs;
                                }
                            }
                        }
                        // update timing info.
                        mLastIoBeginNs = lastIoBeginNs;
                        mLastIoEndNs = lastIoEndNs;
                        lastLoopCountWritten = loopCount;
                    }
                } else if ((mMixerStatus == MIXER_DRAIN_TRACK) ||
                        (mMixerStatus == MIXER_DRAIN_ALL)) {
                    threadLoop_drain();
                }
                if ((mType == MIXER || mType == SPATIALIZER) && !mStandby) {

                    if (mThreadThrottle
                            && mMixerStatus == MIXER_TRACKS_READY // we are mixing (active tracks)
                            && writePeriodNs > 0) {               // we have write period info
                        // Limit MixerThread data processing to no more than twice the
                        // expected processing rate.
                        //
                        // This helps prevent underruns with NuPlayer and other applications
                        // which may set up buffers that are close to the minimum size, or use
                        // deep buffers, and rely on a double-buffering sleep strategy to fill.
                        //
                        // The throttle smooths out sudden large data drains from the device,
                        // e.g. when it comes out of standby, which often causes problems with
                        // (1) mixer threads without a fast mixer (which has its own warm-up)
                        // (2) minimum buffer sized tracks (even if the track is full,
                        //     the app won't fill fast enough to handle the sudden draw).
                        //
                        // Total time spent in last processing cycle equals time spent in
                        // 1. threadLoop_write, as well as time spent in
                        // 2. threadLoop_mix (significant for heavy mixing, especially
                        //                    on low tier processors)

                        // it's OK if deltaMs is an overestimate.

                        const int32_t deltaMs = writePeriodNs / NANOS_PER_MILLISECOND;

                        const int32_t throttleMs = (int32_t)mHalfBufferMs - deltaMs;
                        if ((signed)mHalfBufferMs >= throttleMs && throttleMs > 0) {
                            mThreadMetrics.logThrottleMs((double)throttleMs);

                            usleep(throttleMs * 1000);
                            // notify of throttle start on verbose log
                            ALOGV_IF(mThreadThrottleEndMs == mThreadThrottleTimeMs,
                                    "mixer(%p) throttle begin:"
                                    " ret(%zd) deltaMs(%d) requires sleep %d ms",
                                    this, ret, deltaMs, throttleMs);
                            mThreadThrottleTimeMs += throttleMs;
                            // Throttle must be attributed to the previous mixer loop's write time
                            // to allow back-to-back throttling.
                            // This also ensures proper timing statistics.
                            mLastIoEndNs = systemTime();  // we fetch the write end time again.
                        } else {
                            uint32_t diff = mThreadThrottleTimeMs - mThreadThrottleEndMs;
                            if (diff > 0) {
                                // notify of throttle end on debug log
                                // but prevent spamming for bluetooth
                                ALOGD_IF(!isSingleDeviceType(
                                                 outDeviceTypes(), audio_is_a2dp_out_device) &&
                                         !isSingleDeviceType(
                                                 outDeviceTypes(), audio_is_hearing_aid_out_device),
                                        "mixer(%p) throttle end: throttle time(%u)", this, diff);
                                mThreadThrottleEndMs = mThreadThrottleTimeMs;
                            }
                        }
                    }
                }

            } else {
                ATRACE_BEGIN("sleep");
                Mutex::Autolock _l(mLock);
                // suspended requires accurate metering of sleep time.
                if (isSuspended()) {
                    // advance by expected sleepTime
                    timeLoopNextNs += microseconds((nsecs_t)mSleepTimeUs);
                    const nsecs_t nowNs = systemTime();

                    // compute expected next time vs current time.
                    // (negative deltas are treated as delays).
                    nsecs_t deltaNs = timeLoopNextNs - nowNs;
                    if (deltaNs < -kMaxNextBufferDelayNs) {
                        // Delays longer than the max allowed trigger a reset.
                        ALOGV("DelayNs: %lld, resetting timeLoopNextNs", (long long) deltaNs);
                        deltaNs = microseconds((nsecs_t)mSleepTimeUs);
                        timeLoopNextNs = nowNs + deltaNs;
                    } else if (deltaNs < 0) {
                        // Delays within the max delay allowed: zero the delta/sleepTime
                        // to help the system catch up in the next iteration(s)
                        ALOGV("DelayNs: %lld, catching-up", (long long) deltaNs);
                        deltaNs = 0;
                    }
                    // update sleep time (which is >= 0)
                    mSleepTimeUs = deltaNs / 1000;
                }
                if (!mSignalPending && mConfigEvents.isEmpty() && !exitPending()) {
                    mWaitWorkCV.waitRelative(mLock, microseconds((nsecs_t)mSleepTimeUs));
                }
                ATRACE_END();
            }
        }

        // Finally let go of removed track(s), without the lock held
        // since we can't guarantee the destructors won't acquire that
        // same lock.  This will also mutate and push a new fast mixer state.
        threadLoop_removeTracks(tracksToRemove);
        tracksToRemove.clear();

        // FIXME I don't understand the need for this here;
        //       it was in the original code but maybe the
        //       assignment in saveOutputTracks() makes this unnecessary?
        clearOutputTracks();

        // Effect chains will be actually deleted here if they were removed from
        // mEffectChains list during mixing or effects processing
        effectChains.clear();

        // FIXME Note that the above .clear() is no longer necessary since effectChains
        // is now local to this block, but will keep it for now (at least until merge done).
    }

    threadLoop_exit();

    if (!mStandby) {
        threadLoop_standby();
        mStandby = true;
    }

    releaseWakeLock();

    ALOGV("Thread %p type %d exiting", this, mType);
    return false;
}

void AudioFlinger::PlaybackThread::collectTimestamps_l()
{
    if (mStandby) {
        mTimestampVerifier.discontinuity(discontinuityForStandbyOrFlush());
        return;
    } else if (mHwPaused) {
        mTimestampVerifier.discontinuity(mTimestampVerifier.DISCONTINUITY_MODE_CONTINUOUS);
        return;
    }

    // Gather the framesReleased counters for all active tracks,
    // and associate with the sink frames written out.  We need
    // this to convert the sink timestamp to the track timestamp.
    bool kernelLocationUpdate = false;
    ExtendedTimestamp timestamp; // use private copy to fetch

    // Always query HAL timestamp and update timestamp verifier. In standby or pause,
    // HAL may be draining some small duration buffered data for fade out.
    if (threadloop_getHalTimestamp_l(&timestamp) == OK) {
        mTimestampVerifier.add(timestamp.mPosition[ExtendedTimestamp::LOCATION_KERNEL],
                timestamp.mTimeNs[ExtendedTimestamp::LOCATION_KERNEL],
                mSampleRate);

        if (isTimestampCorrectionEnabled()) {
            ALOGVV("TS_BEFORE: %d %lld %lld", id(),
                    (long long)timestamp.mTimeNs[ExtendedTimestamp::LOCATION_KERNEL],
                    (long long)timestamp.mPosition[ExtendedTimestamp::LOCATION_KERNEL]);
            auto correctedTimestamp = mTimestampVerifier.getLastCorrectedTimestamp();
            timestamp.mPosition[ExtendedTimestamp::LOCATION_KERNEL]
                    = correctedTimestamp.mFrames;
            timestamp.mTimeNs[ExtendedTimestamp::LOCATION_KERNEL]
                    = correctedTimestamp.mTimeNs;
            ALOGVV("TS_AFTER: %d %lld %lld", id(),
                    (long long)timestamp.mTimeNs[ExtendedTimestamp::LOCATION_KERNEL],
                    (long long)timestamp.mPosition[ExtendedTimestamp::LOCATION_KERNEL]);

            // Note: Downstream latency only added if timestamp correction enabled.
            if (mDownstreamLatencyStatMs.getN() > 0) { // we have latency info.
                const int64_t newPosition =
                        timestamp.mPosition[ExtendedTimestamp::LOCATION_KERNEL]
                        - int64_t(mDownstreamLatencyStatMs.getMean() * mSampleRate * 1e-3);
                // prevent retrograde
                timestamp.mPosition[ExtendedTimestamp::LOCATION_KERNEL] = max(
                        newPosition,
                        (mTimestamp.mPosition[ExtendedTimestamp::LOCATION_KERNEL]
                                - mSuspendedFrames));
            }
        }

        // We always fetch the timestamp here because often the downstream
        // sink will block while writing.

        // We keep track of the last valid kernel position in case we are in underrun
        // and the normal mixer period is the same as the fast mixer period, or there
        // is some error from the HAL.
        if (mTimestamp.mTimeNs[ExtendedTimestamp::LOCATION_KERNEL] >= 0) {
            mTimestamp.mPosition[ExtendedTimestamp::LOCATION_KERNEL_LASTKERNELOK] =
                    mTimestamp.mPosition[ExtendedTimestamp::LOCATION_KERNEL];
            mTimestamp.mTimeNs[ExtendedTimestamp::LOCATION_KERNEL_LASTKERNELOK] =
                    mTimestamp.mTimeNs[ExtendedTimestamp::LOCATION_KERNEL];

            mTimestamp.mPosition[ExtendedTimestamp::LOCATION_SERVER_LASTKERNELOK] =
                    mTimestamp.mPosition[ExtendedTimestamp::LOCATION_SERVER];
            mTimestamp.mTimeNs[ExtendedTimestamp::LOCATION_SERVER_LASTKERNELOK] =
                    mTimestamp.mTimeNs[ExtendedTimestamp::LOCATION_SERVER];
        }

        if (timestamp.mTimeNs[ExtendedTimestamp::LOCATION_KERNEL] >= 0) {
            kernelLocationUpdate = true;
        } else {
            ALOGVV("getTimestamp error - no valid kernel position");
        }

        // copy over kernel info
        mTimestamp.mPosition[ExtendedTimestamp::LOCATION_KERNEL] =
                timestamp.mPosition[ExtendedTimestamp::LOCATION_KERNEL]
                + mSuspendedFrames; // add frames discarded when suspended
        mTimestamp.mTimeNs[ExtendedTimestamp::LOCATION_KERNEL] =
                timestamp.mTimeNs[ExtendedTimestamp::LOCATION_KERNEL];
    } else {
        mTimestampVerifier.error();
    }

    // mFramesWritten for non-offloaded tracks are contiguous
    // even after standby() is called. This is useful for the track frame
    // to sink frame mapping.
    bool serverLocationUpdate = false;
    if (mFramesWritten != mLastFramesWritten) {
        serverLocationUpdate = true;
        mLastFramesWritten = mFramesWritten;
    }
    // Only update timestamps if there is a meaningful change.
    // Either the kernel timestamp must be valid or we have written something.
    if (kernelLocationUpdate || serverLocationUpdate) {
        if (serverLocationUpdate) {
            // use the time before we called the HAL write - it is a bit more accurate
            // to when the server last read data than the current time here.
            //
            // If we haven't written anything, mLastIoBeginNs will be -1
            // and we use systemTime().
            mTimestamp.mPosition[ExtendedTimestamp::LOCATION_SERVER] = mFramesWritten;
            mTimestamp.mTimeNs[ExtendedTimestamp::LOCATION_SERVER] = mLastIoBeginNs == -1
                    ? systemTime() : mLastIoBeginNs;
        }

        for (const sp<Track> &t : mActiveTracks) {
            if (!t->isFastTrack()) {
                t->updateTrackFrameInfo(
                        t->mAudioTrackServerProxy->framesReleased(),
                        mFramesWritten,
                        mSampleRate,
                        mTimestamp);
            }
        }
    }

    if (audio_has_proportional_frames(mFormat)) {
        const double latencyMs = mTimestamp.getOutputServerLatencyMs(mSampleRate);
        if (latencyMs != 0.) { // note 0. means timestamp is empty.
            mLatencyMs.add(latencyMs);
        }
    }
#if 0
    // logFormat example
    if (z % 100 == 0) {
        timespec ts;
        clock_gettime(CLOCK_MONOTONIC, &ts);
        LOGT("This is an integer %d, this is a float %f, this is my "
            "pid %p %% %s %t", 42, 3.14, "and this is a timestamp", ts);
        LOGT("A deceptive null-terminated string %\0");
    }
    ++z;
#endif
}

// removeTracks_l() must be called with ThreadBase::mLock held
void AudioFlinger::PlaybackThread::removeTracks_l(const Vector< sp<Track> >& tracksToRemove)
{
    for (const auto& track : tracksToRemove) {
        mActiveTracks.remove(track);
        ALOGV("%s(%d): removing track on session %d", __func__, track->id(), track->sessionId());
        sp<EffectChain> chain = getEffectChain_l(track->sessionId());
        if (chain != 0) {
            ALOGV("%s(%d): stopping track on chain %p for session Id: %d",
                    __func__, track->id(), chain.get(), track->sessionId());
            chain->decActiveTrackCnt();
        }
        // If an external client track, inform APM we're no longer active, and remove if needed.
        // We do this under lock so that the state is consistent if the Track is destroyed.
        if (track->isExternalTrack()) {
            AudioSystem::stopOutput(track->portId());
            if (track->isTerminated()) {
                AudioSystem::releaseOutput(track->portId());
            }
        }
        if (track->isTerminated()) {
            // remove from our tracks vector
            removeTrack_l(track);
        }
        if (mHapticChannelCount > 0 &&
                ((track->channelMask() & AUDIO_CHANNEL_HAPTIC_ALL) != AUDIO_CHANNEL_NONE
                        || (chain != nullptr && chain->containsHapticGeneratingEffect_l()))) {
            mLock.unlock();
            // Unlock due to VibratorService will lock for this call and will
            // call Tracks.mute/unmute which also require thread's lock.
            AudioFlinger::onExternalVibrationStop(track->getExternalVibration());
            mLock.lock();

            // When the track is stop, set the haptic intensity as MUTE
            // for the HapticGenerator effect.
            if (chain != nullptr) {
                chain->setHapticIntensity_l(track->id(), static_cast<int>(os::HapticScale::MUTE));
            }
        }
    }
}

status_t AudioFlinger::PlaybackThread::getTimestamp_l(AudioTimestamp& timestamp)
{
    if (mNormalSink != 0) {
        ExtendedTimestamp ets;
        status_t status = mNormalSink->getTimestamp(ets);
        if (status == NO_ERROR) {
            status = ets.getBestTimestamp(&timestamp);
        }
        return status;
    }
    if ((mType == OFFLOAD || mType == DIRECT) && mOutput != NULL) {
        collectTimestamps_l();
        if (mTimestamp.mTimeNs[ExtendedTimestamp::LOCATION_KERNEL] <= 0) {
            return INVALID_OPERATION;
        }
        timestamp.mPosition = mTimestamp.mPosition[ExtendedTimestamp::LOCATION_KERNEL];
        const int64_t timeNs = mTimestamp.mTimeNs[ExtendedTimestamp::LOCATION_KERNEL];
        timestamp.mTime.tv_sec = timeNs / NANOS_PER_SECOND;
        timestamp.mTime.tv_nsec = timeNs - (timestamp.mTime.tv_sec * NANOS_PER_SECOND);
        return NO_ERROR;
    }
    return INVALID_OPERATION;
}

// For dedicated VoIP outputs, let the HAL apply the stream volume. Track volume is
// still applied by the mixer.
// All tracks attached to a mixer with flag VOIP_RX are tied to the same
// stream type STREAM_VOICE_CALL so this will only change the HAL volume once even
// if more than one track are active
status_t AudioFlinger::PlaybackThread::handleVoipVolume_l(float *volume)
{
    status_t result = NO_ERROR;
    if ((mOutput->flags & AUDIO_OUTPUT_FLAG_VOIP_RX) != 0) {
        if (*volume != mLeftVolFloat) {
            result = mOutput->stream->setVolume(*volume, *volume);
            ALOGE_IF(result != OK,
                     "Error when setting output stream volume: %d", result);
            if (result == NO_ERROR) {
                mLeftVolFloat = *volume;
            }
        }
        // if stream volume was successfully sent to the HAL, mLeftVolFloat == v here and we
        // remove stream volume contribution from software volume.
        if (mLeftVolFloat == *volume) {
            *volume = 1.0f;
        }
    }
    return result;
}

status_t AudioFlinger::MixerThread::createAudioPatch_l(const struct audio_patch *patch,
                                                          audio_patch_handle_t *handle)
{
    status_t status;
    if (property_get_bool("af.patch_park", false /* default_value */)) {
        // Park FastMixer to avoid potential DOS issues with writing to the HAL
        // or if HAL does not properly lock against access.
        AutoPark<FastMixer> park(mFastMixer);
        status = PlaybackThread::createAudioPatch_l(patch, handle);
    } else {
        status = PlaybackThread::createAudioPatch_l(patch, handle);
    }
    return status;
}

status_t AudioFlinger::PlaybackThread::createAudioPatch_l(const struct audio_patch *patch,
                                                          audio_patch_handle_t *handle)
{
    status_t status = NO_ERROR;

    // store new device and send to effects
    audio_devices_t type = AUDIO_DEVICE_NONE;
    AudioDeviceTypeAddrVector deviceTypeAddrs;
    for (unsigned int i = 0; i < patch->num_sinks; i++) {
        LOG_ALWAYS_FATAL_IF(popcount(patch->sinks[i].ext.device.type) > 1
                            && !mOutput->audioHwDev->supportsAudioPatches(),
                            "Enumerated device type(%#x) must not be used "
                            "as it does not support audio patches",
                            patch->sinks[i].ext.device.type);
        type = static_cast<audio_devices_t>(type | patch->sinks[i].ext.device.type);
        deviceTypeAddrs.push_back(AudioDeviceTypeAddr(patch->sinks[i].ext.device.type,
                patch->sinks[i].ext.device.address));
    }

    audio_port_handle_t sinkPortId = patch->sinks[0].id;
#ifdef ADD_BATTERY_DATA
    // when changing the audio output device, call addBatteryData to notify
    // the change
    if (outDeviceTypes() != deviceTypes) {
        uint32_t params = 0;
        // check whether speaker is on
        if (deviceTypes.count(AUDIO_DEVICE_OUT_SPEAKER) > 0) {
            params |= IMediaPlayerService::kBatteryDataSpeakerOn;
        }

        // check if any other device (except speaker) is on
        if (!isSingleDeviceType(deviceTypes, AUDIO_DEVICE_OUT_SPEAKER)) {
            params |= IMediaPlayerService::kBatteryDataOtherAudioDeviceOn;
        }

        if (params != 0) {
            addBatteryData(params);
        }
    }
#endif

    for (size_t i = 0; i < mEffectChains.size(); i++) {
        mEffectChains[i]->setDevices_l(deviceTypeAddrs);
    }

    // mPatch.num_sinks is not set when the thread is created so that
    // the first patch creation triggers an ioConfigChanged callback
    bool configChanged = (mPatch.num_sinks == 0) ||
                         (mPatch.sinks[0].id != sinkPortId);
    mPatch = *patch;
    mOutDeviceTypeAddrs = deviceTypeAddrs;
    checkSilentMode_l();

    if (mOutput->audioHwDev->supportsAudioPatches()) {
        sp<DeviceHalInterface> hwDevice = mOutput->audioHwDev->hwDevice();
        status = hwDevice->createAudioPatch(patch->num_sources,
                                            patch->sources,
                                            patch->num_sinks,
                                            patch->sinks,
                                            handle);
    } else {
        status = mOutput->stream->legacyCreateAudioPatch(patch->sinks[0], std::nullopt, type);
        *handle = AUDIO_PATCH_HANDLE_NONE;
    }
    const std::string patchSinksAsString = patchSinksToString(patch);

    mThreadMetrics.logEndInterval();
    mThreadMetrics.logCreatePatch(/* inDevices */ {}, patchSinksAsString);
    mThreadMetrics.logBeginInterval();
    // also dispatch to active AudioTracks for MediaMetrics
    for (const auto &track : mActiveTracks) {
        track->logEndInterval();
        track->logBeginInterval(patchSinksAsString);
    }

    if (configChanged) {
        sendIoConfigEvent_l(AUDIO_OUTPUT_CONFIG_CHANGED);
    }
    return status;
}

status_t AudioFlinger::MixerThread::releaseAudioPatch_l(const audio_patch_handle_t handle)
{
    status_t status;
    if (property_get_bool("af.patch_park", false /* default_value */)) {
        // Park FastMixer to avoid potential DOS issues with writing to the HAL
        // or if HAL does not properly lock against access.
        AutoPark<FastMixer> park(mFastMixer);
        status = PlaybackThread::releaseAudioPatch_l(handle);
    } else {
        status = PlaybackThread::releaseAudioPatch_l(handle);
    }
    return status;
}

status_t AudioFlinger::PlaybackThread::releaseAudioPatch_l(const audio_patch_handle_t handle)
{
    status_t status = NO_ERROR;

    mPatch = audio_patch{};
    mOutDeviceTypeAddrs.clear();

    if (mOutput->audioHwDev->supportsAudioPatches()) {
        sp<DeviceHalInterface> hwDevice = mOutput->audioHwDev->hwDevice();
        status = hwDevice->releaseAudioPatch(handle);
    } else {
        status = mOutput->stream->legacyReleaseAudioPatch();
    }
    return status;
}

void AudioFlinger::PlaybackThread::addPatchTrack(const sp<PatchTrack>& track)
{
    Mutex::Autolock _l(mLock);
    mTracks.add(track);
}

void AudioFlinger::PlaybackThread::deletePatchTrack(const sp<PatchTrack>& track)
{
    Mutex::Autolock _l(mLock);
    destroyTrack_l(track);
}

void AudioFlinger::PlaybackThread::toAudioPortConfig(struct audio_port_config *config)
{
    ThreadBase::toAudioPortConfig(config);
    config->role = AUDIO_PORT_ROLE_SOURCE;
    config->ext.mix.hw_module = mOutput->audioHwDev->handle();
    config->ext.mix.usecase.stream = AUDIO_STREAM_DEFAULT;
    if (mOutput && mOutput->flags != AUDIO_OUTPUT_FLAG_NONE) {
        config->config_mask |= AUDIO_PORT_CONFIG_FLAGS;
        config->flags.output = mOutput->flags;
    }
}

// ----------------------------------------------------------------------------

AudioFlinger::MixerThread::MixerThread(const sp<AudioFlinger>& audioFlinger, AudioStreamOut* output,
        audio_io_handle_t id, bool systemReady, type_t type, audio_config_base_t *mixerConfig)
    :   PlaybackThread(audioFlinger, output, id, type, systemReady, mixerConfig),
        // mAudioMixer below
        // mFastMixer below
        mFastMixerFutex(0),
        mMasterMono(false)
        // mOutputSink below
        // mPipeSink below
        // mNormalSink below
{
    setMasterBalance(audioFlinger->getMasterBalance_l());
    ALOGV("MixerThread() id=%d type=%d", id, type);
    ALOGV("mSampleRate=%u, mChannelMask=%#x, mChannelCount=%u, mFormat=%#x, mFrameSize=%zu, "
            "mFrameCount=%zu, mNormalFrameCount=%zu",
            mSampleRate, mChannelMask, mChannelCount, mFormat, mFrameSize, mFrameCount,
            mNormalFrameCount);
    mAudioMixer = new AudioMixer(mNormalFrameCount, mSampleRate);

    if (type == DUPLICATING) {
        // The Duplicating thread uses the AudioMixer and delivers data to OutputTracks
        // (downstream MixerThreads) in DuplicatingThread::threadLoop_write().
        // Do not create or use mFastMixer, mOutputSink, mPipeSink, or mNormalSink.
        return;
    }
    // create an NBAIO sink for the HAL output stream, and negotiate
    mOutputSink = new AudioStreamOutSink(output->stream);
    size_t numCounterOffers = 0;
    const NBAIO_Format offers[1] = {Format_from_SR_C(
            mSampleRate, mChannelCount + mHapticChannelCount, mFormat)};
#if !LOG_NDEBUG
    ssize_t index =
#else
    (void)
#endif
            mOutputSink->negotiate(offers, 1, NULL, numCounterOffers);
    ALOG_ASSERT(index == 0);

    // initialize fast mixer depending on configuration
    bool initFastMixer;
    if (mType == SPATIALIZER) {
        initFastMixer = false;
    } else {
        switch (kUseFastMixer) {
        case FastMixer_Never:
            initFastMixer = false;
            break;
        case FastMixer_Always:
            initFastMixer = true;
            break;
        case FastMixer_Static:
        case FastMixer_Dynamic:
            initFastMixer = mFrameCount < mNormalFrameCount;
            break;
        }
        ALOGW_IF(initFastMixer == false && mFrameCount < mNormalFrameCount,
                "FastMixer is preferred for this sink as frameCount %zu is less than threshold %zu",
                mFrameCount, mNormalFrameCount);
    }
    if (initFastMixer) {
        audio_format_t fastMixerFormat;
        if (mMixerBufferEnabled && mEffectBufferEnabled) {
            fastMixerFormat = AUDIO_FORMAT_PCM_FLOAT;
        } else {
            fastMixerFormat = AUDIO_FORMAT_PCM_16_BIT;
        }
        if (mFormat != fastMixerFormat) {
            // change our Sink format to accept our intermediate precision
            mFormat = fastMixerFormat;
            free(mSinkBuffer);
            mFrameSize = audio_bytes_per_frame(mChannelCount + mHapticChannelCount, mFormat);
            const size_t sinkBufferSize = mNormalFrameCount * mFrameSize;
            (void)posix_memalign(&mSinkBuffer, 32, sinkBufferSize);
        }

        // create a MonoPipe to connect our submix to FastMixer
        NBAIO_Format format = mOutputSink->format();

        // adjust format to match that of the Fast Mixer
        ALOGV("format changed from %#x to %#x", format.mFormat, fastMixerFormat);
        format.mFormat = fastMixerFormat;
        format.mFrameSize = audio_bytes_per_sample(format.mFormat) * format.mChannelCount;

        // This pipe depth compensates for scheduling latency of the normal mixer thread.
        // When it wakes up after a maximum latency, it runs a few cycles quickly before
        // finally blocking.  Note the pipe implementation rounds up the request to a power of 2.
        MonoPipe *monoPipe = new MonoPipe(mNormalFrameCount * 4, format, true /*writeCanBlock*/);
        const NBAIO_Format offers[1] = {format};
        size_t numCounterOffers = 0;
#if !LOG_NDEBUG
        ssize_t index =
#else
        (void)
#endif
                monoPipe->negotiate(offers, 1, NULL, numCounterOffers);
        ALOG_ASSERT(index == 0);
        monoPipe->setAvgFrames((mScreenState & 1) ?
                (monoPipe->maxFrames() * 7) / 8 : mNormalFrameCount * 2);
        mPipeSink = monoPipe;

        // create fast mixer and configure it initially with just one fast track for our submix
        mFastMixer = new FastMixer(mId);
        FastMixerStateQueue *sq = mFastMixer->sq();
#ifdef STATE_QUEUE_DUMP
        sq->setObserverDump(&mStateQueueObserverDump);
        sq->setMutatorDump(&mStateQueueMutatorDump);
#endif
        FastMixerState *state = sq->begin();
        FastTrack *fastTrack = &state->mFastTracks[0];
        // wrap the source side of the MonoPipe to make it an AudioBufferProvider
        fastTrack->mBufferProvider = new SourceAudioBufferProvider(new MonoPipeReader(monoPipe));
        fastTrack->mVolumeProvider = NULL;
        fastTrack->mChannelMask = static_cast<audio_channel_mask_t>(
                mChannelMask | mHapticChannelMask); // mPipeSink channel mask for
                                                    // audio to FastMixer
        fastTrack->mFormat = mFormat; // mPipeSink format for audio to FastMixer
        fastTrack->mHapticPlaybackEnabled = mHapticChannelMask != AUDIO_CHANNEL_NONE;
        fastTrack->mHapticIntensity = os::HapticScale::NONE;
        fastTrack->mHapticMaxAmplitude = NAN;
        fastTrack->mGeneration++;
        state->mFastTracksGen++;
        state->mTrackMask = 1;
        // fast mixer will use the HAL output sink
        state->mOutputSink = mOutputSink.get();
        state->mOutputSinkGen++;
        state->mFrameCount = mFrameCount;
        // specify sink channel mask when haptic channel mask present as it can not
        // be calculated directly from channel count
        state->mSinkChannelMask = mHapticChannelMask == AUDIO_CHANNEL_NONE
                ? AUDIO_CHANNEL_NONE
                : static_cast<audio_channel_mask_t>(mChannelMask | mHapticChannelMask);
        state->mCommand = FastMixerState::COLD_IDLE;
        // already done in constructor initialization list
        //mFastMixerFutex = 0;
        state->mColdFutexAddr = &mFastMixerFutex;
        state->mColdGen++;
        state->mDumpState = &mFastMixerDumpState;
        mFastMixerNBLogWriter = audioFlinger->newWriter_l(kFastMixerLogSize, "FastMixer");
        state->mNBLogWriter = mFastMixerNBLogWriter.get();
        sq->end();
        sq->push(FastMixerStateQueue::BLOCK_UNTIL_PUSHED);

        NBLog::thread_info_t info;
        info.id = mId;
        info.type = NBLog::FASTMIXER;
        mFastMixerNBLogWriter->log<NBLog::EVENT_THREAD_INFO>(info);

        // start the fast mixer
        mFastMixer->run("FastMixer", PRIORITY_URGENT_AUDIO);
        pid_t tid = mFastMixer->getTid();
        sendPrioConfigEvent(getpid(), tid, kPriorityFastMixer, false /*forApp*/);
        stream()->setHalThreadPriority(kPriorityFastMixer);

#ifdef AUDIO_WATCHDOG
        // create and start the watchdog
        mAudioWatchdog = new AudioWatchdog();
        mAudioWatchdog->setDump(&mAudioWatchdogDump);
        mAudioWatchdog->run("AudioWatchdog", PRIORITY_URGENT_AUDIO);
        tid = mAudioWatchdog->getTid();
        sendPrioConfigEvent(getpid(), tid, kPriorityFastMixer, false /*forApp*/);
#endif
    } else {
#ifdef TEE_SINK
        // Only use the MixerThread tee if there is no FastMixer.
        mTee.set(mOutputSink->format(), NBAIO_Tee::TEE_FLAG_OUTPUT_THREAD);
        mTee.setId(std::string("_") + std::to_string(mId) + "_M");
#endif
    }

    switch (kUseFastMixer) {
    case FastMixer_Never:
    case FastMixer_Dynamic:
        mNormalSink = mOutputSink;
        break;
    case FastMixer_Always:
        mNormalSink = mPipeSink;
        break;
    case FastMixer_Static:
        mNormalSink = initFastMixer ? mPipeSink : mOutputSink;
        break;
    }
}

AudioFlinger::MixerThread::~MixerThread()
{
    if (mFastMixer != 0) {
        FastMixerStateQueue *sq = mFastMixer->sq();
        FastMixerState *state = sq->begin();
        if (state->mCommand == FastMixerState::COLD_IDLE) {
            int32_t old = android_atomic_inc(&mFastMixerFutex);
            if (old == -1) {
                (void) syscall(__NR_futex, &mFastMixerFutex, FUTEX_WAKE_PRIVATE, 1);
            }
        }
        state->mCommand = FastMixerState::EXIT;
        sq->end();
        sq->push(FastMixerStateQueue::BLOCK_UNTIL_PUSHED);
        mFastMixer->join();
        // Though the fast mixer thread has exited, it's state queue is still valid.
        // We'll use that extract the final state which contains one remaining fast track
        // corresponding to our sub-mix.
        state = sq->begin();
        ALOG_ASSERT(state->mTrackMask == 1);
        FastTrack *fastTrack = &state->mFastTracks[0];
        ALOG_ASSERT(fastTrack->mBufferProvider != NULL);
        delete fastTrack->mBufferProvider;
        sq->end(false /*didModify*/);
        mFastMixer.clear();
#ifdef AUDIO_WATCHDOG
        if (mAudioWatchdog != 0) {
            mAudioWatchdog->requestExit();
            mAudioWatchdog->requestExitAndWait();
            mAudioWatchdog.clear();
        }
#endif
    }
    mAudioFlinger->unregisterWriter(mFastMixerNBLogWriter);
    delete mAudioMixer;
}


uint32_t AudioFlinger::MixerThread::correctLatency_l(uint32_t latency) const
{
    if (mFastMixer != 0) {
        MonoPipe *pipe = (MonoPipe *)mPipeSink.get();
        latency += (pipe->getAvgFrames() * 1000) / mSampleRate;
    }
    return latency;
}

ssize_t AudioFlinger::MixerThread::threadLoop_write()
{
    // FIXME we should only do one push per cycle; confirm this is true
    // Start the fast mixer if it's not already running
    if (mFastMixer != 0) {
        FastMixerStateQueue *sq = mFastMixer->sq();
        FastMixerState *state = sq->begin();
        if (state->mCommand != FastMixerState::MIX_WRITE &&
                (kUseFastMixer != FastMixer_Dynamic || state->mTrackMask > 1)) {
            if (state->mCommand == FastMixerState::COLD_IDLE) {

                // FIXME workaround for first HAL write being CPU bound on some devices
                ATRACE_BEGIN("write");
                mOutput->write((char *)mSinkBuffer, 0);
                ATRACE_END();

                int32_t old = android_atomic_inc(&mFastMixerFutex);
                if (old == -1) {
                    (void) syscall(__NR_futex, &mFastMixerFutex, FUTEX_WAKE_PRIVATE, 1);
                }
#ifdef AUDIO_WATCHDOG
                if (mAudioWatchdog != 0) {
                    mAudioWatchdog->resume();
                }
#endif
            }
            state->mCommand = FastMixerState::MIX_WRITE;
#ifdef FAST_THREAD_STATISTICS
            mFastMixerDumpState.increaseSamplingN(mAudioFlinger->isLowRamDevice() ?
                FastThreadDumpState::kSamplingNforLowRamDevice : FastThreadDumpState::kSamplingN);
#endif
            sq->end();
            sq->push(FastMixerStateQueue::BLOCK_UNTIL_PUSHED);
            if (kUseFastMixer == FastMixer_Dynamic) {
                mNormalSink = mPipeSink;
            }
        } else {
            sq->end(false /*didModify*/);
        }
    }
    return PlaybackThread::threadLoop_write();
}

void AudioFlinger::MixerThread::threadLoop_standby()
{
    // Idle the fast mixer if it's currently running
    if (mFastMixer != 0) {
        FastMixerStateQueue *sq = mFastMixer->sq();
        FastMixerState *state = sq->begin();
        if (!(state->mCommand & FastMixerState::IDLE)) {
            // Report any frames trapped in the Monopipe
            MonoPipe *monoPipe = (MonoPipe *)mPipeSink.get();
            const long long pipeFrames = monoPipe->maxFrames() - monoPipe->availableToWrite();
            mLocalLog.log("threadLoop_standby: framesWritten:%lld  suspendedFrames:%lld  "
                    "monoPipeWritten:%lld  monoPipeLeft:%lld",
                    (long long)mFramesWritten, (long long)mSuspendedFrames,
                    (long long)mPipeSink->framesWritten(), pipeFrames);
            mLocalLog.log("threadLoop_standby: %s", mTimestamp.toString().c_str());

            state->mCommand = FastMixerState::COLD_IDLE;
            state->mColdFutexAddr = &mFastMixerFutex;
            state->mColdGen++;
            mFastMixerFutex = 0;
            sq->end();
            // BLOCK_UNTIL_PUSHED would be insufficient, as we need it to stop doing I/O now
            sq->push(FastMixerStateQueue::BLOCK_UNTIL_ACKED);
            if (kUseFastMixer == FastMixer_Dynamic) {
                mNormalSink = mOutputSink;
            }
#ifdef AUDIO_WATCHDOG
            if (mAudioWatchdog != 0) {
                mAudioWatchdog->pause();
            }
#endif
        } else {
            sq->end(false /*didModify*/);
        }
    }
    PlaybackThread::threadLoop_standby();
}

bool AudioFlinger::PlaybackThread::waitingAsyncCallback_l()
{
    return false;
}

bool AudioFlinger::PlaybackThread::shouldStandby_l()
{
    return !mStandby;
}

bool AudioFlinger::PlaybackThread::waitingAsyncCallback()
{
    Mutex::Autolock _l(mLock);
    return waitingAsyncCallback_l();
}

// shared by MIXER and DIRECT, overridden by DUPLICATING
void AudioFlinger::PlaybackThread::threadLoop_standby()
{
    ALOGV("Audio hardware entering standby, mixer %p, suspend count %d", this, mSuspended);
    mOutput->standby();
    if (mUseAsyncWrite != 0) {
        // discard any pending drain or write ack by incrementing sequence
        mWriteAckSequence = (mWriteAckSequence + 2) & ~1;
        mDrainSequence = (mDrainSequence + 2) & ~1;
        ALOG_ASSERT(mCallbackThread != 0);
        mCallbackThread->setWriteBlocked(mWriteAckSequence);
        mCallbackThread->setDraining(mDrainSequence);
    }
    mHwPaused = false;
    setHalLatencyMode_l();
}

void AudioFlinger::PlaybackThread::onAddNewTrack_l()
{
    ALOGV("signal playback thread");
    broadcast_l();
}

void AudioFlinger::PlaybackThread::onAsyncError()
{
    for (int i = AUDIO_STREAM_SYSTEM; i < (int)AUDIO_STREAM_CNT; i++) {
        invalidateTracks((audio_stream_type_t)i);
    }
}

void AudioFlinger::MixerThread::threadLoop_mix()
{
    // mix buffers...
    mAudioMixer->process();
    mCurrentWriteLength = mSinkBufferSize;
    // increase sleep time progressively when application underrun condition clears.
    // Only increase sleep time if the mixer is ready for two consecutive times to avoid
    // that a steady state of alternating ready/not ready conditions keeps the sleep time
    // such that we would underrun the audio HAL.
    if ((mSleepTimeUs == 0) && (sleepTimeShift > 0)) {
        sleepTimeShift--;
    }
    mSleepTimeUs = 0;
    mStandbyTimeNs = systemTime() + mStandbyDelayNs;
    //TODO: delay standby when effects have a tail

}

void AudioFlinger::MixerThread::threadLoop_sleepTime()
{
    // If no tracks are ready, sleep once for the duration of an output
    // buffer size, then write 0s to the output
    if (mSleepTimeUs == 0) {
        if (mMixerStatus == MIXER_TRACKS_ENABLED) {
            if (mPipeSink.get() != nullptr && mPipeSink == mNormalSink) {
                // Using the Monopipe availableToWrite, we estimate the
                // sleep time to retry for more data (before we underrun).
                MonoPipe *monoPipe = static_cast<MonoPipe *>(mPipeSink.get());
                const ssize_t availableToWrite = mPipeSink->availableToWrite();
                const size_t pipeFrames = monoPipe->maxFrames();
                const size_t framesLeft = pipeFrames - max(availableToWrite, 0);
                // HAL_framecount <= framesDelay ~ framesLeft / 2 <= Normal_Mixer_framecount
                const size_t framesDelay = std::min(
                        mNormalFrameCount, max(framesLeft / 2, mFrameCount));
                ALOGV("pipeFrames:%zu framesLeft:%zu framesDelay:%zu",
                        pipeFrames, framesLeft, framesDelay);
                mSleepTimeUs = framesDelay * MICROS_PER_SECOND / mSampleRate;
            } else {
                mSleepTimeUs = mActiveSleepTimeUs >> sleepTimeShift;
                if (mSleepTimeUs < kMinThreadSleepTimeUs) {
                    mSleepTimeUs = kMinThreadSleepTimeUs;
                }
                // reduce sleep time in case of consecutive application underruns to avoid
                // starving the audio HAL. As activeSleepTimeUs() is larger than a buffer
                // duration we would end up writing less data than needed by the audio HAL if
                // the condition persists.
                if (sleepTimeShift < kMaxThreadSleepTimeShift) {
                    sleepTimeShift++;
                }
            }
        } else {
            mSleepTimeUs = mIdleSleepTimeUs;
        }
    } else if (mBytesWritten != 0 || (mMixerStatus == MIXER_TRACKS_ENABLED)) {
        // clear out mMixerBuffer or mSinkBuffer, to ensure buffers are cleared
        // before effects processing or output.
        if (mMixerBufferValid) {
            memset(mMixerBuffer, 0, mMixerBufferSize);
            if (mType == SPATIALIZER) {
                memset(mSinkBuffer, 0, mSinkBufferSize);
            }
        } else {
            memset(mSinkBuffer, 0, mSinkBufferSize);
        }
        mSleepTimeUs = 0;
        ALOGV_IF(mBytesWritten == 0 && (mMixerStatus == MIXER_TRACKS_ENABLED),
                "anticipated start");
    }
    // TODO add standby time extension fct of effect tail
}

// prepareTracks_l() must be called with ThreadBase::mLock held
AudioFlinger::PlaybackThread::mixer_state AudioFlinger::MixerThread::prepareTracks_l(
        Vector< sp<Track> > *tracksToRemove)
{
    // clean up deleted track ids in AudioMixer before allocating new tracks
    (void)mTracks.processDeletedTrackIds([this](int trackId) {
        // for each trackId, destroy it in the AudioMixer
        if (mAudioMixer->exists(trackId)) {
            mAudioMixer->destroy(trackId);
        }
    });
    mTracks.clearDeletedTrackIds();

    mixer_state mixerStatus = MIXER_IDLE;
    // find out which tracks need to be processed
    size_t count = mActiveTracks.size();
    size_t mixedTracks = 0;
    size_t tracksWithEffect = 0;
    // counts only _active_ fast tracks
    size_t fastTracks = 0;
    uint32_t resetMask = 0; // bit mask of fast tracks that need to be reset

    float masterVolume = mMasterVolume;
    bool masterMute = mMasterMute;

    if (masterMute) {
        masterVolume = 0;
    }
    // Delegate master volume control to effect in output mix effect chain if needed
    sp<EffectChain> chain = getEffectChain_l(AUDIO_SESSION_OUTPUT_MIX);
    if (chain != 0) {
        uint32_t v = (uint32_t)(masterVolume * (1 << 24));
        chain->setVolume_l(&v, &v);
        masterVolume = (float)((v + (1 << 23)) >> 24);
        chain.clear();
    }

    // prepare a new state to push
    FastMixerStateQueue *sq = NULL;
    FastMixerState *state = NULL;
    bool didModify = false;
    FastMixerStateQueue::block_t block = FastMixerStateQueue::BLOCK_UNTIL_PUSHED;
    bool coldIdle = false;
    if (mFastMixer != 0) {
        sq = mFastMixer->sq();
        state = sq->begin();
        coldIdle = state->mCommand == FastMixerState::COLD_IDLE;
    }

    mMixerBufferValid = false;  // mMixerBuffer has no valid data until appropriate tracks found.
    mEffectBufferValid = false; // mEffectBuffer has no valid data until tracks found.

    // DeferredOperations handles statistics after setting mixerStatus.
    class DeferredOperations {
    public:
        DeferredOperations(mixer_state *mixerStatus, ThreadMetrics *threadMetrics)
            : mMixerStatus(mixerStatus)
            , mThreadMetrics(threadMetrics) {}

        // when leaving scope, tally frames properly.
        ~DeferredOperations() {
            // Tally underrun frames only if we are actually mixing (MIXER_TRACKS_READY)
            // because that is when the underrun occurs.
            // We do not distinguish between FastTracks and NormalTracks here.
            size_t maxUnderrunFrames = 0;
            if (*mMixerStatus == MIXER_TRACKS_READY && mUnderrunFrames.size() > 0) {
                for (const auto &underrun : mUnderrunFrames) {
                    underrun.first->tallyUnderrunFrames(underrun.second);
                    maxUnderrunFrames = max(underrun.second, maxUnderrunFrames);
                }
            }
            // send the max underrun frames for this mixer period
            mThreadMetrics->logUnderrunFrames(maxUnderrunFrames);
        }

        // tallyUnderrunFrames() is called to update the track counters
        // with the number of underrun frames for a particular mixer period.
        // We defer tallying until we know the final mixer status.
        void tallyUnderrunFrames(sp<Track> track, size_t underrunFrames) {
            mUnderrunFrames.emplace_back(track, underrunFrames);
        }

    private:
        const mixer_state * const mMixerStatus;
        ThreadMetrics * const mThreadMetrics;
        std::vector<std::pair<sp<Track>, size_t>> mUnderrunFrames;
    } deferredOperations(&mixerStatus, &mThreadMetrics);
    // implicit nested scope for variable capture

    bool noFastHapticTrack = true;
    for (size_t i=0 ; i<count ; i++) {
        const sp<Track> t = mActiveTracks[i];

        // this const just means the local variable doesn't change
        Track* const track = t.get();

        // process fast tracks
        if (track->isFastTrack()) {
            LOG_ALWAYS_FATAL_IF(mFastMixer.get() == nullptr,
                    "%s(%d): FastTrack(%d) present without FastMixer",
                     __func__, id(), track->id());

            if (track->getHapticPlaybackEnabled()) {
                noFastHapticTrack = false;
            }

            // It's theoretically possible (though unlikely) for a fast track to be created
            // and then removed within the same normal mix cycle.  This is not a problem, as
            // the track never becomes active so it's fast mixer slot is never touched.
            // The converse, of removing an (active) track and then creating a new track
            // at the identical fast mixer slot within the same normal mix cycle,
            // is impossible because the slot isn't marked available until the end of each cycle.
            int j = track->mFastIndex;
            ALOG_ASSERT(0 < j && j < (int)FastMixerState::sMaxFastTracks);
            ALOG_ASSERT(!(mFastTrackAvailMask & (1 << j)));
            FastTrack *fastTrack = &state->mFastTracks[j];

            // Determine whether the track is currently in underrun condition,
            // and whether it had a recent underrun.
            FastTrackDump *ftDump = &mFastMixerDumpState.mTracks[j];
            FastTrackUnderruns underruns = ftDump->mUnderruns;
            uint32_t recentFull = (underruns.mBitFields.mFull -
                    track->mObservedUnderruns.mBitFields.mFull) & UNDERRUN_MASK;
            uint32_t recentPartial = (underruns.mBitFields.mPartial -
                    track->mObservedUnderruns.mBitFields.mPartial) & UNDERRUN_MASK;
            uint32_t recentEmpty = (underruns.mBitFields.mEmpty -
                    track->mObservedUnderruns.mBitFields.mEmpty) & UNDERRUN_MASK;
            uint32_t recentUnderruns = recentPartial + recentEmpty;
            track->mObservedUnderruns = underruns;
            // don't count underruns that occur while stopping or pausing
            // or stopped which can occur when flush() is called while active
            size_t underrunFrames = 0;
            if (!(track->isStopping() || track->isPausing() || track->isStopped()) &&
                    recentUnderruns > 0) {
                // FIXME fast mixer will pull & mix partial buffers, but we count as a full underrun
                underrunFrames = recentUnderruns * mFrameCount;
            }
            // Immediately account for FastTrack underruns.
            track->mAudioTrackServerProxy->tallyUnderrunFrames(underrunFrames);

            // This is similar to the state machine for normal tracks,
            // with a few modifications for fast tracks.
            bool isActive = true;
            switch (track->mState) {
            case TrackBase::STOPPING_1:
                // track stays active in STOPPING_1 state until first underrun
                if (recentUnderruns > 0 || track->isTerminated()) {
                    track->mState = TrackBase::STOPPING_2;
                }
                break;
            case TrackBase::PAUSING:
                // ramp down is not yet implemented
                track->setPaused();
                break;
            case TrackBase::RESUMING:
                // ramp up is not yet implemented
                track->mState = TrackBase::ACTIVE;
                break;
            case TrackBase::ACTIVE:
                if (recentFull > 0 || recentPartial > 0) {
                    // track has provided at least some frames recently: reset retry count
                    track->mRetryCount = kMaxTrackRetries;
                }
                if (recentUnderruns == 0) {
                    // no recent underruns: stay active
                    break;
                }
                // there has recently been an underrun of some kind
                if (track->sharedBuffer() == 0) {
                    // were any of the recent underruns "empty" (no frames available)?
                    if (recentEmpty == 0) {
                        // no, then ignore the partial underruns as they are allowed indefinitely
                        break;
                    }
                    // there has recently been an "empty" underrun: decrement the retry counter
                    if (--(track->mRetryCount) > 0) {
                        break;
                    }
                    // indicate to client process that the track was disabled because of underrun;
                    // it will then automatically call start() when data is available
                    track->disable();
                    // remove from active list, but state remains ACTIVE [confusing but true]
                    isActive = false;
                    break;
                }
                FALLTHROUGH_INTENDED;
            case TrackBase::STOPPING_2:
            case TrackBase::PAUSED:
            case TrackBase::STOPPED:
            case TrackBase::FLUSHED:   // flush() while active
                // Check for presentation complete if track is inactive
                // We have consumed all the buffers of this track.
                // This would be incomplete if we auto-paused on underrun
                {
                    uint32_t latency = 0;
                    status_t result = mOutput->stream->getLatency(&latency);
                    ALOGE_IF(result != OK,
                            "Error when retrieving output stream latency: %d", result);
                    size_t audioHALFrames = (latency * mSampleRate) / 1000;
                    int64_t framesWritten = mBytesWritten / mFrameSize;
                    if (!(mStandby || track->presentationComplete(framesWritten, audioHALFrames))) {
                        // track stays in active list until presentation is complete
                        break;
                    }
                }
                if (track->isStopping_2()) {
                    track->mState = TrackBase::STOPPED;
                }
                if (track->isStopped()) {
                    // Can't reset directly, as fast mixer is still polling this track
                    //   track->reset();
                    // So instead mark this track as needing to be reset after push with ack
                    resetMask |= 1 << i;
                }
                isActive = false;
                break;
            case TrackBase::IDLE:
            default:
                LOG_ALWAYS_FATAL("unexpected track state %d", (int)track->mState);
            }

            if (isActive) {
                // was it previously inactive?
                if (!(state->mTrackMask & (1 << j))) {
                    ExtendedAudioBufferProvider *eabp = track;
                    VolumeProvider *vp = track;
                    fastTrack->mBufferProvider = eabp;
                    fastTrack->mVolumeProvider = vp;
                    fastTrack->mChannelMask = track->mChannelMask;
                    fastTrack->mFormat = track->mFormat;
                    fastTrack->mHapticPlaybackEnabled = track->getHapticPlaybackEnabled();
                    fastTrack->mHapticIntensity = track->getHapticIntensity();
                    fastTrack->mHapticMaxAmplitude = track->getHapticMaxAmplitude();
                    fastTrack->mGeneration++;
                    state->mTrackMask |= 1 << j;
                    didModify = true;
                    // no acknowledgement required for newly active tracks
                }
                sp<AudioTrackServerProxy> proxy = track->mAudioTrackServerProxy;
                float volume;
                if (track->isPlaybackRestricted() || mStreamTypes[track->streamType()].mute) {
                    volume = 0.f;
                } else {
                    volume = masterVolume * mStreamTypes[track->streamType()].volume;
                }

                handleVoipVolume_l(&volume);

                // cache the combined master volume and stream type volume for fast mixer; this
                // lacks any synchronization or barrier so VolumeProvider may read a stale value
                const float vh = track->getVolumeHandler()->getVolume(
                    proxy->framesReleased()).first;
                volume *= vh;
                track->mCachedVolume = volume;
                gain_minifloat_packed_t vlr = proxy->getVolumeLR();
                float vlf = volume * float_from_gain(gain_minifloat_unpack_left(vlr));
                float vrf = volume * float_from_gain(gain_minifloat_unpack_right(vlr));

                track->setFinalVolume((vlf + vrf) / 2.f);
                ++fastTracks;
            } else {
                // was it previously active?
                if (state->mTrackMask & (1 << j)) {
                    fastTrack->mBufferProvider = NULL;
                    fastTrack->mGeneration++;
                    state->mTrackMask &= ~(1 << j);
                    didModify = true;
                    // If any fast tracks were removed, we must wait for acknowledgement
                    // because we're about to decrement the last sp<> on those tracks.
                    block = FastMixerStateQueue::BLOCK_UNTIL_ACKED;
                } else {
                    // ALOGW rather than LOG_ALWAYS_FATAL because it seems there are cases where an
                    // AudioTrack may start (which may not be with a start() but with a write()
                    // after underrun) and immediately paused or released.  In that case the
                    // FastTrack state hasn't had time to update.
                    // TODO Remove the ALOGW when this theory is confirmed.
                    ALOGW("fast track %d should have been active; "
                            "mState=%d, mTrackMask=%#x, recentUnderruns=%u, isShared=%d",
                            j, (int)track->mState, state->mTrackMask, recentUnderruns,
                            track->sharedBuffer() != 0);
                    // Since the FastMixer state already has the track inactive, do nothing here.
                }
                tracksToRemove->add(track);
                // Avoids a misleading display in dumpsys
                track->mObservedUnderruns.mBitFields.mMostRecent = UNDERRUN_FULL;
            }
            if (fastTrack->mHapticPlaybackEnabled != track->getHapticPlaybackEnabled()) {
                fastTrack->mHapticPlaybackEnabled = track->getHapticPlaybackEnabled();
                didModify = true;
            }
            continue;
        }

        {   // local variable scope to avoid goto warning

        audio_track_cblk_t* cblk = track->cblk();

        // The first time a track is added we wait
        // for all its buffers to be filled before processing it
        const int trackId = track->id();

        // if an active track doesn't exist in the AudioMixer, create it.
        // use the trackId as the AudioMixer name.
        if (!mAudioMixer->exists(trackId)) {
            status_t status = mAudioMixer->create(
                    trackId,
                    track->mChannelMask,
                    track->mFormat,
                    track->mSessionId);
            if (status != OK) {
                ALOGW("%s(): AudioMixer cannot create track(%d)"
                        " mask %#x, format %#x, sessionId %d",
                        __func__, trackId,
                        track->mChannelMask, track->mFormat, track->mSessionId);
                tracksToRemove->add(track);
                track->invalidate(); // consider it dead.
                continue;
            }
        }

        // make sure that we have enough frames to mix one full buffer.
        // enforce this condition only once to enable draining the buffer in case the client
        // app does not call stop() and relies on underrun to stop:
        // hence the test on (mMixerStatus == MIXER_TRACKS_READY) meaning the track was mixed
        // during last round
        size_t desiredFrames;
        const uint32_t sampleRate = track->mAudioTrackServerProxy->getSampleRate();
        AudioPlaybackRate playbackRate = track->mAudioTrackServerProxy->getPlaybackRate();

        desiredFrames = sourceFramesNeededWithTimestretch(
                sampleRate, mNormalFrameCount, mSampleRate, playbackRate.mSpeed);
        // TODO: ONLY USED FOR LEGACY RESAMPLERS, remove when they are removed.
        // add frames already consumed but not yet released by the resampler
        // because mAudioTrackServerProxy->framesReady() will include these frames
        desiredFrames += mAudioMixer->getUnreleasedFrames(trackId);

        uint32_t minFrames = 1;
        if ((track->sharedBuffer() == 0) && !track->isStopped() && !track->isPausing() &&
                (mMixerStatusIgnoringFastTracks == MIXER_TRACKS_READY)) {
            minFrames = desiredFrames;
        }

        size_t framesReady = track->framesReady();
        if (ATRACE_ENABLED()) {
            // I wish we had formatted trace names
            std::string traceName("nRdy");
            traceName += std::to_string(trackId);
            ATRACE_INT(traceName.c_str(), framesReady);
        }
        if ((framesReady >= minFrames) && track->isReady() &&
                !track->isPaused() && !track->isTerminated())
        {
            ALOGVV("track(%d) s=%08x [OK] on thread %p", trackId, cblk->mServer, this);

            mixedTracks++;

            // track->mainBuffer() != mSinkBuffer or mMixerBuffer means
            // there is an effect chain connected to the track
            chain.clear();
            if (track->mainBuffer() != mSinkBuffer &&
                    track->mainBuffer() != mMixerBuffer) {
                if (mEffectBufferEnabled) {
                    mEffectBufferValid = true; // Later can set directly.
                }
                chain = getEffectChain_l(track->sessionId());
                // Delegate volume control to effect in track effect chain if needed
                if (chain != 0) {
                    tracksWithEffect++;
                } else {
                    ALOGW("prepareTracks_l(): track(%d) attached to effect but no chain found on "
                            "session %d",
                            trackId, track->sessionId());
                }
            }


            int param = AudioMixer::VOLUME;
            if (track->mFillingUpStatus == Track::FS_FILLED) {
                // no ramp for the first volume setting
                track->mFillingUpStatus = Track::FS_ACTIVE;
                if (track->mState == TrackBase::RESUMING) {
                    track->mState = TrackBase::ACTIVE;
                    // If a new track is paused immediately after start, do not ramp on resume.
                    if (cblk->mServer != 0) {
                        param = AudioMixer::RAMP_VOLUME;
                    }
                }
                mAudioMixer->setParameter(trackId, AudioMixer::RESAMPLE, AudioMixer::RESET, NULL);
                mLeftVolFloat = -1.0;
            // FIXME should not make a decision based on mServer
            } else if (cblk->mServer != 0) {
                // If the track is stopped before the first frame was mixed,
                // do not apply ramp
                param = AudioMixer::RAMP_VOLUME;
            }

            // compute volume for this track
            uint32_t vl, vr;       // in U8.24 integer format
            float vlf, vrf, vaf;   // in [0.0, 1.0] float format
            // read original volumes with volume control
            float v = masterVolume * mStreamTypes[track->streamType()].volume;
            // Always fetch volumeshaper volume to ensure state is updated.
            const sp<AudioTrackServerProxy> proxy = track->mAudioTrackServerProxy;
            const float vh = track->getVolumeHandler()->getVolume(
                    track->mAudioTrackServerProxy->framesReleased()).first;

            if (mStreamTypes[track->streamType()].mute || track->isPlaybackRestricted()) {
                v = 0;
            }

            handleVoipVolume_l(&v);

            if (track->isPausing()) {
                vl = vr = 0;
                vlf = vrf = vaf = 0.;
                track->setPaused();
            } else {
                gain_minifloat_packed_t vlr = proxy->getVolumeLR();
                vlf = float_from_gain(gain_minifloat_unpack_left(vlr));
                vrf = float_from_gain(gain_minifloat_unpack_right(vlr));
                // track volumes come from shared memory, so can't be trusted and must be clamped
                if (vlf > GAIN_FLOAT_UNITY) {
                    ALOGV("Track left volume out of range: %.3g", vlf);
                    vlf = GAIN_FLOAT_UNITY;
                }
                if (vrf > GAIN_FLOAT_UNITY) {
                    ALOGV("Track right volume out of range: %.3g", vrf);
                    vrf = GAIN_FLOAT_UNITY;
                }
                // now apply the master volume and stream type volume and shaper volume
                vlf *= v * vh;
                vrf *= v * vh;
                // assuming master volume and stream type volume each go up to 1.0,
                // then derive vl and vr as U8.24 versions for the effect chain
                const float scaleto8_24 = MAX_GAIN_INT * MAX_GAIN_INT;
                vl = (uint32_t) (scaleto8_24 * vlf);
                vr = (uint32_t) (scaleto8_24 * vrf);
                // vl and vr are now in U8.24 format
                uint16_t sendLevel = proxy->getSendLevel_U4_12();
                // send level comes from shared memory and so may be corrupt
                if (sendLevel > MAX_GAIN_INT) {
                    ALOGV("Track send level out of range: %04X", sendLevel);
                    sendLevel = MAX_GAIN_INT;
                }
                // vaf is represented as [0.0, 1.0] float by rescaling sendLevel
                vaf = v * sendLevel * (1. / MAX_GAIN_INT);
            }

            track->setFinalVolume((vrf + vlf) / 2.f);

            // Delegate volume control to effect in track effect chain if needed
            if (chain != 0 && chain->setVolume_l(&vl, &vr)) {
                // Do not ramp volume if volume is controlled by effect
                param = AudioMixer::VOLUME;
                // Update remaining floating point volume levels
                vlf = (float)vl / (1 << 24);
                vrf = (float)vr / (1 << 24);
                track->mHasVolumeController = true;
            } else {
                // force no volume ramp when volume controller was just disabled or removed
                // from effect chain to avoid volume spike
                if (track->mHasVolumeController) {
                    param = AudioMixer::VOLUME;
                }
                track->mHasVolumeController = false;
            }

            // XXX: these things DON'T need to be done each time
            mAudioMixer->setBufferProvider(trackId, track);
            mAudioMixer->enable(trackId);

            mAudioMixer->setParameter(trackId, param, AudioMixer::VOLUME0, &vlf);
            mAudioMixer->setParameter(trackId, param, AudioMixer::VOLUME1, &vrf);
            mAudioMixer->setParameter(trackId, param, AudioMixer::AUXLEVEL, &vaf);
            mAudioMixer->setParameter(
                trackId,
                AudioMixer::TRACK,
                AudioMixer::FORMAT, (void *)track->format());
            mAudioMixer->setParameter(
                trackId,
                AudioMixer::TRACK,
                AudioMixer::CHANNEL_MASK, (void *)(uintptr_t)track->channelMask());

            if (mType == SPATIALIZER && !track->isSpatialized()) {
                mAudioMixer->setParameter(
                    trackId,
                    AudioMixer::TRACK,
                    AudioMixer::MIXER_CHANNEL_MASK,
                    (void *)(uintptr_t)(mChannelMask | mHapticChannelMask));
            } else {
                mAudioMixer->setParameter(
                    trackId,
                    AudioMixer::TRACK,
                    AudioMixer::MIXER_CHANNEL_MASK,
                    (void *)(uintptr_t)(mMixerChannelMask | mHapticChannelMask));
            }

            // limit track sample rate to 2 x output sample rate, which changes at re-configuration
            uint32_t maxSampleRate = mSampleRate * AUDIO_RESAMPLER_DOWN_RATIO_MAX;
            uint32_t reqSampleRate = proxy->getSampleRate();
            if (reqSampleRate == 0) {
                reqSampleRate = mSampleRate;
            } else if (reqSampleRate > maxSampleRate) {
                reqSampleRate = maxSampleRate;
            }
            mAudioMixer->setParameter(
                trackId,
                AudioMixer::RESAMPLE,
                AudioMixer::SAMPLE_RATE,
                (void *)(uintptr_t)reqSampleRate);

            AudioPlaybackRate playbackRate = proxy->getPlaybackRate();
            mAudioMixer->setParameter(
                trackId,
                AudioMixer::TIMESTRETCH,
                AudioMixer::PLAYBACK_RATE,
                &playbackRate);

            /*
             * Select the appropriate output buffer for the track.
             *
             * Tracks with effects go into their own effects chain buffer
             * and from there into either mEffectBuffer or mSinkBuffer.
             *
             * Other tracks can use mMixerBuffer for higher precision
             * channel accumulation.  If this buffer is enabled
             * (mMixerBufferEnabled true), then selected tracks will accumulate
             * into it.
             *
             */
            if (mMixerBufferEnabled
                    && (track->mainBuffer() == mSinkBuffer
                            || track->mainBuffer() == mMixerBuffer)) {
                if (mType == SPATIALIZER && !track->isSpatialized()) {
                    mAudioMixer->setParameter(
                            trackId,
                            AudioMixer::TRACK,
                            AudioMixer::MIXER_FORMAT, (void *)mEffectBufferFormat);
                    mAudioMixer->setParameter(
                            trackId,
                            AudioMixer::TRACK,
                            AudioMixer::MAIN_BUFFER, (void *)mPostSpatializerBuffer);
                } else {
                    mAudioMixer->setParameter(
                            trackId,
                            AudioMixer::TRACK,
                            AudioMixer::MIXER_FORMAT, (void *)mMixerBufferFormat);
                    mAudioMixer->setParameter(
                            trackId,
                            AudioMixer::TRACK,
                            AudioMixer::MAIN_BUFFER, (void *)mMixerBuffer);
                    // TODO: override track->mainBuffer()?
                    mMixerBufferValid = true;
                }
            } else {
                mAudioMixer->setParameter(
                        trackId,
                        AudioMixer::TRACK,
                        AudioMixer::MIXER_FORMAT, (void *)EFFECT_BUFFER_FORMAT);
                mAudioMixer->setParameter(
                        trackId,
                        AudioMixer::TRACK,
                        AudioMixer::MAIN_BUFFER, (void *)track->mainBuffer());
            }
            mAudioMixer->setParameter(
                trackId,
                AudioMixer::TRACK,
                AudioMixer::AUX_BUFFER, (void *)track->auxBuffer());
            mAudioMixer->setParameter(
                trackId,
                AudioMixer::TRACK,
                AudioMixer::HAPTIC_ENABLED, (void *)(uintptr_t)track->getHapticPlaybackEnabled());
            mAudioMixer->setParameter(
                trackId,
                AudioMixer::TRACK,
                AudioMixer::HAPTIC_INTENSITY, (void *)(uintptr_t)track->getHapticIntensity());
            mAudioMixer->setParameter(
                trackId,
                AudioMixer::TRACK,
                AudioMixer::HAPTIC_MAX_AMPLITUDE, (void *)(&(track->mHapticMaxAmplitude)));

            // reset retry count
            track->mRetryCount = kMaxTrackRetries;

            // If one track is ready, set the mixer ready if:
            //  - the mixer was not ready during previous round OR
            //  - no other track is not ready
            if (mMixerStatusIgnoringFastTracks != MIXER_TRACKS_READY ||
                    mixerStatus != MIXER_TRACKS_ENABLED) {
                mixerStatus = MIXER_TRACKS_READY;
            }

            // Enable the next few lines to instrument a test for underrun log handling.
            // TODO: Remove when we have a better way of testing the underrun log.
#if 0
            static int i;
            if ((++i & 0xf) == 0) {
                deferredOperations.tallyUnderrunFrames(track, 10 /* underrunFrames */);
            }
#endif
        } else {
            size_t underrunFrames = 0;
            if (framesReady < desiredFrames && !track->isStopped() && !track->isPaused()) {
                ALOGV("track(%d) underrun, track state %s  framesReady(%zu) < framesDesired(%zd)",
                        trackId, track->getTrackStateAsString(), framesReady, desiredFrames);
                underrunFrames = desiredFrames;
            }
            deferredOperations.tallyUnderrunFrames(track, underrunFrames);

            // clear effect chain input buffer if an active track underruns to avoid sending
            // previous audio buffer again to effects
            chain = getEffectChain_l(track->sessionId());
            if (chain != 0) {
                chain->clearInputBuffer();
            }

            ALOGVV("track(%d) s=%08x [NOT READY] on thread %p", trackId, cblk->mServer, this);
            if ((track->sharedBuffer() != 0) || track->isTerminated() ||
                    track->isStopped() || track->isPaused()) {
                // We have consumed all the buffers of this track.
                // Remove it from the list of active tracks.
                // TODO: use actual buffer filling status instead of latency when available from
                // audio HAL
                size_t audioHALFrames = (latency_l() * mSampleRate) / 1000;
                int64_t framesWritten = mBytesWritten / mFrameSize;
                if (mStandby || track->presentationComplete(framesWritten, audioHALFrames)) {
                    if (track->isStopped()) {
                        track->reset();
                    }
                    tracksToRemove->add(track);
                }
            } else {
                // No buffers for this track. Give it a few chances to
                // fill a buffer, then remove it from active list.
                if (--(track->mRetryCount) <= 0) {
                    ALOGI("BUFFER TIMEOUT: remove(%d) from active list on thread %p",
                            trackId, this);
                    tracksToRemove->add(track);
                    // indicate to client process that the track was disabled because of underrun;
                    // it will then automatically call start() when data is available
                    track->disable();
                // If one track is not ready, mark the mixer also not ready if:
                //  - the mixer was ready during previous round OR
                //  - no other track is ready
                } else if (mMixerStatusIgnoringFastTracks == MIXER_TRACKS_READY ||
                                mixerStatus != MIXER_TRACKS_READY) {
                    mixerStatus = MIXER_TRACKS_ENABLED;
                }
            }
            mAudioMixer->disable(trackId);
        }

        }   // local variable scope to avoid goto warning

    }

    if (mHapticChannelMask != AUDIO_CHANNEL_NONE && sq != NULL) {
        // When there is no fast track playing haptic and FastMixer exists,
        // enabling the first FastTrack, which provides mixed data from normal
        // tracks, to play haptic data.
        FastTrack *fastTrack = &state->mFastTracks[0];
        if (fastTrack->mHapticPlaybackEnabled != noFastHapticTrack) {
            fastTrack->mHapticPlaybackEnabled = noFastHapticTrack;
            didModify = true;
        }
    }

    // Push the new FastMixer state if necessary
    bool pauseAudioWatchdog = false;
    if (didModify) {
        state->mFastTracksGen++;
        // if the fast mixer was active, but now there are no fast tracks, then put it in cold idle
        if (kUseFastMixer == FastMixer_Dynamic &&
                state->mCommand == FastMixerState::MIX_WRITE && state->mTrackMask <= 1) {
            state->mCommand = FastMixerState::COLD_IDLE;
            state->mColdFutexAddr = &mFastMixerFutex;
            state->mColdGen++;
            mFastMixerFutex = 0;
            if (kUseFastMixer == FastMixer_Dynamic) {
                mNormalSink = mOutputSink;
            }
            // If we go into cold idle, need to wait for acknowledgement
            // so that fast mixer stops doing I/O.
            block = FastMixerStateQueue::BLOCK_UNTIL_ACKED;
            pauseAudioWatchdog = true;
        }
    }
    if (sq != NULL) {
        sq->end(didModify);
        // No need to block if the FastMixer is in COLD_IDLE as the FastThread
        // is not active. (We BLOCK_UNTIL_ACKED when entering COLD_IDLE
        // when bringing the output sink into standby.)
        //
        // We will get the latest FastMixer state when we come out of COLD_IDLE.
        //
        // This occurs with BT suspend when we idle the FastMixer with
        // active tracks, which may be added or removed.
        sq->push(coldIdle ? FastMixerStateQueue::BLOCK_NEVER : block);
    }
#ifdef AUDIO_WATCHDOG
    if (pauseAudioWatchdog && mAudioWatchdog != 0) {
        mAudioWatchdog->pause();
    }
#endif

    // Now perform the deferred reset on fast tracks that have stopped
    while (resetMask != 0) {
        size_t i = __builtin_ctz(resetMask);
        ALOG_ASSERT(i < count);
        resetMask &= ~(1 << i);
        sp<Track> track = mActiveTracks[i];
        ALOG_ASSERT(track->isFastTrack() && track->isStopped());
        track->reset();
    }

    // Track destruction may occur outside of threadLoop once it is removed from active tracks.
    // Ensure the AudioMixer doesn't have a raw "buffer provider" pointer to the track if
    // it ceases to be active, to allow safe removal from the AudioMixer at the start
    // of prepareTracks_l(); this releases any outstanding buffer back to the track.
    // See also the implementation of destroyTrack_l().
    for (const auto &track : *tracksToRemove) {
        const int trackId = track->id();
        if (mAudioMixer->exists(trackId)) { // Normal tracks here, fast tracks in FastMixer.
            mAudioMixer->setBufferProvider(trackId, nullptr /* bufferProvider */);
        }
    }

    // remove all the tracks that need to be...
    removeTracks_l(*tracksToRemove);

    if (getEffectChain_l(AUDIO_SESSION_OUTPUT_MIX) != 0 ||
            getEffectChain_l(AUDIO_SESSION_OUTPUT_STAGE) != 0) {
        mEffectBufferValid = true;
    }

    if (mEffectBufferValid) {
        // as long as there are effects we should clear the effects buffer, to avoid
        // passing a non-clean buffer to the effect chain
        memset(mEffectBuffer, 0, mEffectBufferSize);
        if (mType == SPATIALIZER) {
            memset(mPostSpatializerBuffer, 0, mPostSpatializerBufferSize);
        }
    }
    // sink or mix buffer must be cleared if all tracks are connected to an
    // effect chain as in this case the mixer will not write to the sink or mix buffer
    // and track effects will accumulate into it
    // always clear sink buffer for spatializer output as the output of the spatializer
    // effect will be accumulated into it
    if ((mBytesRemaining == 0) && (((mixedTracks != 0 && mixedTracks == tracksWithEffect) ||
            (mixedTracks == 0 && fastTracks > 0)) || (mType == SPATIALIZER))) {
        // FIXME as a performance optimization, should remember previous zero status
        if (mMixerBufferValid) {
            memset(mMixerBuffer, 0, mMixerBufferSize);
            // TODO: In testing, mSinkBuffer below need not be cleared because
            // the PlaybackThread::threadLoop() copies mMixerBuffer into mSinkBuffer
            // after mixing.
            //
            // To enforce this guarantee:
            // ((mixedTracks != 0 && mixedTracks == tracksWithEffect) ||
            // (mixedTracks == 0 && fastTracks > 0))
            // must imply MIXER_TRACKS_READY.
            // Later, we may clear buffers regardless, and skip much of this logic.
        }
        // FIXME as a performance optimization, should remember previous zero status
        memset(mSinkBuffer, 0, mNormalFrameCount * mFrameSize);
    }

    // if any fast tracks, then status is ready
    mMixerStatusIgnoringFastTracks = mixerStatus;
    if (fastTracks > 0) {
        mixerStatus = MIXER_TRACKS_READY;
    }
    return mixerStatus;
}

// trackCountForUid_l() must be called with ThreadBase::mLock held
uint32_t AudioFlinger::PlaybackThread::trackCountForUid_l(uid_t uid) const
{
    uint32_t trackCount = 0;
    for (size_t i = 0; i < mTracks.size() ; i++) {
        if (mTracks[i]->uid() == uid) {
            trackCount++;
        }
    }
    return trackCount;
}

bool AudioFlinger::PlaybackThread::IsTimestampAdvancing::check(AudioStreamOut * output)
{
    // Check the timestamp to see if it's advancing once every 150ms. If we check too frequently, we
    // could falsely detect that the frame position has stalled due to underrun because we haven't
    // given the Audio HAL enough time to update.
    const nsecs_t nowNs = systemTime();
    if (nowNs - mPreviousNs < mMinimumTimeBetweenChecksNs) {
        return mLatchedValue;
    }
    mPreviousNs = nowNs;
    mLatchedValue = false;
    // Determine if the presentation position is still advancing.
    uint64_t position = 0;
    struct timespec unused;
    const status_t ret = output->getPresentationPosition(&position, &unused);
    if (ret == NO_ERROR) {
        if (position != mPreviousPosition) {
            mPreviousPosition = position;
            mLatchedValue = true;
        }
    }
    return mLatchedValue;
}

void AudioFlinger::PlaybackThread::IsTimestampAdvancing::clear()
{
    mLatchedValue = true;
    mPreviousPosition = 0;
    mPreviousNs = 0;
}

// isTrackAllowed_l() must be called with ThreadBase::mLock held
bool AudioFlinger::MixerThread::isTrackAllowed_l(
        audio_channel_mask_t channelMask, audio_format_t format,
        audio_session_t sessionId, uid_t uid) const
{
    if (!PlaybackThread::isTrackAllowed_l(channelMask, format, sessionId, uid)) {
        return false;
    }
    // Check validity as we don't call AudioMixer::create() here.
    if (!mAudioMixer->isValidFormat(format)) {
        ALOGW("%s: invalid format: %#x", __func__, format);
        return false;
    }
    if (!mAudioMixer->isValidChannelMask(channelMask)) {
        ALOGW("%s: invalid channelMask: %#x", __func__, channelMask);
        return false;
    }
    return true;
}

// checkForNewParameter_l() must be called with ThreadBase::mLock held
bool AudioFlinger::MixerThread::checkForNewParameter_l(const String8& keyValuePair,
                                                       status_t& status)
{
    bool reconfig = false;
    status = NO_ERROR;

    AutoPark<FastMixer> park(mFastMixer);

    AudioParameter param = AudioParameter(keyValuePair);
    int value;
    if (param.getInt(String8(AudioParameter::keySamplingRate), value) == NO_ERROR) {
        reconfig = true;
    }
    if (param.getInt(String8(AudioParameter::keyFormat), value) == NO_ERROR) {
        if (!isValidPcmSinkFormat((audio_format_t) value)) {
            status = BAD_VALUE;
        } else {
            // no need to save value, since it's constant
            reconfig = true;
        }
    }
    if (param.getInt(String8(AudioParameter::keyChannels), value) == NO_ERROR) {
        if (!isValidPcmSinkChannelMask((audio_channel_mask_t) value)) {
            status = BAD_VALUE;
        } else {
            // no need to save value, since it's constant
            reconfig = true;
        }
    }
    if (param.getInt(String8(AudioParameter::keyFrameCount), value) == NO_ERROR) {
        // do not accept frame count changes if tracks are open as the track buffer
        // size depends on frame count and correct behavior would not be guaranteed
        // if frame count is changed after track creation
        if (!mTracks.isEmpty()) {
            status = INVALID_OPERATION;
        } else {
            reconfig = true;
        }
    }
    if (param.getInt(String8(AudioParameter::keyRouting), value) == NO_ERROR) {
        LOG_FATAL("Should not set routing device in MixerThread");
    }

    if (status == NO_ERROR) {
        status = mOutput->stream->setParameters(keyValuePair);
        if (!mStandby && status == INVALID_OPERATION) {
            mOutput->standby();
            if (!mStandby) {
                mThreadMetrics.logEndInterval();
                mThreadSnapshot.onEnd();
                mStandby = true;
            }
            mBytesWritten = 0;
            status = mOutput->stream->setParameters(keyValuePair);
        }
        if (status == NO_ERROR && reconfig) {
            readOutputParameters_l();
            delete mAudioMixer;
            mAudioMixer = new AudioMixer(mNormalFrameCount, mSampleRate);
            for (const auto &track : mTracks) {
                const int trackId = track->id();
                status_t status = mAudioMixer->create(
                        trackId,
                        track->mChannelMask,
                        track->mFormat,
                        track->mSessionId);
                ALOGW_IF(status != NO_ERROR,
                        "%s(): AudioMixer cannot create track(%d)"
                        " mask %#x, format %#x, sessionId %d",
                        __func__,
                        trackId, track->mChannelMask, track->mFormat, track->mSessionId);
            }
            sendIoConfigEvent_l(AUDIO_OUTPUT_CONFIG_CHANGED);
        }
    }

    return reconfig;
}


void AudioFlinger::MixerThread::dumpInternals_l(int fd, const Vector<String16>& args)
{
    PlaybackThread::dumpInternals_l(fd, args);
    dprintf(fd, "  Thread throttle time (msecs): %u\n", mThreadThrottleTimeMs);
    dprintf(fd, "  AudioMixer tracks: %s\n", mAudioMixer->trackNames().c_str());
    dprintf(fd, "  Master mono: %s\n", mMasterMono ? "on" : "off");
    dprintf(fd, "  Master balance: %f (%s)\n", mMasterBalance.load(),
            (hasFastMixer() ? std::to_string(mFastMixer->getMasterBalance())
                            : mBalance.toString()).c_str());
    if (hasFastMixer()) {
        dprintf(fd, "  FastMixer thread %p tid=%d", mFastMixer.get(), mFastMixer->getTid());

        // Make a non-atomic copy of fast mixer dump state so it won't change underneath us
        // while we are dumping it.  It may be inconsistent, but it won't mutate!
        // This is a large object so we place it on the heap.
        // FIXME 25972958: Need an intelligent copy constructor that does not touch unused pages.
        const std::unique_ptr<FastMixerDumpState> copy =
                std::make_unique<FastMixerDumpState>(mFastMixerDumpState);
        copy->dump(fd);

#ifdef STATE_QUEUE_DUMP
        // Similar for state queue
        StateQueueObserverDump observerCopy = mStateQueueObserverDump;
        observerCopy.dump(fd);
        StateQueueMutatorDump mutatorCopy = mStateQueueMutatorDump;
        mutatorCopy.dump(fd);
#endif

#ifdef AUDIO_WATCHDOG
        if (mAudioWatchdog != 0) {
            // Make a non-atomic copy of audio watchdog dump so it won't change underneath us
            AudioWatchdogDump wdCopy = mAudioWatchdogDump;
            wdCopy.dump(fd);
        }
#endif

    } else {
        dprintf(fd, "  No FastMixer\n");
    }
}

uint32_t AudioFlinger::MixerThread::idleSleepTimeUs() const
{
    return (uint32_t)(((mNormalFrameCount * 1000) / mSampleRate) * 1000) / 2;
}

uint32_t AudioFlinger::MixerThread::suspendSleepTimeUs() const
{
    return (uint32_t)(((mNormalFrameCount * 1000) / mSampleRate) * 1000);
}

void AudioFlinger::MixerThread::cacheParameters_l()
{
    PlaybackThread::cacheParameters_l();

    // FIXME: Relaxed timing because of a certain device that can't meet latency
    // Should be reduced to 2x after the vendor fixes the driver issue
    // increase threshold again due to low power audio mode. The way this warning
    // threshold is calculated and its usefulness should be reconsidered anyway.
    maxPeriod = seconds(mNormalFrameCount) / mSampleRate * 15;
}

// ----------------------------------------------------------------------------

AudioFlinger::DirectOutputThread::DirectOutputThread(const sp<AudioFlinger>& audioFlinger,
        AudioStreamOut* output, audio_io_handle_t id, ThreadBase::type_t type, bool systemReady,
        const audio_offload_info_t& offloadInfo)
    :   PlaybackThread(audioFlinger, output, id, type, systemReady)
    , mOffloadInfo(offloadInfo)
{
    setMasterBalance(audioFlinger->getMasterBalance_l());
}

AudioFlinger::DirectOutputThread::~DirectOutputThread()
{
}

void AudioFlinger::DirectOutputThread::dumpInternals_l(int fd, const Vector<String16>& args)
{
    PlaybackThread::dumpInternals_l(fd, args);
    dprintf(fd, "  Master balance: %f  Left: %f  Right: %f\n",
            mMasterBalance.load(), mMasterBalanceLeft, mMasterBalanceRight);
}

void AudioFlinger::DirectOutputThread::setMasterBalance(float balance)
{
    Mutex::Autolock _l(mLock);
    if (mMasterBalance != balance) {
        mMasterBalance.store(balance);
        mBalance.computeStereoBalance(balance, &mMasterBalanceLeft, &mMasterBalanceRight);
        broadcast_l();
    }
}

void AudioFlinger::DirectOutputThread::processVolume_l(Track *track, bool lastTrack)
{
    float left, right;

    // Ensure volumeshaper state always advances even when muted.
    const sp<AudioTrackServerProxy> proxy = track->mAudioTrackServerProxy;
    const auto [shaperVolume, shaperActive] = track->getVolumeHandler()->getVolume(
            proxy->framesReleased());
    mVolumeShaperActive = shaperActive;

    if (mMasterMute || mStreamTypes[track->streamType()].mute || track->isPlaybackRestricted()) {
        left = right = 0;
    } else {
        float typeVolume = mStreamTypes[track->streamType()].volume;
        const float v = mMasterVolume * typeVolume * shaperVolume;

        gain_minifloat_packed_t vlr = proxy->getVolumeLR();
        left = float_from_gain(gain_minifloat_unpack_left(vlr));
        if (left > GAIN_FLOAT_UNITY) {
            left = GAIN_FLOAT_UNITY;
        }
        left *= v * mMasterBalanceLeft; // DirectOutputThread balance applied as track volume
        right = float_from_gain(gain_minifloat_unpack_right(vlr));
        if (right > GAIN_FLOAT_UNITY) {
            right = GAIN_FLOAT_UNITY;
        }
        right *= v * mMasterBalanceRight;
    }

    if (lastTrack) {
        track->setFinalVolume((left + right) / 2.f);
        if (left != mLeftVolFloat || right != mRightVolFloat) {
            mLeftVolFloat = left;
            mRightVolFloat = right;

            // Delegate volume control to effect in track effect chain if needed
            // only one effect chain can be present on DirectOutputThread, so if
            // there is one, the track is connected to it
            if (!mEffectChains.isEmpty()) {
                // if effect chain exists, volume is handled by it.
                // Convert volumes from float to 8.24
                uint32_t vl = (uint32_t)(left * (1 << 24));
                uint32_t vr = (uint32_t)(right * (1 << 24));
                // Direct/Offload effect chains set output volume in setVolume_l().
                (void)mEffectChains[0]->setVolume_l(&vl, &vr);
            } else {
                // otherwise we directly set the volume.
                setVolumeForOutput_l(left, right);
            }
        }
    }
}

void AudioFlinger::DirectOutputThread::onAddNewTrack_l()
{
    sp<Track> previousTrack = mPreviousTrack.promote();
    sp<Track> latestTrack = mActiveTracks.getLatest();

    if (previousTrack != 0 && latestTrack != 0) {
        if (mType == DIRECT) {
            if (previousTrack.get() != latestTrack.get()) {
                mFlushPending = true;
            }
        } else /* mType == OFFLOAD */ {
            if (previousTrack->sessionId() != latestTrack->sessionId()) {
                mFlushPending = true;
            }
        }
    } else if (previousTrack == 0) {
        // there could be an old track added back during track transition for direct
        // output, so always issues flush to flush data of the previous track if it
        // was already destroyed with HAL paused, then flush can resume the playback
        mFlushPending = true;
    }
    PlaybackThread::onAddNewTrack_l();
}

AudioFlinger::PlaybackThread::mixer_state AudioFlinger::DirectOutputThread::prepareTracks_l(
    Vector< sp<Track> > *tracksToRemove
)
{
    size_t count = mActiveTracks.size();
    mixer_state mixerStatus = MIXER_IDLE;
    bool doHwPause = false;
    bool doHwResume = false;

    // find out which tracks need to be processed
    for (const sp<Track> &t : mActiveTracks) {
        if (t->isInvalid()) {
            ALOGW("An invalidated track shouldn't be in active list");
            tracksToRemove->add(t);
            continue;
        }

        Track* const track = t.get();
#ifdef VERY_VERY_VERBOSE_LOGGING
        audio_track_cblk_t* cblk = track->cblk();
#endif
        // Only consider last track started for volume and mixer state control.
        // In theory an older track could underrun and restart after the new one starts
        // but as we only care about the transition phase between two tracks on a
        // direct output, it is not a problem to ignore the underrun case.
        sp<Track> l = mActiveTracks.getLatest();
        bool last = l.get() == track;

        if (track->isPausePending()) {
            track->pauseAck();
            // It is possible a track might have been flushed or stopped.
            // Other operations such as flush pending might occur on the next prepare.
            if (track->isPausing()) {
                track->setPaused();
            }
            // Always perform pause, as an immediate flush will change
            // the pause state to be no longer isPausing().
            if (mHwSupportsPause && last && !mHwPaused) {
                doHwPause = true;
                mHwPaused = true;
            }
        } else if (track->isFlushPending()) {
            track->flushAck();
            if (last) {
                mFlushPending = true;
            }
        } else if (track->isResumePending()) {
            track->resumeAck();
            if (last) {
                mLeftVolFloat = mRightVolFloat = -1.0;
                if (mHwPaused) {
                    doHwResume = true;
                    mHwPaused = false;
                }
            }
        }

        // The first time a track is added we wait
        // for all its buffers to be filled before processing it.
        // Allow draining the buffer in case the client
        // app does not call stop() and relies on underrun to stop:
        // hence the test on (track->mRetryCount > 1).
        // If track->mRetryCount <= 1 then track is about to be disabled, paused, removed,
        // so we accept any nonzero amount of data delivered by the AudioTrack (which will
        // reset the retry counter).
        // Do not use a high threshold for compressed audio.

        // target retry count that we will use is based on the time we wait for retries.
        const int32_t targetRetryCount = kMaxTrackRetriesDirectMs * 1000 / mActiveSleepTimeUs;
        // the retry threshold is when we accept any size for PCM data.  This is slightly
        // smaller than the retry count so we can push small bits of data without a glitch.
        const int32_t retryThreshold = targetRetryCount > 2 ? targetRetryCount - 1 : 1;
        uint32_t minFrames;
        if ((track->sharedBuffer() == 0) && !track->isStopping_1() && !track->isPausing()
            && (track->mRetryCount > retryThreshold) && audio_has_proportional_frames(mFormat)) {
            minFrames = mNormalFrameCount;
        } else {
            minFrames = 1;
        }

        const size_t framesReady = track->framesReady();
        const int trackId = track->id();
        if (ATRACE_ENABLED()) {
            std::string traceName("nRdy");
            traceName += std::to_string(trackId);
            ATRACE_INT(traceName.c_str(), framesReady);
        }
        if ((framesReady >= minFrames) && track->isReady() && !track->isPaused() &&
                !track->isStopping_2() && !track->isStopped())
        {
            ALOGVV("track(%d) s=%08x [OK]", trackId, cblk->mServer);

            if (track->mFillingUpStatus == Track::FS_FILLED) {
                track->mFillingUpStatus = Track::FS_ACTIVE;
                if (last) {
                    // make sure processVolume_l() will apply new volume even if 0
                    mLeftVolFloat = mRightVolFloat = -1.0;
                }
                if (!mHwSupportsPause) {
                    track->resumeAck();
                }
            }

            // compute volume for this track
            processVolume_l(track, last);
            if (last) {
                sp<Track> previousTrack = mPreviousTrack.promote();
                if (previousTrack != 0) {
                    if (track != previousTrack.get()) {
                        // Flush any data still being written from last track
                        mBytesRemaining = 0;
                        // Invalidate previous track to force a seek when resuming.
                        previousTrack->invalidate();
                    }
                }
                mPreviousTrack = track;

                // reset retry count
                track->mRetryCount = targetRetryCount;
                mActiveTrack = t;
                mixerStatus = MIXER_TRACKS_READY;
                if (mHwPaused) {
                    doHwResume = true;
                    mHwPaused = false;
                }
            }
        } else {
            // clear effect chain input buffer if the last active track started underruns
            // to avoid sending previous audio buffer again to effects
            if (!mEffectChains.isEmpty() && last) {
                mEffectChains[0]->clearInputBuffer();
            }
            if (track->isStopping_1()) {
                track->mState = TrackBase::STOPPING_2;
                if (last && mHwPaused) {
                     doHwResume = true;
                     mHwPaused = false;
                 }
            }
            if ((track->sharedBuffer() != 0) || track->isStopped() ||
                    track->isStopping_2() || track->isPaused()) {
                // We have consumed all the buffers of this track.
                // Remove it from the list of active tracks.
                bool presComplete = false;
                if (mStandby || !last ||
                        (presComplete = track->presentationComplete(latency_l())) ||
                        track->isPaused() || mHwPaused) {
                    if (presComplete) {
                        mOutput->presentationComplete();
                    }
                    if (track->isStopping_2()) {
                        track->mState = TrackBase::STOPPED;
                    }
                    if (track->isStopped()) {
                        track->reset();
                    }
                    tracksToRemove->add(track);
                }
            } else {
                // No buffers for this track. Give it a few chances to
                // fill a buffer, then remove it from active list.
                // Only consider last track started for mixer state control
                bool isTimestampAdvancing = mIsTimestampAdvancing.check(mOutput);
                if (!isTunerStream()  // tuner streams remain active in underrun
                        && --(track->mRetryCount) <= 0) {
                    if (isTimestampAdvancing) { // HAL is still playing audio, give us more time.
                        track->mRetryCount = kMaxTrackRetriesOffload;
                    } else {
                        ALOGV("BUFFER TIMEOUT: remove track(%d) from active list", trackId);
                        tracksToRemove->add(track);
                        // indicate to client process that the track was disabled because of
                        // underrun; it will then automatically call start() when data is available
                        track->disable();
                        // only do hw pause when track is going to be removed due to BUFFER TIMEOUT.
                        // unlike mixerthread, HAL can be paused for direct output
                        ALOGW("pause because of UNDERRUN, framesReady = %zu,"
                                "minFrames = %u, mFormat = %#x",
                                framesReady, minFrames, mFormat);
                        if (last && mHwSupportsPause && !mHwPaused && !mStandby) {
                            doHwPause = true;
                            mHwPaused = true;
                        }
                    }
                } else if (last) {
                    mixerStatus = MIXER_TRACKS_ENABLED;
                }
            }
        }
    }

    // if an active track did not command a flush, check for pending flush on stopped tracks
    if (!mFlushPending) {
        for (size_t i = 0; i < mTracks.size(); i++) {
            if (mTracks[i]->isFlushPending()) {
                mTracks[i]->flushAck();
                mFlushPending = true;
            }
        }
    }

    // make sure the pause/flush/resume sequence is executed in the right order.
    // If a flush is pending and a track is active but the HW is not paused, force a HW pause
    // before flush and then resume HW. This can happen in case of pause/flush/resume
    // if resume is received before pause is executed.
    if (mHwSupportsPause && !mStandby &&
            (doHwPause || (mFlushPending && !mHwPaused && (count != 0)))) {
        status_t result = mOutput->stream->pause();
        ALOGE_IF(result != OK, "Error when pausing output stream: %d", result);
        doHwResume = !doHwPause;  // resume if pause is due to flush.
    }
    if (mFlushPending) {
        flushHw_l();
    }
    if (mHwSupportsPause && !mStandby && doHwResume) {
        status_t result = mOutput->stream->resume();
        ALOGE_IF(result != OK, "Error when resuming output stream: %d", result);
    }
    // remove all the tracks that need to be...
    removeTracks_l(*tracksToRemove);

    return mixerStatus;
}

void AudioFlinger::DirectOutputThread::threadLoop_mix()
{
    size_t frameCount = mFrameCount;
    int8_t *curBuf = (int8_t *)mSinkBuffer;
    // output audio to hardware
    while (frameCount) {
        AudioBufferProvider::Buffer buffer;
        buffer.frameCount = frameCount;
        status_t status = mActiveTrack->getNextBuffer(&buffer);
        if (status != NO_ERROR || buffer.raw == NULL) {
            // no need to pad with 0 for compressed audio
            if (audio_has_proportional_frames(mFormat)) {
                memset(curBuf, 0, frameCount * mFrameSize);
            }
            break;
        }
        memcpy(curBuf, buffer.raw, buffer.frameCount * mFrameSize);
        frameCount -= buffer.frameCount;
        curBuf += buffer.frameCount * mFrameSize;
        mActiveTrack->releaseBuffer(&buffer);
    }
    mCurrentWriteLength = curBuf - (int8_t *)mSinkBuffer;
    mSleepTimeUs = 0;
    mStandbyTimeNs = systemTime() + mStandbyDelayNs;
    mActiveTrack.clear();
}

void AudioFlinger::DirectOutputThread::threadLoop_sleepTime()
{
    // do not write to HAL when paused
    if (mHwPaused || (usesHwAvSync() && mStandby)) {
        mSleepTimeUs = mIdleSleepTimeUs;
        return;
    }
    if (mMixerStatus == MIXER_TRACKS_ENABLED) {
        mSleepTimeUs = mActiveSleepTimeUs;
    } else {
        mSleepTimeUs = mIdleSleepTimeUs;
    }
    // Note: In S or later, we do not write zeroes for
    // linear or proportional PCM direct tracks in underrun.
}

void AudioFlinger::DirectOutputThread::threadLoop_exit()
{
    {
        Mutex::Autolock _l(mLock);
        for (size_t i = 0; i < mTracks.size(); i++) {
            if (mTracks[i]->isFlushPending()) {
                mTracks[i]->flushAck();
                mFlushPending = true;
            }
        }
        if (mFlushPending) {
            flushHw_l();
        }
    }
    PlaybackThread::threadLoop_exit();
}

// must be called with thread mutex locked
bool AudioFlinger::DirectOutputThread::shouldStandby_l()
{
    bool trackPaused = false;
    bool trackStopped = false;

    // do not put the HAL in standby when paused. AwesomePlayer clear the offloaded AudioTrack
    // after a timeout and we will enter standby then.
    if (mTracks.size() > 0) {
        trackPaused = mTracks[mTracks.size() - 1]->isPaused();
        trackStopped = mTracks[mTracks.size() - 1]->isStopped() ||
                           mTracks[mTracks.size() - 1]->mState == TrackBase::IDLE;
    }

    return !mStandby && !(trackPaused || (mHwPaused && !trackStopped));
}

// checkForNewParameter_l() must be called with ThreadBase::mLock held
bool AudioFlinger::DirectOutputThread::checkForNewParameter_l(const String8& keyValuePair,
                                                              status_t& status)
{
    bool reconfig = false;
    status = NO_ERROR;

    AudioParameter param = AudioParameter(keyValuePair);
    int value;
    if (param.getInt(String8(AudioParameter::keyRouting), value) == NO_ERROR) {
        LOG_FATAL("Should not set routing device in DirectOutputThread");
    }
    if (param.getInt(String8(AudioParameter::keyFrameCount), value) == NO_ERROR) {
        // do not accept frame count changes if tracks are open as the track buffer
        // size depends on frame count and correct behavior would not be garantied
        // if frame count is changed after track creation
        if (!mTracks.isEmpty()) {
            status = INVALID_OPERATION;
        } else {
            reconfig = true;
        }
    }
    if (status == NO_ERROR) {
        status = mOutput->stream->setParameters(keyValuePair);
        if (!mStandby && status == INVALID_OPERATION) {
            mOutput->standby();
            if (!mStandby) {
                mThreadMetrics.logEndInterval();
                mThreadSnapshot.onEnd();
                mStandby = true;
            }
            mBytesWritten = 0;
            status = mOutput->stream->setParameters(keyValuePair);
        }
        if (status == NO_ERROR && reconfig) {
            readOutputParameters_l();
            sendIoConfigEvent_l(AUDIO_OUTPUT_CONFIG_CHANGED);
        }
    }

    return reconfig;
}

uint32_t AudioFlinger::DirectOutputThread::activeSleepTimeUs() const
{
    uint32_t time;
    if (audio_has_proportional_frames(mFormat)) {
        time = PlaybackThread::activeSleepTimeUs();
    } else {
        time = kDirectMinSleepTimeUs;
    }
    return time;
}

uint32_t AudioFlinger::DirectOutputThread::idleSleepTimeUs() const
{
    uint32_t time;
    if (audio_has_proportional_frames(mFormat)) {
        time = (uint32_t)(((mFrameCount * 1000) / mSampleRate) * 1000) / 2;
    } else {
        time = kDirectMinSleepTimeUs;
    }
    return time;
}

uint32_t AudioFlinger::DirectOutputThread::suspendSleepTimeUs() const
{
    uint32_t time;
    if (audio_has_proportional_frames(mFormat)) {
        time = (uint32_t)(((mFrameCount * 1000) / mSampleRate) * 1000);
    } else {
        time = kDirectMinSleepTimeUs;
    }
    return time;
}

void AudioFlinger::DirectOutputThread::cacheParameters_l()
{
    PlaybackThread::cacheParameters_l();

    // use shorter standby delay as on normal output to release
    // hardware resources as soon as possible
    // no delay on outputs with HW A/V sync
    if (usesHwAvSync()) {
        mStandbyDelayNs = 0;
    } else if ((mType == OFFLOAD) && !audio_has_proportional_frames(mFormat)) {
        mStandbyDelayNs = kOffloadStandbyDelayNs;
    } else {
        mStandbyDelayNs = microseconds(mActiveSleepTimeUs*2);
    }
}

void AudioFlinger::DirectOutputThread::flushHw_l()
{
    PlaybackThread::flushHw_l();
    mOutput->flush();
    mHwPaused = false;
    mFlushPending = false;
    mTimestampVerifier.discontinuity(discontinuityForStandbyOrFlush());
    mTimestamp.clear();
}

int64_t AudioFlinger::DirectOutputThread::computeWaitTimeNs_l() const {
    // If a VolumeShaper is active, we must wake up periodically to update volume.
    const int64_t NS_PER_MS = 1000000;
    return mVolumeShaperActive ?
            kMinNormalSinkBufferSizeMs * NS_PER_MS : PlaybackThread::computeWaitTimeNs_l();
}

// ----------------------------------------------------------------------------

AudioFlinger::AsyncCallbackThread::AsyncCallbackThread(
        const wp<AudioFlinger::PlaybackThread>& playbackThread)
    :   Thread(false /*canCallJava*/),
        mPlaybackThread(playbackThread),
        mWriteAckSequence(0),
        mDrainSequence(0),
        mAsyncError(false)
{
}

AudioFlinger::AsyncCallbackThread::~AsyncCallbackThread()
{
}

void AudioFlinger::AsyncCallbackThread::onFirstRef()
{
    run("Offload Cbk", ANDROID_PRIORITY_URGENT_AUDIO);
}

bool AudioFlinger::AsyncCallbackThread::threadLoop()
{
    while (!exitPending()) {
        uint32_t writeAckSequence;
        uint32_t drainSequence;
        bool asyncError;

        {
            Mutex::Autolock _l(mLock);
            while (!((mWriteAckSequence & 1) ||
                     (mDrainSequence & 1) ||
                     mAsyncError ||
                     exitPending())) {
                mWaitWorkCV.wait(mLock);
            }

            if (exitPending()) {
                break;
            }
            ALOGV("AsyncCallbackThread mWriteAckSequence %d mDrainSequence %d",
                  mWriteAckSequence, mDrainSequence);
            writeAckSequence = mWriteAckSequence;
            mWriteAckSequence &= ~1;
            drainSequence = mDrainSequence;
            mDrainSequence &= ~1;
            asyncError = mAsyncError;
            mAsyncError = false;
        }
        {
            sp<AudioFlinger::PlaybackThread> playbackThread = mPlaybackThread.promote();
            if (playbackThread != 0) {
                if (writeAckSequence & 1) {
                    playbackThread->resetWriteBlocked(writeAckSequence >> 1);
                }
                if (drainSequence & 1) {
                    playbackThread->resetDraining(drainSequence >> 1);
                }
                if (asyncError) {
                    playbackThread->onAsyncError();
                }
            }
        }
    }
    return false;
}

void AudioFlinger::AsyncCallbackThread::exit()
{
    ALOGV("AsyncCallbackThread::exit");
    Mutex::Autolock _l(mLock);
    requestExit();
    mWaitWorkCV.broadcast();
}

void AudioFlinger::AsyncCallbackThread::setWriteBlocked(uint32_t sequence)
{
    Mutex::Autolock _l(mLock);
    // bit 0 is cleared
    mWriteAckSequence = sequence << 1;
}

void AudioFlinger::AsyncCallbackThread::resetWriteBlocked()
{
    Mutex::Autolock _l(mLock);
    // ignore unexpected callbacks
    if (mWriteAckSequence & 2) {
        mWriteAckSequence |= 1;
        mWaitWorkCV.signal();
    }
}

void AudioFlinger::AsyncCallbackThread::setDraining(uint32_t sequence)
{
    Mutex::Autolock _l(mLock);
    // bit 0 is cleared
    mDrainSequence = sequence << 1;
}

void AudioFlinger::AsyncCallbackThread::resetDraining()
{
    Mutex::Autolock _l(mLock);
    // ignore unexpected callbacks
    if (mDrainSequence & 2) {
        mDrainSequence |= 1;
        mWaitWorkCV.signal();
    }
}

void AudioFlinger::AsyncCallbackThread::setAsyncError()
{
    Mutex::Autolock _l(mLock);
    mAsyncError = true;
    mWaitWorkCV.signal();
}


// ----------------------------------------------------------------------------
AudioFlinger::OffloadThread::OffloadThread(const sp<AudioFlinger>& audioFlinger,
        AudioStreamOut* output, audio_io_handle_t id, bool systemReady,
        const audio_offload_info_t& offloadInfo)
    :   DirectOutputThread(audioFlinger, output, id, OFFLOAD, systemReady, offloadInfo),
        mPausedWriteLength(0), mPausedBytesRemaining(0), mKeepWakeLock(true)
{
    //FIXME: mStandby should be set to true by ThreadBase constructo
    mStandby = true;
    mKeepWakeLock = property_get_bool("ro.audio.offload_wakelock", true /* default_value */);
}

void AudioFlinger::OffloadThread::threadLoop_exit()
{
    if (mFlushPending || mHwPaused) {
        // If a flush is pending or track was paused, just discard buffered data
        flushHw_l();
    } else {
        mMixerStatus = MIXER_DRAIN_ALL;
        threadLoop_drain();
    }
    if (mUseAsyncWrite) {
        ALOG_ASSERT(mCallbackThread != 0);
        mCallbackThread->exit();
    }
    PlaybackThread::threadLoop_exit();
}

AudioFlinger::PlaybackThread::mixer_state AudioFlinger::OffloadThread::prepareTracks_l(
    Vector< sp<Track> > *tracksToRemove
)
{
    size_t count = mActiveTracks.size();

    mixer_state mixerStatus = MIXER_IDLE;
    bool doHwPause = false;
    bool doHwResume = false;

    ALOGV("OffloadThread::prepareTracks_l active tracks %zu", count);

    // find out which tracks need to be processed
    for (const sp<Track> &t : mActiveTracks) {
        Track* const track = t.get();
#ifdef VERY_VERY_VERBOSE_LOGGING
        audio_track_cblk_t* cblk = track->cblk();
#endif
        // Only consider last track started for volume and mixer state control.
        // In theory an older track could underrun and restart after the new one starts
        // but as we only care about the transition phase between two tracks on a
        // direct output, it is not a problem to ignore the underrun case.
        sp<Track> l = mActiveTracks.getLatest();
        bool last = l.get() == track;

        if (track->isInvalid()) {
            ALOGW("An invalidated track shouldn't be in active list");
            tracksToRemove->add(track);
            continue;
        }

        if (track->mState == TrackBase::IDLE) {
            ALOGW("An idle track shouldn't be in active list");
            continue;
        }

        if (track->isPausePending()) {
            track->pauseAck();
            // It is possible a track might have been flushed or stopped.
            // Other operations such as flush pending might occur on the next prepare.
            if (track->isPausing()) {
                track->setPaused();
            }
            // Always perform pause if last, as an immediate flush will change
            // the pause state to be no longer isPausing().
            if (last) {
                if (mHwSupportsPause && !mHwPaused) {
                    doHwPause = true;
                    mHwPaused = true;
                }
                // If we were part way through writing the mixbuffer to
                // the HAL we must save this until we resume
                // BUG - this will be wrong if a different track is made active,
                // in that case we want to discard the pending data in the
                // mixbuffer and tell the client to present it again when the
                // track is resumed
                mPausedWriteLength = mCurrentWriteLength;
                mPausedBytesRemaining = mBytesRemaining;
                mBytesRemaining = 0;    // stop writing
            }
            tracksToRemove->add(track);
        } else if (track->isFlushPending()) {
            if (track->isStopping_1()) {
                track->mRetryCount = kMaxTrackStopRetriesOffload;
            } else {
                track->mRetryCount = kMaxTrackRetriesOffload;
            }
            track->flushAck();
            if (last) {
                mFlushPending = true;
            }
        } else if (track->isResumePending()){
            track->resumeAck();
            if (last) {
                if (mPausedBytesRemaining) {
                    // Need to continue write that was interrupted
                    mCurrentWriteLength = mPausedWriteLength;
                    mBytesRemaining = mPausedBytesRemaining;
                    mPausedBytesRemaining = 0;
                }
                if (mHwPaused) {
                    doHwResume = true;
                    mHwPaused = false;
                    // threadLoop_mix() will handle the case that we need to
                    // resume an interrupted write
                }
                // enable write to audio HAL
                mSleepTimeUs = 0;

                mLeftVolFloat = mRightVolFloat = -1.0;

                // Do not handle new data in this iteration even if track->framesReady()
                mixerStatus = MIXER_TRACKS_ENABLED;
            }
        }  else if (track->framesReady() && track->isReady() &&
                !track->isPaused() && !track->isTerminated() && !track->isStopping_2()) {
            ALOGVV("OffloadThread: track(%d) s=%08x [OK]", track->id(), cblk->mServer);
            if (track->mFillingUpStatus == Track::FS_FILLED) {
                track->mFillingUpStatus = Track::FS_ACTIVE;
                if (last) {
                    // make sure processVolume_l() will apply new volume even if 0
                    mLeftVolFloat = mRightVolFloat = -1.0;
                }
            }

            if (last) {
                sp<Track> previousTrack = mPreviousTrack.promote();
                if (previousTrack != 0) {
                    if (track != previousTrack.get()) {
                        // Flush any data still being written from last track
                        mBytesRemaining = 0;
                        if (mPausedBytesRemaining) {
                            // Last track was paused so we also need to flush saved
                            // mixbuffer state and invalidate track so that it will
                            // re-submit that unwritten data when it is next resumed
                            mPausedBytesRemaining = 0;
                            // Invalidate is a bit drastic - would be more efficient
                            // to have a flag to tell client that some of the
                            // previously written data was lost
                            previousTrack->invalidate();
                        }
                        // flush data already sent to the DSP if changing audio session as audio
                        // comes from a different source. Also invalidate previous track to force a
                        // seek when resuming.
                        if (previousTrack->sessionId() != track->sessionId()) {
                            previousTrack->invalidate();
                        }
                    }
                }
                mPreviousTrack = track;
                // reset retry count
                if (track->isStopping_1()) {
                    track->mRetryCount = kMaxTrackStopRetriesOffload;
                } else {
                    track->mRetryCount = kMaxTrackRetriesOffload;
                }
                mActiveTrack = t;
                mixerStatus = MIXER_TRACKS_READY;
            }
        } else {
            ALOGVV("OffloadThread: track(%d) s=%08x [NOT READY]", track->id(), cblk->mServer);
            if (track->isStopping_1()) {
                if (--(track->mRetryCount) <= 0) {
                    // Hardware buffer can hold a large amount of audio so we must
                    // wait for all current track's data to drain before we say
                    // that the track is stopped.
                    if (mBytesRemaining == 0) {
                        // Only start draining when all data in mixbuffer
                        // has been written
                        ALOGV("OffloadThread: underrun and STOPPING_1 -> draining, STOPPING_2");
                        track->mState = TrackBase::STOPPING_2; // so presentation completes after
                        // drain do not drain if no data was ever sent to HAL (mStandby == true)
                        if (last && !mStandby) {
                            // do not modify drain sequence if we are already draining. This happens
                            // when resuming from pause after drain.
                            if ((mDrainSequence & 1) == 0) {
                                mSleepTimeUs = 0;
                                mStandbyTimeNs = systemTime() + mStandbyDelayNs;
                                mixerStatus = MIXER_DRAIN_TRACK;
                                mDrainSequence += 2;
                            }
                            if (mHwPaused) {
                                // It is possible to move from PAUSED to STOPPING_1 without
                                // a resume so we must ensure hardware is running
                                doHwResume = true;
                                mHwPaused = false;
                            }
                        }
                    }
                } else if (last) {
                    ALOGV("stopping1 underrun retries left %d", track->mRetryCount);
                    mixerStatus = MIXER_TRACKS_ENABLED;
                }
            } else if (track->isStopping_2()) {
                // Drain has completed or we are in standby, signal presentation complete
                if (!(mDrainSequence & 1) || !last || mStandby) {
                    track->mState = TrackBase::STOPPED;
                    mOutput->presentationComplete();
                    track->presentationComplete(latency_l()); // always returns true
                    track->reset();
                    tracksToRemove->add(track);
                    // OFFLOADED stop resets frame counts.
                    if (!mUseAsyncWrite) {
                        // If we don't get explicit drain notification we must
                        // register discontinuity regardless of whether this is
                        // the previous (!last) or the upcoming (last) track
                        // to avoid skipping the discontinuity.
                        mTimestampVerifier.discontinuity(
                                mTimestampVerifier.DISCONTINUITY_MODE_ZERO);
                    }
                }
            } else {
                // No buffers for this track. Give it a few chances to
                // fill a buffer, then remove it from active list.
                bool isTimestampAdvancing = mIsTimestampAdvancing.check(mOutput);
                if (!isTunerStream()  // tuner streams remain active in underrun
                        && --(track->mRetryCount) <= 0) {
                    if (isTimestampAdvancing) { // HAL is still playing audio, give us more time.
                        track->mRetryCount = kMaxTrackRetriesOffload;
                    } else {
                        ALOGV("OffloadThread: BUFFER TIMEOUT: remove track(%d) from active list",
                                track->id());
                        tracksToRemove->add(track);
                        // tell client process that the track was disabled because of underrun;
                        // it will then automatically call start() when data is available
                        track->disable();
                    }
                } else if (last){
                    mixerStatus = MIXER_TRACKS_ENABLED;
                }
            }
        }
        // compute volume for this track
        if (track->isReady()) {  // check ready to prevent premature start.
            processVolume_l(track, last);
        }
    }

    // make sure the pause/flush/resume sequence is executed in the right order.
    // If a flush is pending and a track is active but the HW is not paused, force a HW pause
    // before flush and then resume HW. This can happen in case of pause/flush/resume
    // if resume is received before pause is executed.
    if (!mStandby && (doHwPause || (mFlushPending && !mHwPaused && (count != 0)))) {
        status_t result = mOutput->stream->pause();
        ALOGE_IF(result != OK, "Error when pausing output stream: %d", result);
        doHwResume = !doHwPause;  // resume if pause is due to flush.
    }
    if (mFlushPending) {
        flushHw_l();
    }
    if (!mStandby && doHwResume) {
        status_t result = mOutput->stream->resume();
        ALOGE_IF(result != OK, "Error when resuming output stream: %d", result);
    }

    // remove all the tracks that need to be...
    removeTracks_l(*tracksToRemove);

    return mixerStatus;
}

// must be called with thread mutex locked
bool AudioFlinger::OffloadThread::waitingAsyncCallback_l()
{
    ALOGVV("waitingAsyncCallback_l mWriteAckSequence %d mDrainSequence %d",
          mWriteAckSequence, mDrainSequence);
    if (mUseAsyncWrite && ((mWriteAckSequence & 1) || (mDrainSequence & 1))) {
        return true;
    }
    return false;
}

bool AudioFlinger::OffloadThread::waitingAsyncCallback()
{
    Mutex::Autolock _l(mLock);
    return waitingAsyncCallback_l();
}

void AudioFlinger::OffloadThread::flushHw_l()
{
    DirectOutputThread::flushHw_l();
    // Flush anything still waiting in the mixbuffer
    mCurrentWriteLength = 0;
    mBytesRemaining = 0;
    mPausedWriteLength = 0;
    mPausedBytesRemaining = 0;
    // reset bytes written count to reflect that DSP buffers are empty after flush.
    mBytesWritten = 0;

    if (mUseAsyncWrite) {
        // discard any pending drain or write ack by incrementing sequence
        mWriteAckSequence = (mWriteAckSequence + 2) & ~1;
        mDrainSequence = (mDrainSequence + 2) & ~1;
        ALOG_ASSERT(mCallbackThread != 0);
        mCallbackThread->setWriteBlocked(mWriteAckSequence);
        mCallbackThread->setDraining(mDrainSequence);
    }
}

void AudioFlinger::OffloadThread::invalidateTracks(audio_stream_type_t streamType)
{
    Mutex::Autolock _l(mLock);
    if (PlaybackThread::invalidateTracks_l(streamType)) {
        mFlushPending = true;
    }
}

// ----------------------------------------------------------------------------

AudioFlinger::DuplicatingThread::DuplicatingThread(const sp<AudioFlinger>& audioFlinger,
        AudioFlinger::MixerThread* mainThread, audio_io_handle_t id, bool systemReady)
    :   MixerThread(audioFlinger, mainThread->getOutput(), id,
                    systemReady, DUPLICATING),
        mWaitTimeMs(UINT_MAX)
{
    addOutputTrack(mainThread);
}

AudioFlinger::DuplicatingThread::~DuplicatingThread()
{
    for (size_t i = 0; i < mOutputTracks.size(); i++) {
        mOutputTracks[i]->destroy();
    }
}

void AudioFlinger::DuplicatingThread::threadLoop_mix()
{
    // mix buffers...
    if (outputsReady(outputTracks)) {
        mAudioMixer->process();
    } else {
        if (mMixerBufferValid) {
            memset(mMixerBuffer, 0, mMixerBufferSize);
        } else {
            memset(mSinkBuffer, 0, mSinkBufferSize);
        }
    }
    mSleepTimeUs = 0;
    writeFrames = mNormalFrameCount;
    mCurrentWriteLength = mSinkBufferSize;
    mStandbyTimeNs = systemTime() + mStandbyDelayNs;
}

void AudioFlinger::DuplicatingThread::threadLoop_sleepTime()
{
    if (mSleepTimeUs == 0) {
        if (mMixerStatus == MIXER_TRACKS_ENABLED) {
            mSleepTimeUs = mActiveSleepTimeUs;
        } else {
            mSleepTimeUs = mIdleSleepTimeUs;
        }
    } else if (mBytesWritten != 0) {
        if (mMixerStatus == MIXER_TRACKS_ENABLED) {
            writeFrames = mNormalFrameCount;
            memset(mSinkBuffer, 0, mSinkBufferSize);
        } else {
            // flush remaining overflow buffers in output tracks
            writeFrames = 0;
        }
        mSleepTimeUs = 0;
    }
}

ssize_t AudioFlinger::DuplicatingThread::threadLoop_write()
{
    for (size_t i = 0; i < outputTracks.size(); i++) {
        const ssize_t actualWritten = outputTracks[i]->write(mSinkBuffer, writeFrames);

        // Consider the first OutputTrack for timestamp and frame counting.

        // The threadLoop() generally assumes writing a full sink buffer size at a time.
        // Here, we correct for writeFrames of 0 (a stop) or underruns because
        // we always claim success.
        if (i == 0) {
            const ssize_t correction = mSinkBufferSize / mFrameSize - actualWritten;
            ALOGD_IF(correction != 0 && writeFrames != 0,
                    "%s: writeFrames:%u  actualWritten:%zd  correction:%zd  mFramesWritten:%lld",
                    __func__, writeFrames, actualWritten, correction, (long long)mFramesWritten);
            mFramesWritten -= correction;
        }

        // TODO: Report correction for the other output tracks and show in the dump.
    }
    if (mStandby) {
        mThreadMetrics.logBeginInterval();
        mThreadSnapshot.onBegin();
        mStandby = false;
    }
    return (ssize_t)mSinkBufferSize;
}

void AudioFlinger::DuplicatingThread::threadLoop_standby()
{
    // DuplicatingThread implements standby by stopping all tracks
    for (size_t i = 0; i < outputTracks.size(); i++) {
        outputTracks[i]->stop();
    }
}

void AudioFlinger::DuplicatingThread::dumpInternals_l(int fd, const Vector<String16>& args __unused)
{
    MixerThread::dumpInternals_l(fd, args);

    std::stringstream ss;
    const size_t numTracks = mOutputTracks.size();
    ss << "  " << numTracks << " OutputTracks";
    if (numTracks > 0) {
        ss << ":";
        for (const auto &track : mOutputTracks) {
            const sp<ThreadBase> thread = track->thread().promote();
            ss << " (" << track->id() << " : ";
            if (thread.get() != nullptr) {
                ss << thread.get() << ", " << thread->id();
            } else {
                ss << "null";
            }
            ss << ")";
        }
    }
    ss << "\n";
    std::string result = ss.str();
    write(fd, result.c_str(), result.size());
}

void AudioFlinger::DuplicatingThread::saveOutputTracks()
{
    outputTracks = mOutputTracks;
}

void AudioFlinger::DuplicatingThread::clearOutputTracks()
{
    outputTracks.clear();
}

void AudioFlinger::DuplicatingThread::addOutputTrack(MixerThread *thread)
{
    Mutex::Autolock _l(mLock);
    // The downstream MixerThread consumes thread->frameCount() amount of frames per mix pass.
    // Adjust for thread->sampleRate() to determine minimum buffer frame count.
    // Then triple buffer because Threads do not run synchronously and may not be clock locked.
    const size_t frameCount =
            3 * sourceFramesNeeded(mSampleRate, thread->frameCount(), thread->sampleRate());
    // TODO: Consider asynchronous sample rate conversion to handle clock disparity
    // from different OutputTracks and their associated MixerThreads (e.g. one may
    // nearly empty and the other may be dropping data).

    // TODO b/182392769: use attribution source util, move to server edge
    AttributionSourceState attributionSource = AttributionSourceState();
    attributionSource.uid = VALUE_OR_FATAL(legacy2aidl_uid_t_int32_t(
        IPCThreadState::self()->getCallingUid()));
    attributionSource.pid = VALUE_OR_FATAL(legacy2aidl_pid_t_int32_t(
      IPCThreadState::self()->getCallingPid()));
    attributionSource.token = sp<BBinder>::make();
    sp<OutputTrack> outputTrack = new OutputTrack(thread,
                                            this,
                                            mSampleRate,
                                            mFormat,
                                            mChannelMask,
                                            frameCount,
                                            attributionSource);
    status_t status = outputTrack != 0 ? outputTrack->initCheck() : (status_t) NO_MEMORY;
    if (status != NO_ERROR) {
        ALOGE("addOutputTrack() initCheck failed %d", status);
        return;
    }
    thread->setStreamVolume(AUDIO_STREAM_PATCH, 1.0f);
    mOutputTracks.add(outputTrack);
    ALOGV("addOutputTrack() track %p, on thread %p", outputTrack.get(), thread);
    updateWaitTime_l();
}

void AudioFlinger::DuplicatingThread::removeOutputTrack(MixerThread *thread)
{
    Mutex::Autolock _l(mLock);
    for (size_t i = 0; i < mOutputTracks.size(); i++) {
        if (mOutputTracks[i]->thread() == thread) {
            mOutputTracks[i]->destroy();
            mOutputTracks.removeAt(i);
            updateWaitTime_l();
            if (thread->getOutput() == mOutput) {
                mOutput = NULL;
            }
            return;
        }
    }
    ALOGV("removeOutputTrack(): unknown thread: %p", thread);
}

// caller must hold mLock
void AudioFlinger::DuplicatingThread::updateWaitTime_l()
{
    mWaitTimeMs = UINT_MAX;
    for (size_t i = 0; i < mOutputTracks.size(); i++) {
        sp<ThreadBase> strong = mOutputTracks[i]->thread().promote();
        if (strong != 0) {
            uint32_t waitTimeMs = (strong->frameCount() * 2 * 1000) / strong->sampleRate();
            if (waitTimeMs < mWaitTimeMs) {
                mWaitTimeMs = waitTimeMs;
            }
        }
    }
}


bool AudioFlinger::DuplicatingThread::outputsReady(
        const SortedVector< sp<OutputTrack> > &outputTracks)
{
    for (size_t i = 0; i < outputTracks.size(); i++) {
        sp<ThreadBase> thread = outputTracks[i]->thread().promote();
        if (thread == 0) {
            ALOGW("DuplicatingThread::outputsReady() could not promote thread on output track %p",
                    outputTracks[i].get());
            return false;
        }
        PlaybackThread *playbackThread = (PlaybackThread *)thread.get();
        // see note at standby() declaration
        if (playbackThread->standby() && !playbackThread->isSuspended()) {
            ALOGV("DuplicatingThread output track %p on thread %p Not Ready", outputTracks[i].get(),
                    thread.get());
            return false;
        }
    }
    return true;
}

void AudioFlinger::DuplicatingThread::sendMetadataToBackend_l(
        const StreamOutHalInterface::SourceMetadata& metadata)
{
    for (auto& outputTrack : outputTracks) { // not mOutputTracks
        outputTrack->setMetadatas(metadata.tracks);
    }
}

uint32_t AudioFlinger::DuplicatingThread::activeSleepTimeUs() const
{
    return (mWaitTimeMs * 1000) / 2;
}

void AudioFlinger::DuplicatingThread::cacheParameters_l()
{
    // updateWaitTime_l() sets mWaitTimeMs, which affects activeSleepTimeUs(), so call it first
    updateWaitTime_l();

    MixerThread::cacheParameters_l();
}

// ----------------------------------------------------------------------------

AudioFlinger::SpatializerThread::SpatializerThread(const sp<AudioFlinger>& audioFlinger,
                                                             AudioStreamOut* output,
                                                             audio_io_handle_t id,
                                                             bool systemReady,
                                                             audio_config_base_t *mixerConfig)
    : MixerThread(audioFlinger, output, id, systemReady, SPATIALIZER, mixerConfig)
{
}

void AudioFlinger::SpatializerThread::onFirstRef() {
    PlaybackThread::onFirstRef();

    Mutex::Autolock _l(mLock);
    status_t status = mOutput->stream->setLatencyModeCallback(this);
    if (status != INVALID_OPERATION) {
        updateHalSupportedLatencyModes_l();
    }

    const pid_t tid = getTid();
    if (tid == -1) {
        // Unusual: PlaybackThread::onFirstRef() should set the threadLoop running.
        ALOGW("%s: Cannot update Spatializer mixer thread priority, not running", __func__);
    } else {
        const int priorityBoost = requestSpatializerPriority(getpid(), tid);
        if (priorityBoost > 0) {
            stream()->setHalThreadPriority(priorityBoost);
        }
    }
}

status_t AudioFlinger::SpatializerThread::createAudioPatch_l(const struct audio_patch *patch,
                                                          audio_patch_handle_t *handle)
{
    status_t status = MixerThread::createAudioPatch_l(patch, handle);
    updateHalSupportedLatencyModes_l();
    return status;
}

void AudioFlinger::SpatializerThread::updateHalSupportedLatencyModes_l() {
    std::vector<audio_latency_mode_t> latencyModes;
    const status_t status = mOutput->stream->getRecommendedLatencyModes(&latencyModes);
    if (status != NO_ERROR) {
        latencyModes.clear();
    }
    if (latencyModes != mSupportedLatencyModes) {
        ALOGD("%s: thread(%d) status %d supported latency modes: %s",
            __func__, mId, status, toString(latencyModes).c_str());
        mSupportedLatencyModes.swap(latencyModes);
        sendHalLatencyModesChangedEvent_l();
    }
}

void AudioFlinger::SpatializerThread::onHalLatencyModesChanged_l() {
    mAudioFlinger->onSupportedLatencyModesChanged(mId, mSupportedLatencyModes);
}

void AudioFlinger::SpatializerThread::setHalLatencyMode_l() {
    // if mSupportedLatencyModes is empty, the HAL stream does not support
    // latency mode control and we can exit.
    if (mSupportedLatencyModes.empty()) {
        return;
    }
    audio_latency_mode_t latencyMode = AUDIO_LATENCY_MODE_FREE;
    if (mSupportedLatencyModes.size() == 1) {
        // If the HAL only support one latency mode currently, confirm the choice
        latencyMode = mSupportedLatencyModes[0];
    } else if (mSupportedLatencyModes.size() > 1) {
        // Request low latency if:
        // - The low latency mode is requested by the spatializer controller
        //   (mRequestedLatencyMode = AUDIO_LATENCY_MODE_LOW)
        //      AND
        // - At least one active track is spatialized
        bool hasSpatializedActiveTrack = false;
        for (const auto& track : mActiveTracks) {
            if (track->isSpatialized()) {
                hasSpatializedActiveTrack = true;
                break;
            }
        }
        if (hasSpatializedActiveTrack && mRequestedLatencyMode == AUDIO_LATENCY_MODE_LOW) {
            latencyMode = AUDIO_LATENCY_MODE_LOW;
        }
    }

    if (latencyMode != mSetLatencyMode) {
        status_t status = mOutput->stream->setLatencyMode(latencyMode);
        ALOGD("%s: thread(%d) setLatencyMode(%s) returned %d",
                __func__, mId, toString(latencyMode).c_str(), status);
        if (status == NO_ERROR) {
            mSetLatencyMode = latencyMode;
        }
    }
}

status_t AudioFlinger::SpatializerThread::setRequestedLatencyMode(audio_latency_mode_t mode) {
    if (mode != AUDIO_LATENCY_MODE_LOW && mode != AUDIO_LATENCY_MODE_FREE) {
        return BAD_VALUE;
    }
    Mutex::Autolock _l(mLock);
    mRequestedLatencyMode = mode;
    return NO_ERROR;
}

status_t AudioFlinger::SpatializerThread::getSupportedLatencyModes(
        std::vector<audio_latency_mode_t>* modes) {
    if (modes == nullptr) {
        return BAD_VALUE;
    }
    Mutex::Autolock _l(mLock);
    *modes = mSupportedLatencyModes;
    return NO_ERROR;
}

<<<<<<< HEAD
status_t AudioFlinger::PlaybackThread::setBluetoothLatencyModesEnabled(bool enabled) {
    if (mOutput == nullptr || mOutput->audioHwDev == nullptr
            || !mOutput->audioHwDev->supportsBluetoothLatencyModes()) {
=======
status_t AudioFlinger::PlaybackThread::setBluetoothVariableLatencyEnabled(bool enabled) {
    if (mOutput == nullptr || mOutput->audioHwDev == nullptr
            || !mOutput->audioHwDev->supportsBluetoothVariableLatency()) {
>>>>>>> dc2f403f
        return INVALID_OPERATION;
    }
    mBluetoothLatencyModesEnabled.store(enabled);
    return NO_ERROR;
}

void AudioFlinger::SpatializerThread::checkOutputStageEffects()
{
    bool hasVirtualizer = false;
    bool hasDownMixer = false;
    sp<EffectHandle> finalDownMixer;
    {
        Mutex::Autolock _l(mLock);
        sp<EffectChain> chain = getEffectChain_l(AUDIO_SESSION_OUTPUT_STAGE);
        if (chain != 0) {
            hasVirtualizer = chain->getEffectFromType_l(FX_IID_SPATIALIZER) != nullptr;
            hasDownMixer = chain->getEffectFromType_l(EFFECT_UIID_DOWNMIX) != nullptr;
        }

        finalDownMixer = mFinalDownMixer;
        mFinalDownMixer.clear();
    }

    if (hasVirtualizer) {
        if (finalDownMixer != nullptr) {
            int32_t ret;
            finalDownMixer->disable(&ret);
        }
        finalDownMixer.clear();
    } else if (!hasDownMixer) {
        std::vector<effect_descriptor_t> descriptors;
        status_t status = mAudioFlinger->mEffectsFactoryHal->getDescriptors(
                                                        EFFECT_UIID_DOWNMIX, &descriptors);
        if (status != NO_ERROR) {
            return;
        }
        ALOG_ASSERT(!descriptors.empty(),
                "%s getDescriptors() returned no error but empty list", __func__);

        finalDownMixer = createEffect_l(nullptr /*client*/, nullptr /*effectClient*/,
                0 /*priority*/, AUDIO_SESSION_OUTPUT_STAGE, &descriptors[0], nullptr /*enabled*/,
                &status, false /*pinned*/, false /*probe*/, false /*notifyFramesProcessed*/);

        if (finalDownMixer == nullptr || (status != NO_ERROR && status != ALREADY_EXISTS)) {
            ALOGW("%s error creating downmixer %d", __func__, status);
            finalDownMixer.clear();
        } else {
            int32_t ret;
            finalDownMixer->enable(&ret);
        }
    }

    {
        Mutex::Autolock _l(mLock);
        mFinalDownMixer = finalDownMixer;
    }
}

void AudioFlinger::SpatializerThread::onRecommendedLatencyModeChanged(
        std::vector<audio_latency_mode_t> modes) {
    Mutex::Autolock _l(mLock);
    if (modes != mSupportedLatencyModes) {
        ALOGD("%s: thread(%d) supported latency modes: %s",
            __func__, mId, toString(modes).c_str());
        mSupportedLatencyModes.swap(modes);
        sendHalLatencyModesChangedEvent_l();
    }
}

// ----------------------------------------------------------------------------
//      Record
// ----------------------------------------------------------------------------

AudioFlinger::RecordThread::RecordThread(const sp<AudioFlinger>& audioFlinger,
                                         AudioStreamIn *input,
                                         audio_io_handle_t id,
                                         bool systemReady
                                         ) :
    ThreadBase(audioFlinger, id, RECORD, systemReady, false /* isOut */),
    mInput(input),
    mSource(mInput),
    mActiveTracks(&this->mLocalLog),
    mRsmpInBuffer(NULL),
    // mRsmpInFrames, mRsmpInFramesP2, and mRsmpInFramesOA are set by readInputParameters_l()
    mRsmpInRear(0)
    , mReadOnlyHeap(new MemoryDealer(kRecordThreadReadOnlyHeapSize,
            "RecordThreadRO", MemoryHeapBase::READ_ONLY))
    // mFastCapture below
    , mFastCaptureFutex(0)
    // mInputSource
    // mPipeSink
    // mPipeSource
    , mPipeFramesP2(0)
    // mPipeMemory
    // mFastCaptureNBLogWriter
    , mFastTrackAvail(false)
    , mBtNrecSuspended(false)
{
    snprintf(mThreadName, kThreadNameLength, "AudioIn_%X", id);
    mNBLogWriter = audioFlinger->newWriter_l(kLogSize, mThreadName);

    if (mInput->audioHwDev != nullptr) {
        mIsMsdDevice = strcmp(
                mInput->audioHwDev->moduleName(), AUDIO_HARDWARE_MODULE_ID_MSD) == 0;
    }

    readInputParameters_l();

    // TODO: We may also match on address as well as device type for
    // AUDIO_DEVICE_IN_BUS, AUDIO_DEVICE_IN_BLUETOOTH_A2DP, AUDIO_DEVICE_IN_REMOTE_SUBMIX
    // TODO: This property should be ensure that only contains one single device type.
    mTimestampCorrectedDevice = (audio_devices_t)property_get_int64(
            "audio.timestamp.corrected_input_device",
            (int64_t)(mIsMsdDevice ? AUDIO_DEVICE_IN_BUS // turn on by default for MSD
                                   : AUDIO_DEVICE_NONE));

    // create an NBAIO source for the HAL input stream, and negotiate
    mInputSource = new AudioStreamInSource(input->stream);
    size_t numCounterOffers = 0;
    const NBAIO_Format offers[1] = {Format_from_SR_C(mSampleRate, mChannelCount, mFormat)};
#if !LOG_NDEBUG
    ssize_t index =
#else
    (void)
#endif
            mInputSource->negotiate(offers, 1, NULL, numCounterOffers);
    ALOG_ASSERT(index == 0);

    // initialize fast capture depending on configuration
    bool initFastCapture;
    switch (kUseFastCapture) {
    case FastCapture_Never:
        initFastCapture = false;
        ALOGV("%p kUseFastCapture = Never, initFastCapture = false", this);
        break;
    case FastCapture_Always:
        initFastCapture = true;
        ALOGV("%p kUseFastCapture = Always, initFastCapture = true", this);
        break;
    case FastCapture_Static:
        initFastCapture = !mIsMsdDevice // Disable fast capture for MSD BUS devices.
                && (mFrameCount * 1000) / mSampleRate < kMinNormalCaptureBufferSizeMs;
        ALOGV("%p kUseFastCapture = Static, (%lld * 1000) / %u vs %u, initFastCapture = %d "
                "mIsMsdDevice = %d", this, (long long)mFrameCount, mSampleRate,
                kMinNormalCaptureBufferSizeMs, initFastCapture, mIsMsdDevice);
        break;
    // case FastCapture_Dynamic:
    }

    if (initFastCapture) {
        // create a Pipe for FastCapture to write to, and for us and fast tracks to read from
        NBAIO_Format format = mInputSource->format();
        // quadruple-buffering of 20 ms each; this ensures we can sleep for 20ms in RecordThread
        size_t pipeFramesP2 = roundup(4 * FMS_20 * mSampleRate / 1000);
        size_t pipeSize = pipeFramesP2 * Format_frameSize(format);
        void *pipeBuffer = nullptr;
        const sp<MemoryDealer> roHeap(readOnlyHeap());
        sp<IMemory> pipeMemory;
        if ((roHeap == 0) ||
                (pipeMemory = roHeap->allocate(pipeSize)) == 0 ||
                (pipeBuffer = pipeMemory->unsecurePointer()) == nullptr) {
            ALOGE("not enough memory for pipe buffer size=%zu; "
                    "roHeap=%p, pipeMemory=%p, pipeBuffer=%p; roHeapSize: %lld",
                    pipeSize, roHeap.get(), pipeMemory.get(), pipeBuffer,
                    (long long)kRecordThreadReadOnlyHeapSize);
            goto failed;
        }
        // pipe will be shared directly with fast clients, so clear to avoid leaking old information
        memset(pipeBuffer, 0, pipeSize);
        Pipe *pipe = new Pipe(pipeFramesP2, format, pipeBuffer);
        const NBAIO_Format offers[1] = {format};
        size_t numCounterOffers = 0;
        ssize_t index = pipe->negotiate(offers, 1, NULL, numCounterOffers);
        ALOG_ASSERT(index == 0);
        mPipeSink = pipe;
        PipeReader *pipeReader = new PipeReader(*pipe);
        numCounterOffers = 0;
        index = pipeReader->negotiate(offers, 1, NULL, numCounterOffers);
        ALOG_ASSERT(index == 0);
        mPipeSource = pipeReader;
        mPipeFramesP2 = pipeFramesP2;
        mPipeMemory = pipeMemory;

        // create fast capture
        mFastCapture = new FastCapture();
        FastCaptureStateQueue *sq = mFastCapture->sq();
#ifdef STATE_QUEUE_DUMP
        // FIXME
#endif
        FastCaptureState *state = sq->begin();
        state->mCblk = NULL;
        state->mInputSource = mInputSource.get();
        state->mInputSourceGen++;
        state->mPipeSink = pipe;
        state->mPipeSinkGen++;
        state->mFrameCount = mFrameCount;
        state->mCommand = FastCaptureState::COLD_IDLE;
        // already done in constructor initialization list
        //mFastCaptureFutex = 0;
        state->mColdFutexAddr = &mFastCaptureFutex;
        state->mColdGen++;
        state->mDumpState = &mFastCaptureDumpState;
#ifdef TEE_SINK
        // FIXME
#endif
        mFastCaptureNBLogWriter = audioFlinger->newWriter_l(kFastCaptureLogSize, "FastCapture");
        state->mNBLogWriter = mFastCaptureNBLogWriter.get();
        sq->end();
        sq->push(FastCaptureStateQueue::BLOCK_UNTIL_PUSHED);

        // start the fast capture
        mFastCapture->run("FastCapture", ANDROID_PRIORITY_URGENT_AUDIO);
        pid_t tid = mFastCapture->getTid();
        sendPrioConfigEvent(getpid(), tid, kPriorityFastCapture, false /*forApp*/);
        stream()->setHalThreadPriority(kPriorityFastCapture);
#ifdef AUDIO_WATCHDOG
        // FIXME
#endif

        mFastTrackAvail = true;
    }
#ifdef TEE_SINK
    mTee.set(mInputSource->format(), NBAIO_Tee::TEE_FLAG_INPUT_THREAD);
    mTee.setId(std::string("_") + std::to_string(mId) + "_C");
#endif
failed: ;

    // FIXME mNormalSource
}

AudioFlinger::RecordThread::~RecordThread()
{
    if (mFastCapture != 0) {
        FastCaptureStateQueue *sq = mFastCapture->sq();
        FastCaptureState *state = sq->begin();
        if (state->mCommand == FastCaptureState::COLD_IDLE) {
            int32_t old = android_atomic_inc(&mFastCaptureFutex);
            if (old == -1) {
                (void) syscall(__NR_futex, &mFastCaptureFutex, FUTEX_WAKE_PRIVATE, 1);
            }
        }
        state->mCommand = FastCaptureState::EXIT;
        sq->end();
        sq->push(FastCaptureStateQueue::BLOCK_UNTIL_PUSHED);
        mFastCapture->join();
        mFastCapture.clear();
    }
    mAudioFlinger->unregisterWriter(mFastCaptureNBLogWriter);
    mAudioFlinger->unregisterWriter(mNBLogWriter);
    free(mRsmpInBuffer);
}

void AudioFlinger::RecordThread::onFirstRef()
{
    run(mThreadName, PRIORITY_URGENT_AUDIO);
}

void AudioFlinger::RecordThread::preExit()
{
    ALOGV("  preExit()");
    Mutex::Autolock _l(mLock);
    for (size_t i = 0; i < mTracks.size(); i++) {
        sp<RecordTrack> track = mTracks[i];
        track->invalidate();
    }
    mActiveTracks.clear();
    mStartStopCond.broadcast();
}

bool AudioFlinger::RecordThread::threadLoop()
{
    nsecs_t lastWarning = 0;

    inputStandBy();

reacquire_wakelock:
    sp<RecordTrack> activeTrack;
    {
        Mutex::Autolock _l(mLock);
        acquireWakeLock_l();
    }

    // used to request a deferred sleep, to be executed later while mutex is unlocked
    uint32_t sleepUs = 0;

    int64_t lastLoopCountRead = -2;  // never matches "previous" loop, when loopCount = 0.

    // loop while there is work to do
    for (int64_t loopCount = 0;; ++loopCount) {  // loopCount used for statistics tracking
        Vector< sp<EffectChain> > effectChains;

        // activeTracks accumulates a copy of a subset of mActiveTracks
        Vector< sp<RecordTrack> > activeTracks;

        // reference to the (first and only) active fast track
        sp<RecordTrack> fastTrack;

        // reference to a fast track which is about to be removed
        sp<RecordTrack> fastTrackToRemove;

        bool silenceFastCapture = false;

        { // scope for mLock
            Mutex::Autolock _l(mLock);

            processConfigEvents_l();

            // check exitPending here because checkForNewParameters_l() and
            // checkForNewParameters_l() can temporarily release mLock
            if (exitPending()) {
                break;
            }

            // sleep with mutex unlocked
            if (sleepUs > 0) {
                ATRACE_BEGIN("sleepC");
                mWaitWorkCV.waitRelative(mLock, microseconds((nsecs_t)sleepUs));
                ATRACE_END();
                sleepUs = 0;
                continue;
            }

            // if no active track(s), then standby and release wakelock
            size_t size = mActiveTracks.size();
            if (size == 0) {
                standbyIfNotAlreadyInStandby();
                // exitPending() can't become true here
                releaseWakeLock_l();
                ALOGV("RecordThread: loop stopping");
                // go to sleep
                mWaitWorkCV.wait(mLock);
                ALOGV("RecordThread: loop starting");
                goto reacquire_wakelock;
            }

            bool doBroadcast = false;
            bool allStopped = true;
            for (size_t i = 0; i < size; ) {

                activeTrack = mActiveTracks[i];
                if (activeTrack->isTerminated()) {
                    if (activeTrack->isFastTrack()) {
                        ALOG_ASSERT(fastTrackToRemove == 0);
                        fastTrackToRemove = activeTrack;
                    }
                    removeTrack_l(activeTrack);
                    mActiveTracks.remove(activeTrack);
                    size--;
                    continue;
                }

                TrackBase::track_state activeTrackState = activeTrack->mState;
                switch (activeTrackState) {

                case TrackBase::PAUSING:
                    mActiveTracks.remove(activeTrack);
                    activeTrack->mState = TrackBase::PAUSED;
                    doBroadcast = true;
                    size--;
                    continue;

                case TrackBase::STARTING_1:
                    sleepUs = 10000;
                    i++;
                    allStopped = false;
                    continue;

                case TrackBase::STARTING_2:
                    doBroadcast = true;
                    if (mStandby) {
                        mThreadMetrics.logBeginInterval();
                        mThreadSnapshot.onBegin();
                        mStandby = false;
                    }
                    activeTrack->mState = TrackBase::ACTIVE;
                    allStopped = false;
                    break;

                case TrackBase::ACTIVE:
                    allStopped = false;
                    break;

                case TrackBase::IDLE:    // cannot be on ActiveTracks if idle
                case TrackBase::PAUSED:  // cannot be on ActiveTracks if paused
                case TrackBase::STOPPED: // cannot be on ActiveTracks if destroyed/terminated
                default:
                    LOG_ALWAYS_FATAL("%s: Unexpected active track state:%d, id:%d, tracks:%zu",
                            __func__, activeTrackState, activeTrack->id(), size);
                }

                if (activeTrack->isFastTrack()) {
                    ALOG_ASSERT(!mFastTrackAvail);
                    ALOG_ASSERT(fastTrack == 0);
                    // if the active fast track is silenced either:
                    // 1) silence the whole capture from fast capture buffer if this is
                    //    the only active track
                    // 2) invalidate this track: this will cause the client to reconnect and possibly
                    //    be invalidated again until unsilenced
                    bool invalidate = false;
                    if (activeTrack->isSilenced()) {
                        if (size > 1) {
                            invalidate = true;
                        } else {
                            silenceFastCapture = true;
                        }
                    }
                    // Invalidate fast tracks if access to audio history is required as this is not
                    // possible with fast tracks. Once the fast track has been invalidated, no new
                    // fast track will be created until mMaxSharedAudioHistoryMs is cleared.
                    if (mMaxSharedAudioHistoryMs != 0) {
                        invalidate = true;
                    }
                    if (invalidate) {
                        activeTrack->invalidate();
                        ALOG_ASSERT(fastTrackToRemove == 0);
                        fastTrackToRemove = activeTrack;
                        removeTrack_l(activeTrack);
                        mActiveTracks.remove(activeTrack);
                        size--;
                        continue;
                    }
                    fastTrack = activeTrack;
                }

                activeTracks.add(activeTrack);
                i++;

            }

            mActiveTracks.updatePowerState(this);

            updateMetadata_l();

            if (allStopped) {
                standbyIfNotAlreadyInStandby();
            }
            if (doBroadcast) {
                mStartStopCond.broadcast();
            }

            // sleep if there are no active tracks to process
            if (activeTracks.isEmpty()) {
                if (sleepUs == 0) {
                    sleepUs = kRecordThreadSleepUs;
                }
                continue;
            }
            sleepUs = 0;

            lockEffectChains_l(effectChains);
        }

        // thread mutex is now unlocked, mActiveTracks unknown, activeTracks.size() > 0

        size_t size = effectChains.size();
        for (size_t i = 0; i < size; i++) {
            // thread mutex is not locked, but effect chain is locked
            effectChains[i]->process_l();
        }

        // Push a new fast capture state if fast capture is not already running, or cblk change
        if (mFastCapture != 0) {
            FastCaptureStateQueue *sq = mFastCapture->sq();
            FastCaptureState *state = sq->begin();
            bool didModify = false;
            FastCaptureStateQueue::block_t block = FastCaptureStateQueue::BLOCK_UNTIL_PUSHED;
            if (state->mCommand != FastCaptureState::READ_WRITE /* FIXME &&
                    (kUseFastMixer != FastMixer_Dynamic || state->mTrackMask > 1)*/) {
                if (state->mCommand == FastCaptureState::COLD_IDLE) {
                    int32_t old = android_atomic_inc(&mFastCaptureFutex);
                    if (old == -1) {
                        (void) syscall(__NR_futex, &mFastCaptureFutex, FUTEX_WAKE_PRIVATE, 1);
                    }
                }
                state->mCommand = FastCaptureState::READ_WRITE;
#if 0   // FIXME
                mFastCaptureDumpState.increaseSamplingN(mAudioFlinger->isLowRamDevice() ?
                        FastThreadDumpState::kSamplingNforLowRamDevice :
                        FastThreadDumpState::kSamplingN);
#endif
                didModify = true;
            }
            audio_track_cblk_t *cblkOld = state->mCblk;
            audio_track_cblk_t *cblkNew = fastTrack != 0 ? fastTrack->cblk() : NULL;
            if (cblkNew != cblkOld) {
                state->mCblk = cblkNew;
                // block until acked if removing a fast track
                if (cblkOld != NULL) {
                    block = FastCaptureStateQueue::BLOCK_UNTIL_ACKED;
                }
                didModify = true;
            }
            AudioBufferProvider* abp = (fastTrack != 0 && fastTrack->isPatchTrack()) ?
                    reinterpret_cast<AudioBufferProvider*>(fastTrack.get()) : nullptr;
            if (state->mFastPatchRecordBufferProvider != abp) {
                state->mFastPatchRecordBufferProvider = abp;
                state->mFastPatchRecordFormat = fastTrack == 0 ?
                        AUDIO_FORMAT_INVALID : fastTrack->format();
                didModify = true;
            }
            if (state->mSilenceCapture != silenceFastCapture) {
                state->mSilenceCapture = silenceFastCapture;
                didModify = true;
            }
            sq->end(didModify);
            if (didModify) {
                sq->push(block);
#if 0
                if (kUseFastCapture == FastCapture_Dynamic) {
                    mNormalSource = mPipeSource;
                }
#endif
            }
        }

        // now run the fast track destructor with thread mutex unlocked
        fastTrackToRemove.clear();

        // Read from HAL to keep up with fastest client if multiple active tracks, not slowest one.
        // Only the client(s) that are too slow will overrun. But if even the fastest client is too
        // slow, then this RecordThread will overrun by not calling HAL read often enough.
        // If destination is non-contiguous, first read past the nominal end of buffer, then
        // copy to the right place.  Permitted because mRsmpInBuffer was over-allocated.

        int32_t rear = mRsmpInRear & (mRsmpInFramesP2 - 1);
        ssize_t framesRead;
        const int64_t lastIoBeginNs = systemTime(); // start IO timing

        // If an NBAIO source is present, use it to read the normal capture's data
        if (mPipeSource != 0) {
            size_t framesToRead = min(mRsmpInFramesOA - rear, mRsmpInFramesP2 / 2);

            // The audio fifo read() returns OVERRUN on overflow, and advances the read pointer
            // to the full buffer point (clearing the overflow condition).  Upon OVERRUN error,
            // we immediately retry the read() to get data and prevent another overflow.
            for (int retries = 0; retries <= 2; ++retries) {
                ALOGW_IF(retries > 0, "overrun on read from pipe, retry #%d", retries);
                framesRead = mPipeSource->read((uint8_t*)mRsmpInBuffer + rear * mFrameSize,
                        framesToRead);
                if (framesRead != OVERRUN) break;
            }

            const ssize_t availableToRead = mPipeSource->availableToRead();
            if (availableToRead >= 0) {
                mMonopipePipeDepthStats.add(availableToRead);
                // PipeSource is the primary clock.  It is up to the AudioRecord client to keep up.
                LOG_ALWAYS_FATAL_IF((size_t)availableToRead > mPipeFramesP2,
                        "more frames to read than fifo size, %zd > %zu",
                        availableToRead, mPipeFramesP2);
                const size_t pipeFramesFree = mPipeFramesP2 - availableToRead;
                const size_t sleepFrames = min(pipeFramesFree, mRsmpInFramesP2) / 2;
                ALOGVV("mPipeFramesP2:%zu mRsmpInFramesP2:%zu sleepFrames:%zu availableToRead:%zd",
                        mPipeFramesP2, mRsmpInFramesP2, sleepFrames, availableToRead);
                sleepUs = (sleepFrames * 1000000LL) / mSampleRate;
            }
            if (framesRead < 0) {
                status_t status = (status_t) framesRead;
                switch (status) {
                case OVERRUN:
                    ALOGW("overrun on read from pipe");
                    framesRead = 0;
                    break;
                case NEGOTIATE:
                    ALOGE("re-negotiation is needed");
                    framesRead = -1;  // Will cause an attempt to recover.
                    break;
                default:
                    ALOGE("unknown error %d on read from pipe", status);
                    break;
                }
            }
        // otherwise use the HAL / AudioStreamIn directly
        } else {
            ATRACE_BEGIN("read");
            size_t bytesRead;
            status_t result = mSource->read(
                    (uint8_t*)mRsmpInBuffer + rear * mFrameSize, mBufferSize, &bytesRead);
            ATRACE_END();
            if (result < 0) {
                framesRead = result;
            } else {
                framesRead = bytesRead / mFrameSize;
            }
        }

        const int64_t lastIoEndNs = systemTime(); // end IO timing

        // Update server timestamp with server stats
        // systemTime() is optional if the hardware supports timestamps.
        if (framesRead >= 0) {
            mTimestamp.mPosition[ExtendedTimestamp::LOCATION_SERVER] += framesRead;
            mTimestamp.mTimeNs[ExtendedTimestamp::LOCATION_SERVER] = lastIoEndNs;
        }

        // Update server timestamp with kernel stats
        if (mPipeSource.get() == nullptr /* don't obtain for FastCapture, could block */) {
            int64_t position, time;
            if (mStandby) {
                mTimestampVerifier.discontinuity(audio_is_linear_pcm(mFormat) ?
                    mTimestampVerifier.DISCONTINUITY_MODE_CONTINUOUS :
                    mTimestampVerifier.DISCONTINUITY_MODE_ZERO);
            } else if (mSource->getCapturePosition(&position, &time) == NO_ERROR
                    && time > mTimestamp.mTimeNs[ExtendedTimestamp::LOCATION_KERNEL]) {

                mTimestampVerifier.add(position, time, mSampleRate);

                // Correct timestamps
                if (isTimestampCorrectionEnabled()) {
                    ALOGVV("TS_BEFORE: %d %lld %lld",
                            id(), (long long)time, (long long)position);
                    auto correctedTimestamp = mTimestampVerifier.getLastCorrectedTimestamp();
                    position = correctedTimestamp.mFrames;
                    time = correctedTimestamp.mTimeNs;
                    ALOGVV("TS_AFTER: %d %lld %lld",
                            id(), (long long)time, (long long)position);
                }

                mTimestamp.mPosition[ExtendedTimestamp::LOCATION_KERNEL] = position;
                mTimestamp.mTimeNs[ExtendedTimestamp::LOCATION_KERNEL] = time;
                // Note: In general record buffers should tend to be empty in
                // a properly running pipeline.
                //
                // Also, it is not advantageous to call get_presentation_position during the read
                // as the read obtains a lock, preventing the timestamp call from executing.
            } else {
                mTimestampVerifier.error();
            }
        }

        // From the timestamp, input read latency is negative output write latency.
        const audio_input_flags_t flags = mInput != NULL ? mInput->flags : AUDIO_INPUT_FLAG_NONE;
        const double latencyMs = RecordTrack::checkServerLatencySupported(mFormat, flags)
                ? - mTimestamp.getOutputServerLatencyMs(mSampleRate) : 0.;
        if (latencyMs != 0.) { // note 0. means timestamp is empty.
            mLatencyMs.add(latencyMs);
        }

        // Use this to track timestamp information
        // ALOGD("%s", mTimestamp.toString().c_str());

        if (framesRead < 0 || (framesRead == 0 && mPipeSource == 0)) {
            ALOGE("read failed: framesRead=%zd", framesRead);
            // Force input into standby so that it tries to recover at next read attempt
            inputStandBy();
            sleepUs = kRecordThreadSleepUs;
        }
        if (framesRead <= 0) {
            goto unlock;
        }
        ALOG_ASSERT(framesRead > 0);
        mFramesRead += framesRead;

#ifdef TEE_SINK
        (void)mTee.write((uint8_t*)mRsmpInBuffer + rear * mFrameSize, framesRead);
#endif
        // If destination is non-contiguous, we now correct for reading past end of buffer.
        {
            size_t part1 = mRsmpInFramesP2 - rear;
            if ((size_t) framesRead > part1) {
                memcpy(mRsmpInBuffer, (uint8_t*)mRsmpInBuffer + mRsmpInFramesP2 * mFrameSize,
                        (framesRead - part1) * mFrameSize);
            }
        }
        mRsmpInRear = audio_utils::safe_add_overflow(mRsmpInRear, (int32_t)framesRead);

        size = activeTracks.size();

        // loop over each active track
        for (size_t i = 0; i < size; i++) {
            activeTrack = activeTracks[i];

            // skip fast tracks, as those are handled directly by FastCapture
            if (activeTrack->isFastTrack()) {
                continue;
            }

            // TODO: This code probably should be moved to RecordTrack.
            // TODO: Update the activeTrack buffer converter in case of reconfigure.

            enum {
                OVERRUN_UNKNOWN,
                OVERRUN_TRUE,
                OVERRUN_FALSE
            } overrun = OVERRUN_UNKNOWN;

            // loop over getNextBuffer to handle circular sink
            for (;;) {

                activeTrack->mSink.frameCount = ~0;
                status_t status = activeTrack->getNextBuffer(&activeTrack->mSink);
                size_t framesOut = activeTrack->mSink.frameCount;
                LOG_ALWAYS_FATAL_IF((status == OK) != (framesOut > 0));

                // check available frames and handle overrun conditions
                // if the record track isn't draining fast enough.
                bool hasOverrun;
                size_t framesIn;
                activeTrack->mResamplerBufferProvider->sync(&framesIn, &hasOverrun);
                if (hasOverrun) {
                    overrun = OVERRUN_TRUE;
                }
                if (framesOut == 0 || framesIn == 0) {
                    break;
                }

                // Don't allow framesOut to be larger than what is possible with resampling
                // from framesIn.
                // This isn't strictly necessary but helps limit buffer resizing in
                // RecordBufferConverter.  TODO: remove when no longer needed.
                framesOut = min(framesOut,
                        destinationFramesPossible(
                                framesIn, mSampleRate, activeTrack->mSampleRate));

                if (activeTrack->isDirect()) {
                    // No RecordBufferConverter used for direct streams. Pass
                    // straight from RecordThread buffer to RecordTrack buffer.
                    AudioBufferProvider::Buffer buffer;
                    buffer.frameCount = framesOut;
                    status_t status = activeTrack->mResamplerBufferProvider->getNextBuffer(&buffer);
                    if (status == OK && buffer.frameCount != 0) {
                        ALOGV_IF(buffer.frameCount != framesOut,
                                "%s() read less than expected (%zu vs %zu)",
                                __func__, buffer.frameCount, framesOut);
                        framesOut = buffer.frameCount;
                        memcpy(activeTrack->mSink.raw, buffer.raw, buffer.frameCount * mFrameSize);
                        activeTrack->mResamplerBufferProvider->releaseBuffer(&buffer);
                    } else {
                        framesOut = 0;
                        ALOGE("%s() cannot fill request, status: %d, frameCount: %zu",
                            __func__, status, buffer.frameCount);
                    }
                } else {
                    // process frames from the RecordThread buffer provider to the RecordTrack
                    // buffer
                    framesOut = activeTrack->mRecordBufferConverter->convert(
                            activeTrack->mSink.raw,
                            activeTrack->mResamplerBufferProvider,
                            framesOut);
                }

                if (framesOut > 0 && (overrun == OVERRUN_UNKNOWN)) {
                    overrun = OVERRUN_FALSE;
                }

                if (activeTrack->mFramesToDrop == 0) {
                    if (framesOut > 0) {
                        activeTrack->mSink.frameCount = framesOut;
                        // Sanitize before releasing if the track has no access to the source data
                        // An idle UID receives silence from non virtual devices until active
                        if (activeTrack->isSilenced()) {
                            memset(activeTrack->mSink.raw, 0, framesOut * activeTrack->frameSize());
                        }
                        activeTrack->releaseBuffer(&activeTrack->mSink);
                    }
                } else {
                    // FIXME could do a partial drop of framesOut
                    if (activeTrack->mFramesToDrop > 0) {
                        activeTrack->mFramesToDrop -= (ssize_t)framesOut;
                        if (activeTrack->mFramesToDrop <= 0) {
                            activeTrack->clearSyncStartEvent();
                        }
                    } else {
                        activeTrack->mFramesToDrop += framesOut;
                        if (activeTrack->mFramesToDrop >= 0 || activeTrack->mSyncStartEvent == 0 ||
                                activeTrack->mSyncStartEvent->isCancelled()) {
                            ALOGW("Synced record %s, session %d, trigger session %d",
                                  (activeTrack->mFramesToDrop >= 0) ? "timed out" : "cancelled",
                                  activeTrack->sessionId(),
                                  (activeTrack->mSyncStartEvent != 0) ?
                                          activeTrack->mSyncStartEvent->triggerSession() :
                                          AUDIO_SESSION_NONE);
                            activeTrack->clearSyncStartEvent();
                        }
                    }
                }

                if (framesOut == 0) {
                    break;
                }
            }

            switch (overrun) {
            case OVERRUN_TRUE:
                // client isn't retrieving buffers fast enough
                if (!activeTrack->setOverflow()) {
                    nsecs_t now = systemTime();
                    // FIXME should lastWarning per track?
                    if ((now - lastWarning) > kWarningThrottleNs) {
                        ALOGW("RecordThread: buffer overflow");
                        lastWarning = now;
                    }
                }
                break;
            case OVERRUN_FALSE:
                activeTrack->clearOverflow();
                break;
            case OVERRUN_UNKNOWN:
                break;
            }

            // update frame information and push timestamp out
            activeTrack->updateTrackFrameInfo(
                    activeTrack->mServerProxy->framesReleased(),
                    mTimestamp.mPosition[ExtendedTimestamp::LOCATION_SERVER],
                    mSampleRate, mTimestamp);
        }

unlock:
        // enable changes in effect chain
        unlockEffectChains(effectChains);
        // effectChains doesn't need to be cleared, since it is cleared by destructor at scope end
        if (audio_has_proportional_frames(mFormat)
            && loopCount == lastLoopCountRead + 1) {
            const int64_t readPeriodNs = lastIoEndNs - mLastIoEndNs;
            const double jitterMs =
                TimestampVerifier<int64_t, int64_t>::computeJitterMs(
                    {framesRead, readPeriodNs},
                    {0, 0} /* lastTimestamp */, mSampleRate);
            const double processMs = (lastIoBeginNs - mLastIoEndNs) * 1e-6;

            Mutex::Autolock _l(mLock);
            mIoJitterMs.add(jitterMs);
            mProcessTimeMs.add(processMs);
        }
        // update timing info.
        mLastIoBeginNs = lastIoBeginNs;
        mLastIoEndNs = lastIoEndNs;
        lastLoopCountRead = loopCount;
    }

    standbyIfNotAlreadyInStandby();

    {
        Mutex::Autolock _l(mLock);
        for (size_t i = 0; i < mTracks.size(); i++) {
            sp<RecordTrack> track = mTracks[i];
            track->invalidate();
        }
        mActiveTracks.clear();
        mStartStopCond.broadcast();
    }

    releaseWakeLock();

    ALOGV("RecordThread %p exiting", this);
    return false;
}

void AudioFlinger::RecordThread::standbyIfNotAlreadyInStandby()
{
    if (!mStandby) {
        inputStandBy();
        mThreadMetrics.logEndInterval();
        mThreadSnapshot.onEnd();
        mStandby = true;
    }
}

void AudioFlinger::RecordThread::inputStandBy()
{
    // Idle the fast capture if it's currently running
    if (mFastCapture != 0) {
        FastCaptureStateQueue *sq = mFastCapture->sq();
        FastCaptureState *state = sq->begin();
        if (!(state->mCommand & FastCaptureState::IDLE)) {
            state->mCommand = FastCaptureState::COLD_IDLE;
            state->mColdFutexAddr = &mFastCaptureFutex;
            state->mColdGen++;
            mFastCaptureFutex = 0;
            sq->end();
            // BLOCK_UNTIL_PUSHED would be insufficient, as we need it to stop doing I/O now
            sq->push(FastCaptureStateQueue::BLOCK_UNTIL_ACKED);
#if 0
            if (kUseFastCapture == FastCapture_Dynamic) {
                // FIXME
            }
#endif
#ifdef AUDIO_WATCHDOG
            // FIXME
#endif
        } else {
            sq->end(false /*didModify*/);
        }
    }
    status_t result = mSource->standby();
    ALOGE_IF(result != OK, "Error when putting input stream into standby: %d", result);

    // If going into standby, flush the pipe source.
    if (mPipeSource.get() != nullptr) {
        const ssize_t flushed = mPipeSource->flush();
        if (flushed > 0) {
            ALOGV("Input standby flushed PipeSource %zd frames", flushed);
            mTimestamp.mPosition[ExtendedTimestamp::LOCATION_SERVER] += flushed;
            mTimestamp.mTimeNs[ExtendedTimestamp::LOCATION_SERVER] = systemTime();
        }
    }
}

// RecordThread::createRecordTrack_l() must be called with AudioFlinger::mLock held
sp<AudioFlinger::RecordThread::RecordTrack> AudioFlinger::RecordThread::createRecordTrack_l(
        const sp<AudioFlinger::Client>& client,
        const audio_attributes_t& attr,
        uint32_t *pSampleRate,
        audio_format_t format,
        audio_channel_mask_t channelMask,
        size_t *pFrameCount,
        audio_session_t sessionId,
        size_t *pNotificationFrameCount,
        pid_t creatorPid,
        const AttributionSourceState& attributionSource,
        audio_input_flags_t *flags,
        pid_t tid,
        status_t *status,
        audio_port_handle_t portId,
        int32_t maxSharedAudioHistoryMs)
{
    size_t frameCount = *pFrameCount;
    size_t notificationFrameCount = *pNotificationFrameCount;
    sp<RecordTrack> track;
    status_t lStatus;
    audio_input_flags_t inputFlags = mInput->flags;
    audio_input_flags_t requestedFlags = *flags;
    uint32_t sampleRate;
    AttributionSourceState checkedAttributionSource = AudioFlinger::checkAttributionSourcePackage(
            attributionSource);

    lStatus = initCheck();
    if (lStatus != NO_ERROR) {
        ALOGE("createRecordTrack_l() audio driver not initialized");
        goto Exit;
    }

    if (!audio_is_linear_pcm(mFormat) && (*flags & AUDIO_INPUT_FLAG_DIRECT) == 0) {
        ALOGE("createRecordTrack_l() on an encoded stream requires AUDIO_INPUT_FLAG_DIRECT");
        lStatus = BAD_VALUE;
        goto Exit;
    }

    if (maxSharedAudioHistoryMs != 0) {
        if (!captureHotwordAllowed(checkedAttributionSource)) {
            lStatus = PERMISSION_DENIED;
            goto Exit;
        }
        if (maxSharedAudioHistoryMs < 0
                || maxSharedAudioHistoryMs > AudioFlinger::kMaxSharedAudioHistoryMs) {
            lStatus = BAD_VALUE;
            goto Exit;
        }
    }
    if (*pSampleRate == 0) {
        *pSampleRate = mSampleRate;
    }
    sampleRate = *pSampleRate;

    // special case for FAST flag considered OK if fast capture is present and access to
    // audio history is not required
    if (hasFastCapture() && mMaxSharedAudioHistoryMs == 0) {
        inputFlags = (audio_input_flags_t)(inputFlags | AUDIO_INPUT_FLAG_FAST);
    }

    // Check if requested flags are compatible with input stream flags
    if ((*flags & inputFlags) != *flags) {
        ALOGW("createRecordTrack_l(): mismatch between requested flags (%08x) and"
                " input flags (%08x)",
              *flags, inputFlags);
        *flags = (audio_input_flags_t)(*flags & inputFlags);
    }

    // client expresses a preference for FAST and no access to audio history,
    // but we get the final say
    if (*flags & AUDIO_INPUT_FLAG_FAST && maxSharedAudioHistoryMs == 0) {
      if (
            // we formerly checked for a callback handler (non-0 tid),
            // but that is no longer required for TRANSFER_OBTAIN mode
            // No need to match hardware format, format conversion will be done in client side.
            //
            // Frame count is not specified (0), or is less than or equal the pipe depth.
            // It is OK to provide a higher capacity than requested.
            // We will force it to mPipeFramesP2 below.
            (frameCount <= mPipeFramesP2) &&
            // PCM data
            audio_is_linear_pcm(format) &&
            // hardware channel mask
            (channelMask == mChannelMask) &&
            // hardware sample rate
            (sampleRate == mSampleRate) &&
            // record thread has an associated fast capture
            hasFastCapture() &&
            // there are sufficient fast track slots available
            mFastTrackAvail
        ) {
          // check compatibility with audio effects.
          Mutex::Autolock _l(mLock);
          // Do not accept FAST flag if the session has software effects
          sp<EffectChain> chain = getEffectChain_l(sessionId);
          if (chain != 0) {
              audio_input_flags_t old = *flags;
              chain->checkInputFlagCompatibility(flags);
              if (old != *flags) {
                  ALOGV("%p AUDIO_INPUT_FLAGS denied by effect old=%#x new=%#x",
                          this, (int)old, (int)*flags);
              }
          }
          ALOGV_IF((*flags & AUDIO_INPUT_FLAG_FAST) != 0,
                   "%p AUDIO_INPUT_FLAG_FAST accepted: frameCount=%zu mFrameCount=%zu",
                   this, frameCount, mFrameCount);
      } else {
        ALOGV("%p AUDIO_INPUT_FLAG_FAST denied: frameCount=%zu mFrameCount=%zu mPipeFramesP2=%zu "
                "format=%#x isLinear=%d mFormat=%#x channelMask=%#x sampleRate=%u mSampleRate=%u "
                "hasFastCapture=%d tid=%d mFastTrackAvail=%d",
                this, frameCount, mFrameCount, mPipeFramesP2,
                format, audio_is_linear_pcm(format), mFormat, channelMask, sampleRate, mSampleRate,
                hasFastCapture(), tid, mFastTrackAvail);
        *flags = (audio_input_flags_t)(*flags & ~AUDIO_INPUT_FLAG_FAST);
      }
    }

    // If FAST or RAW flags were corrected, ask caller to request new input from audio policy
    if ((*flags & AUDIO_INPUT_FLAG_FAST) !=
            (requestedFlags & AUDIO_INPUT_FLAG_FAST)) {
        *flags = (audio_input_flags_t) (*flags & ~(AUDIO_INPUT_FLAG_FAST | AUDIO_INPUT_FLAG_RAW));
        lStatus = BAD_TYPE;
        goto Exit;
    }

    // compute track buffer size in frames, and suggest the notification frame count
    if (*flags & AUDIO_INPUT_FLAG_FAST) {
        // fast track: frame count is exactly the pipe depth
        frameCount = mPipeFramesP2;
        // ignore requested notificationFrames, and always notify exactly once every HAL buffer
        notificationFrameCount = mFrameCount;
    } else {
        // not fast track: max notification period is resampled equivalent of one HAL buffer time
        //                 or 20 ms if there is a fast capture
        // TODO This could be a roundupRatio inline, and const
        size_t maxNotificationFrames = ((int64_t) (hasFastCapture() ? mSampleRate/50 : mFrameCount)
                * sampleRate + mSampleRate - 1) / mSampleRate;
        // minimum number of notification periods is at least kMinNotifications,
        // and at least kMinMs rounded up to a whole notification period (minNotificationsByMs)
        static const size_t kMinNotifications = 3;
        static const uint32_t kMinMs = 30;
        // TODO This could be a roundupRatio inline
        const size_t minFramesByMs = (sampleRate * kMinMs + 1000 - 1) / 1000;
        // TODO This could be a roundupRatio inline
        const size_t minNotificationsByMs = (minFramesByMs + maxNotificationFrames - 1) /
                maxNotificationFrames;
        const size_t minFrameCount = maxNotificationFrames *
                max(kMinNotifications, minNotificationsByMs);
        frameCount = max(frameCount, minFrameCount);
        if (notificationFrameCount == 0 || notificationFrameCount > maxNotificationFrames) {
            notificationFrameCount = maxNotificationFrames;
        }
    }
    *pFrameCount = frameCount;
    *pNotificationFrameCount = notificationFrameCount;

    { // scope for mLock
        Mutex::Autolock _l(mLock);
        int32_t startFrames = -1;
        if (!mSharedAudioPackageName.empty()
                && mSharedAudioPackageName == checkedAttributionSource.packageName
                && mSharedAudioSessionId == sessionId
                && captureHotwordAllowed(checkedAttributionSource)) {
            startFrames = mSharedAudioStartFrames;
        }

        track = new RecordTrack(this, client, attr, sampleRate,
                      format, channelMask, frameCount,
                      nullptr /* buffer */, (size_t)0 /* bufferSize */, sessionId, creatorPid,
                      checkedAttributionSource, *flags, TrackBase::TYPE_DEFAULT, portId,
                      startFrames);

        lStatus = track->initCheck();
        if (lStatus != NO_ERROR) {
            ALOGE("createRecordTrack_l() initCheck failed %d; no control block?", lStatus);
            // track must be cleared from the caller as the caller has the AF lock
            goto Exit;
        }
        mTracks.add(track);

        if ((*flags & AUDIO_INPUT_FLAG_FAST) && (tid != -1)) {
            pid_t callingPid = IPCThreadState::self()->getCallingPid();
            // we don't have CAP_SYS_NICE, nor do we want to have it as it's too powerful,
            // so ask activity manager to do this on our behalf
            sendPrioConfigEvent_l(callingPid, tid, kPriorityAudioApp, true /*forApp*/);
        }

        if (maxSharedAudioHistoryMs != 0) {
            sendResizeBufferConfigEvent_l(maxSharedAudioHistoryMs);
        }
    }

    lStatus = NO_ERROR;

Exit:
    *status = lStatus;
    return track;
}

status_t AudioFlinger::RecordThread::start(RecordThread::RecordTrack* recordTrack,
                                           AudioSystem::sync_event_t event,
                                           audio_session_t triggerSession)
{
    ALOGV("RecordThread::start event %d, triggerSession %d", event, triggerSession);
    sp<ThreadBase> strongMe = this;
    status_t status = NO_ERROR;

    if (event == AudioSystem::SYNC_EVENT_NONE) {
        recordTrack->clearSyncStartEvent();
    } else if (event != AudioSystem::SYNC_EVENT_SAME) {
        recordTrack->mSyncStartEvent = mAudioFlinger->createSyncEvent(event,
                                       triggerSession,
                                       recordTrack->sessionId(),
                                       syncStartEventCallback,
                                       recordTrack);
        // Sync event can be cancelled by the trigger session if the track is not in a
        // compatible state in which case we start record immediately
        if (recordTrack->mSyncStartEvent->isCancelled()) {
            recordTrack->clearSyncStartEvent();
        } else {
            // do not wait for the event for more than AudioSystem::kSyncRecordStartTimeOutMs
            recordTrack->mFramesToDrop = -(ssize_t)
                    ((AudioSystem::kSyncRecordStartTimeOutMs * recordTrack->mSampleRate) / 1000);
        }
    }

    {
        // This section is a rendezvous between binder thread executing start() and RecordThread
        AutoMutex lock(mLock);
        if (recordTrack->isInvalid()) {
            recordTrack->clearSyncStartEvent();
            ALOGW("%s track %d: invalidated before startInput", __func__, recordTrack->portId());
            return DEAD_OBJECT;
        }
        if (mActiveTracks.indexOf(recordTrack) >= 0) {
            if (recordTrack->mState == TrackBase::PAUSING) {
                // We haven't stopped yet (moved to PAUSED and not in mActiveTracks)
                // so no need to startInput().
                ALOGV("active record track PAUSING -> ACTIVE");
                recordTrack->mState = TrackBase::ACTIVE;
            } else {
                ALOGV("active record track state %d", (int)recordTrack->mState);
            }
            return status;
        }

        // TODO consider other ways of handling this, such as changing the state to :STARTING and
        //      adding the track to mActiveTracks after returning from AudioSystem::startInput(),
        //      or using a separate command thread
        recordTrack->mState = TrackBase::STARTING_1;
        mActiveTracks.add(recordTrack);
        status_t status = NO_ERROR;
        if (recordTrack->isExternalTrack()) {
            mLock.unlock();
            status = AudioSystem::startInput(recordTrack->portId());
            mLock.lock();
            if (recordTrack->isInvalid()) {
                recordTrack->clearSyncStartEvent();
                if (status == NO_ERROR && recordTrack->mState == TrackBase::STARTING_1) {
                    recordTrack->mState = TrackBase::STARTING_2;
                    // STARTING_2 forces destroy to call stopInput.
                }
                ALOGW("%s track %d: invalidated after startInput", __func__, recordTrack->portId());
                return DEAD_OBJECT;
            }
            if (recordTrack->mState != TrackBase::STARTING_1) {
                ALOGW("%s(%d): unsynchronized mState:%d change",
                    __func__, recordTrack->id(), (int)recordTrack->mState);
                // Someone else has changed state, let them take over,
                // leave mState in the new state.
                recordTrack->clearSyncStartEvent();
                return INVALID_OPERATION;
            }
            // we're ok, but perhaps startInput has failed
            if (status != NO_ERROR) {
                ALOGW("%s(%d): startInput failed, status %d",
                    __func__, recordTrack->id(), status);
                // We are in ActiveTracks if STARTING_1 and valid, so remove from ActiveTracks,
                // leave in STARTING_1, so destroy() will not call stopInput.
                mActiveTracks.remove(recordTrack);
                recordTrack->clearSyncStartEvent();
                return status;
            }
            sendIoConfigEvent_l(
                AUDIO_CLIENT_STARTED, recordTrack->creatorPid(), recordTrack->portId());
        }

        recordTrack->logBeginInterval(patchSourcesToString(&mPatch)); // log to MediaMetrics

        // Catch up with current buffer indices if thread is already running.
        // This is what makes a new client discard all buffered data.  If the track's mRsmpInFront
        // was initialized to some value closer to the thread's mRsmpInFront, then the track could
        // see previously buffered data before it called start(), but with greater risk of overrun.

        recordTrack->mResamplerBufferProvider->reset();
        if (!recordTrack->isDirect()) {
            // clear any converter state as new data will be discontinuous
            recordTrack->mRecordBufferConverter->reset();
        }
        recordTrack->mState = TrackBase::STARTING_2;
        // signal thread to start
        mWaitWorkCV.broadcast();
        return status;
    }
}

void AudioFlinger::RecordThread::syncStartEventCallback(const wp<SyncEvent>& event)
{
    sp<SyncEvent> strongEvent = event.promote();

    if (strongEvent != 0) {
        sp<RefBase> ptr = strongEvent->cookie().promote();
        if (ptr != 0) {
            RecordTrack *recordTrack = (RecordTrack *)ptr.get();
            recordTrack->handleSyncStartEvent(strongEvent);
        }
    }
}

bool AudioFlinger::RecordThread::stop(RecordThread::RecordTrack* recordTrack) {
    ALOGV("RecordThread::stop");
    AutoMutex _l(mLock);
    // if we're invalid, we can't be on the ActiveTracks.
    if (mActiveTracks.indexOf(recordTrack) < 0 || recordTrack->mState == TrackBase::PAUSING) {
        return false;
    }
    // note that threadLoop may still be processing the track at this point [without lock]
    recordTrack->mState = TrackBase::PAUSING;

    // NOTE: Waiting here is important to keep stop synchronous.
    // This is needed for proper patchRecord peer release.
    while (recordTrack->mState == TrackBase::PAUSING && !recordTrack->isInvalid()) {
        mWaitWorkCV.broadcast(); // signal thread to stop
        mStartStopCond.wait(mLock);
    }

    if (recordTrack->mState == TrackBase::PAUSED) { // successful stop
        ALOGV("Record stopped OK");
        return true;
    }

    // don't handle anything - we've been invalidated or restarted and in a different state
    ALOGW_IF("%s(%d): unsynchronized stop, state: %d",
            __func__, recordTrack->id(), recordTrack->mState);
    return false;
}

bool AudioFlinger::RecordThread::isValidSyncEvent(const sp<SyncEvent>& event __unused) const
{
    return false;
}

status_t AudioFlinger::RecordThread::setSyncEvent(const sp<SyncEvent>& event __unused)
{
#if 0   // This branch is currently dead code, but is preserved in case it will be needed in future
    if (!isValidSyncEvent(event)) {
        return BAD_VALUE;
    }

    audio_session_t eventSession = event->triggerSession();
    status_t ret = NAME_NOT_FOUND;

    Mutex::Autolock _l(mLock);

    for (size_t i = 0; i < mTracks.size(); i++) {
        sp<RecordTrack> track = mTracks[i];
        if (eventSession == track->sessionId()) {
            (void) track->setSyncEvent(event);
            ret = NO_ERROR;
        }
    }
    return ret;
#else
    return BAD_VALUE;
#endif
}

status_t AudioFlinger::RecordThread::getActiveMicrophones(
        std::vector<media::MicrophoneInfo>* activeMicrophones)
{
    ALOGV("RecordThread::getActiveMicrophones");
    AutoMutex _l(mLock);
    if (!isStreamInitialized()) {
        return NO_INIT;
    }
    status_t status = mInput->stream->getActiveMicrophones(activeMicrophones);
    return status;
}

status_t AudioFlinger::RecordThread::setPreferredMicrophoneDirection(
            audio_microphone_direction_t direction)
{
    ALOGV("setPreferredMicrophoneDirection(%d)", direction);
    AutoMutex _l(mLock);
    if (!isStreamInitialized()) {
        return NO_INIT;
    }
    return mInput->stream->setPreferredMicrophoneDirection(direction);
}

status_t AudioFlinger::RecordThread::setPreferredMicrophoneFieldDimension(float zoom)
{
    ALOGV("setPreferredMicrophoneFieldDimension(%f)", zoom);
    AutoMutex _l(mLock);
    if (!isStreamInitialized()) {
        return NO_INIT;
    }
    return mInput->stream->setPreferredMicrophoneFieldDimension(zoom);
}

status_t AudioFlinger::RecordThread::shareAudioHistory(
        const std::string& sharedAudioPackageName, audio_session_t sharedSessionId,
        int64_t sharedAudioStartMs) {
    AutoMutex _l(mLock);
    return shareAudioHistory_l(sharedAudioPackageName, sharedSessionId, sharedAudioStartMs);
}

status_t AudioFlinger::RecordThread::shareAudioHistory_l(
        const std::string& sharedAudioPackageName, audio_session_t sharedSessionId,
        int64_t sharedAudioStartMs) {

    if ((hasAudioSession_l(sharedSessionId) & ThreadBase::TRACK_SESSION) == 0) {
        return BAD_VALUE;
    }

    if (sharedAudioStartMs < 0
        || sharedAudioStartMs > INT64_MAX / mSampleRate) {
        return BAD_VALUE;
    }

    // Current implementation of the input resampling buffer wraps around indexes at 32 bit.
    // As we cannot detect more than one wraparound, only accept values up current write position
    // after one wraparound
    // We assume recent wraparounds on mRsmpInRear only given it is unlikely that the requesting
    // app waits several hours after the start time was computed.
    int64_t sharedAudioStartFrames = sharedAudioStartMs * mSampleRate / 1000;
    const int32_t sharedOffset = audio_utils::safe_sub_overflow(mRsmpInRear,
          (int32_t)sharedAudioStartFrames);
    // Bring the start frame position within the input buffer to match the documented
    // "best effort" behavior of the API.
    if (sharedOffset < 0) {
        sharedAudioStartFrames = mRsmpInRear;
    } else if (sharedOffset > mRsmpInFrames) {
        sharedAudioStartFrames =
                audio_utils::safe_sub_overflow(mRsmpInRear, (int32_t)mRsmpInFrames);
    }

    mSharedAudioPackageName = sharedAudioPackageName;
    if (mSharedAudioPackageName.empty()) {
        resetAudioHistory_l();
    } else {
        mSharedAudioSessionId = sharedSessionId;
        mSharedAudioStartFrames = (int32_t)sharedAudioStartFrames;
    }
    return NO_ERROR;
}

void AudioFlinger::RecordThread::resetAudioHistory_l() {
    mSharedAudioSessionId = AUDIO_SESSION_NONE;
    mSharedAudioStartFrames = -1;
    mSharedAudioPackageName = "";
}

void AudioFlinger::RecordThread::updateMetadata_l()
{
    if (!isStreamInitialized() || !mActiveTracks.readAndClearHasChanged()) {
        return; // nothing to do
    }
    StreamInHalInterface::SinkMetadata metadata;
    for (const sp<RecordTrack> &track : mActiveTracks) {
        // Do not forward PatchRecord metadata to audio HAL
        if (track->isPatchTrack()) {
            continue;
        }
        // No track is invalid as this is called after prepareTrack_l in the same critical section
        record_track_metadata_v7_t trackMetadata;
        trackMetadata.base = {
                .source = track->attributes().source,
                .gain = 1, // capture tracks do not have volumes
        };
        trackMetadata.channel_mask = track->channelMask(),
        strncpy(trackMetadata.tags, track->attributes().tags, AUDIO_ATTRIBUTES_TAGS_MAX_SIZE);

        metadata.tracks.push_back(trackMetadata);
    }
    mInput->stream->updateSinkMetadata(metadata);
}

// destroyTrack_l() must be called with ThreadBase::mLock held
void AudioFlinger::RecordThread::destroyTrack_l(const sp<RecordTrack>& track)
{
    track->terminate();
    track->mState = TrackBase::STOPPED;

    // active tracks are removed by threadLoop()
    if (mActiveTracks.indexOf(track) < 0) {
        removeTrack_l(track);
    }
}

void AudioFlinger::RecordThread::removeTrack_l(const sp<RecordTrack>& track)
{
    String8 result;
    track->appendDump(result, false /* active */);
    mLocalLog.log("removeTrack_l (%p) %s", track.get(), result.string());

    mTracks.remove(track);
    // need anything related to effects here?
    if (track->isFastTrack()) {
        ALOG_ASSERT(!mFastTrackAvail);
        mFastTrackAvail = true;
    }
}

void AudioFlinger::RecordThread::dumpInternals_l(int fd, const Vector<String16>& args __unused)
{
    AudioStreamIn *input = mInput;
    audio_input_flags_t flags = input != NULL ? input->flags : AUDIO_INPUT_FLAG_NONE;
    dprintf(fd, "  AudioStreamIn: %p flags %#x (%s)\n",
            input, flags, toString(flags).c_str());
    dprintf(fd, "  Frames read: %lld\n", (long long)mFramesRead);
    if (mActiveTracks.isEmpty()) {
        dprintf(fd, "  No active record clients\n");
    }

    if (input != nullptr) {
        dprintf(fd, "  Hal stream dump:\n");
        (void)input->stream->dump(fd);
    }

    dprintf(fd, "  Fast capture thread: %s\n", hasFastCapture() ? "yes" : "no");
    dprintf(fd, "  Fast track available: %s\n", mFastTrackAvail ? "yes" : "no");

    // Make a non-atomic copy of fast capture dump state so it won't change underneath us
    // while we are dumping it.  It may be inconsistent, but it won't mutate!
    // This is a large object so we place it on the heap.
    // FIXME 25972958: Need an intelligent copy constructor that does not touch unused pages.
    const std::unique_ptr<FastCaptureDumpState> copy =
            std::make_unique<FastCaptureDumpState>(mFastCaptureDumpState);
    copy->dump(fd);
}

void AudioFlinger::RecordThread::dumpTracks_l(int fd, const Vector<String16>& args __unused)
{
    String8 result;
    size_t numtracks = mTracks.size();
    size_t numactive = mActiveTracks.size();
    size_t numactiveseen = 0;
    dprintf(fd, "  %zu Tracks", numtracks);
    const char *prefix = "    ";
    if (numtracks) {
        dprintf(fd, " of which %zu are active\n", numactive);
        result.append(prefix);
        mTracks[0]->appendDumpHeader(result);
        for (size_t i = 0; i < numtracks ; ++i) {
            sp<RecordTrack> track = mTracks[i];
            if (track != 0) {
                bool active = mActiveTracks.indexOf(track) >= 0;
                if (active) {
                    numactiveseen++;
                }
                result.append(prefix);
                track->appendDump(result, active);
            }
        }
    } else {
        dprintf(fd, "\n");
    }

    if (numactiveseen != numactive) {
        result.append("  The following tracks are in the active list but"
                " not in the track list\n");
        result.append(prefix);
        mActiveTracks[0]->appendDumpHeader(result);
        for (size_t i = 0; i < numactive; ++i) {
            sp<RecordTrack> track = mActiveTracks[i];
            if (mTracks.indexOf(track) < 0) {
                result.append(prefix);
                track->appendDump(result, true /* active */);
            }
        }

    }
    write(fd, result.string(), result.size());
}

void AudioFlinger::RecordThread::setRecordSilenced(audio_port_handle_t portId, bool silenced)
{
    Mutex::Autolock _l(mLock);
    for (size_t i = 0; i < mTracks.size() ; i++) {
        sp<RecordTrack> track = mTracks[i];
        if (track != 0 && track->portId() == portId) {
            track->setSilenced(silenced);
        }
    }
}

void AudioFlinger::RecordThread::ResamplerBufferProvider::reset()
{
    sp<ThreadBase> threadBase = mRecordTrack->mThread.promote();
    RecordThread *recordThread = (RecordThread *) threadBase.get();
    mRsmpInUnrel = 0;
    const int32_t rear = recordThread->mRsmpInRear;
    ssize_t deltaFrames = 0;
    if (mRecordTrack->startFrames() >= 0) {
        int32_t startFrames = mRecordTrack->startFrames();
        // Accept a recent wraparound of mRsmpInRear
        if (startFrames <= rear) {
            deltaFrames = rear - startFrames;
        } else {
            deltaFrames = (int32_t)((int64_t)rear + UINT32_MAX + 1 - startFrames);
        }
        // start frame cannot be further in the past than start of resampling buffer
        if ((size_t) deltaFrames > recordThread->mRsmpInFrames) {
            deltaFrames = recordThread->mRsmpInFrames;
        }
    }
    mRsmpInFront = audio_utils::safe_sub_overflow(rear, static_cast<int32_t>(deltaFrames));
}

void AudioFlinger::RecordThread::ResamplerBufferProvider::sync(
        size_t *framesAvailable, bool *hasOverrun)
{
    sp<ThreadBase> threadBase = mRecordTrack->mThread.promote();
    RecordThread *recordThread = (RecordThread *) threadBase.get();
    const int32_t rear = recordThread->mRsmpInRear;
    const int32_t front = mRsmpInFront;
    const ssize_t filled = audio_utils::safe_sub_overflow(rear, front);

    size_t framesIn;
    bool overrun = false;
    if (filled < 0) {
        // should not happen, but treat like a massive overrun and re-sync
        framesIn = 0;
        mRsmpInFront = rear;
        overrun = true;
    } else if ((size_t) filled <= recordThread->mRsmpInFrames) {
        framesIn = (size_t) filled;
    } else {
        // client is not keeping up with server, but give it latest data
        framesIn = recordThread->mRsmpInFrames;
        mRsmpInFront = /* front = */ audio_utils::safe_sub_overflow(
                rear, static_cast<int32_t>(framesIn));
        overrun = true;
    }
    if (framesAvailable != NULL) {
        *framesAvailable = framesIn;
    }
    if (hasOverrun != NULL) {
        *hasOverrun = overrun;
    }
}

// AudioBufferProvider interface
status_t AudioFlinger::RecordThread::ResamplerBufferProvider::getNextBuffer(
        AudioBufferProvider::Buffer* buffer)
{
    sp<ThreadBase> threadBase = mRecordTrack->mThread.promote();
    if (threadBase == 0) {
        buffer->frameCount = 0;
        buffer->raw = NULL;
        return NOT_ENOUGH_DATA;
    }
    RecordThread *recordThread = (RecordThread *) threadBase.get();
    int32_t rear = recordThread->mRsmpInRear;
    int32_t front = mRsmpInFront;
    ssize_t filled = audio_utils::safe_sub_overflow(rear, front);
    // FIXME should not be P2 (don't want to increase latency)
    // FIXME if client not keeping up, discard
    LOG_ALWAYS_FATAL_IF(!(0 <= filled && (size_t) filled <= recordThread->mRsmpInFrames));
    // 'filled' may be non-contiguous, so return only the first contiguous chunk

    front &= recordThread->mRsmpInFramesP2 - 1;
    size_t part1 = recordThread->mRsmpInFramesP2 - front;
    if (part1 > (size_t) filled) {
        part1 = filled;
    }
    size_t ask = buffer->frameCount;
    ALOG_ASSERT(ask > 0);
    if (part1 > ask) {
        part1 = ask;
    }
    if (part1 == 0) {
        // out of data is fine since the resampler will return a short-count.
        buffer->raw = NULL;
        buffer->frameCount = 0;
        mRsmpInUnrel = 0;
        return NOT_ENOUGH_DATA;
    }

    buffer->raw = (uint8_t*)recordThread->mRsmpInBuffer + front * recordThread->mFrameSize;
    buffer->frameCount = part1;
    mRsmpInUnrel = part1;
    return NO_ERROR;
}

// AudioBufferProvider interface
void AudioFlinger::RecordThread::ResamplerBufferProvider::releaseBuffer(
        AudioBufferProvider::Buffer* buffer)
{
    int32_t stepCount = static_cast<int32_t>(buffer->frameCount);
    if (stepCount == 0) {
        return;
    }
    ALOG_ASSERT(stepCount <= mRsmpInUnrel);
    mRsmpInUnrel -= stepCount;
    mRsmpInFront = audio_utils::safe_add_overflow(mRsmpInFront, stepCount);
    buffer->raw = NULL;
    buffer->frameCount = 0;
}

void AudioFlinger::RecordThread::checkBtNrec()
{
    Mutex::Autolock _l(mLock);
    checkBtNrec_l();
}

void AudioFlinger::RecordThread::checkBtNrec_l()
{
    // disable AEC and NS if the device is a BT SCO headset supporting those
    // pre processings
    bool suspend = audio_is_bluetooth_sco_device(inDeviceType()) &&
                        mAudioFlinger->btNrecIsOff();
    if (mBtNrecSuspended.exchange(suspend) != suspend) {
        for (size_t i = 0; i < mEffectChains.size(); i++) {
            setEffectSuspended_l(FX_IID_AEC, suspend, mEffectChains[i]->sessionId());
            setEffectSuspended_l(FX_IID_NS, suspend, mEffectChains[i]->sessionId());
        }
    }
}


bool AudioFlinger::RecordThread::checkForNewParameter_l(const String8& keyValuePair,
                                                        status_t& status)
{
    bool reconfig = false;

    status = NO_ERROR;

    audio_format_t reqFormat = mFormat;
    uint32_t samplingRate = mSampleRate;
    // TODO this may change if we want to support capture from HDMI PCM multi channel (e.g on TVs).
    audio_channel_mask_t channelMask = audio_channel_in_mask_from_count(mChannelCount);

    AudioParameter param = AudioParameter(keyValuePair);
    int value;

    // scope for AutoPark extends to end of method
    AutoPark<FastCapture> park(mFastCapture);

    // TODO Investigate when this code runs. Check with audio policy when a sample rate and
    //      channel count change can be requested. Do we mandate the first client defines the
    //      HAL sampling rate and channel count or do we allow changes on the fly?
    if (param.getInt(String8(AudioParameter::keySamplingRate), value) == NO_ERROR) {
        samplingRate = value;
        reconfig = true;
    }
    if (param.getInt(String8(AudioParameter::keyFormat), value) == NO_ERROR) {
        if (!audio_is_linear_pcm((audio_format_t) value)) {
            status = BAD_VALUE;
        } else {
            reqFormat = (audio_format_t) value;
            reconfig = true;
        }
    }
    if (param.getInt(String8(AudioParameter::keyChannels), value) == NO_ERROR) {
        audio_channel_mask_t mask = (audio_channel_mask_t) value;
        if (!audio_is_input_channel(mask) ||
                audio_channel_count_from_in_mask(mask) > FCC_LIMIT) {
            status = BAD_VALUE;
        } else {
            channelMask = mask;
            reconfig = true;
        }
    }
    if (param.getInt(String8(AudioParameter::keyFrameCount), value) == NO_ERROR) {
        // do not accept frame count changes if tracks are open as the track buffer
        // size depends on frame count and correct behavior would not be guaranteed
        // if frame count is changed after track creation
        if (mActiveTracks.size() > 0) {
            status = INVALID_OPERATION;
        } else {
            reconfig = true;
        }
    }
    if (param.getInt(String8(AudioParameter::keyRouting), value) == NO_ERROR) {
        LOG_FATAL("Should not set routing device in RecordThread");
    }
    if (param.getInt(String8(AudioParameter::keyInputSource), value) == NO_ERROR &&
            mAudioSource != (audio_source_t)value) {
        LOG_FATAL("Should not set audio source in RecordThread");
    }

    if (status == NO_ERROR) {
        status = mInput->stream->setParameters(keyValuePair);
        if (status == INVALID_OPERATION) {
            inputStandBy();
            status = mInput->stream->setParameters(keyValuePair);
        }
        if (reconfig) {
            if (status == BAD_VALUE) {
                audio_config_base_t config = AUDIO_CONFIG_BASE_INITIALIZER;
                if (mInput->stream->getAudioProperties(&config) == OK &&
                        audio_is_linear_pcm(config.format) && audio_is_linear_pcm(reqFormat) &&
                        config.sample_rate <= (AUDIO_RESAMPLER_DOWN_RATIO_MAX * samplingRate) &&
                        audio_channel_count_from_in_mask(config.channel_mask) <= FCC_LIMIT) {
                    status = NO_ERROR;
                }
            }
            if (status == NO_ERROR) {
                readInputParameters_l();
                sendIoConfigEvent_l(AUDIO_INPUT_CONFIG_CHANGED);
            }
        }
    }

    return reconfig;
}

String8 AudioFlinger::RecordThread::getParameters(const String8& keys)
{
    Mutex::Autolock _l(mLock);
    if (initCheck() == NO_ERROR) {
        String8 out_s8;
        if (mInput->stream->getParameters(keys, &out_s8) == OK) {
            return out_s8;
        }
    }
    return String8();
}

void AudioFlinger::RecordThread::ioConfigChanged(audio_io_config_event_t event, pid_t pid,
                                                 audio_port_handle_t portId) {
    sp<AudioIoDescriptor> desc;
    switch (event) {
    case AUDIO_INPUT_OPENED:
    case AUDIO_INPUT_REGISTERED:
    case AUDIO_INPUT_CONFIG_CHANGED:
        desc = sp<AudioIoDescriptor>::make(mId, mPatch, true /*isInput*/,
                mSampleRate, mFormat, mChannelMask, mFrameCount, mFrameCount);
        break;
    case AUDIO_CLIENT_STARTED:
        desc = sp<AudioIoDescriptor>::make(mId, mPatch, portId);
        break;
    case AUDIO_INPUT_CLOSED:
    default:
        desc = sp<AudioIoDescriptor>::make(mId);
        break;
    }
    mAudioFlinger->ioConfigChanged(event, desc, pid);
}

void AudioFlinger::RecordThread::readInputParameters_l()
{
    status_t result = mInput->stream->getAudioProperties(&mSampleRate, &mChannelMask, &mHALFormat);
    LOG_ALWAYS_FATAL_IF(result != OK, "Error retrieving audio properties from HAL: %d", result);
    mFormat = mHALFormat;
    mChannelCount = audio_channel_count_from_in_mask(mChannelMask);
    if (audio_is_linear_pcm(mFormat)) {
        LOG_ALWAYS_FATAL_IF(mChannelCount > FCC_LIMIT, "HAL channel count %d > %d",
                mChannelCount, FCC_LIMIT);
    } else {
        // Can have more that FCC_LIMIT channels in encoded streams.
        ALOGI("HAL format %#x is not linear pcm", mFormat);
    }
    result = mInput->stream->getFrameSize(&mFrameSize);
    LOG_ALWAYS_FATAL_IF(result != OK, "Error retrieving frame size from HAL: %d", result);
    LOG_ALWAYS_FATAL_IF(mFrameSize <= 0, "Error frame size was %zu but must be greater than zero",
            mFrameSize);
    result = mInput->stream->getBufferSize(&mBufferSize);
    LOG_ALWAYS_FATAL_IF(result != OK, "Error retrieving buffer size from HAL: %d", result);
    mFrameCount = mBufferSize / mFrameSize;
    ALOGV("%p RecordThread params: mChannelCount=%u, mFormat=%#x, mFrameSize=%zu, "
            "mBufferSize=%zu, mFrameCount=%zu",
            this, mChannelCount, mFormat, mFrameSize, mBufferSize, mFrameCount);

    // mRsmpInFrames must be 0 before calling resizeInputBuffer_l for the first time
    mRsmpInFrames = 0;
    resizeInputBuffer_l(0 /*maxSharedAudioHistoryMs*/);

    // AudioRecord mSampleRate and mChannelCount are constant due to AudioRecord API constraints.
    // But if thread's mSampleRate or mChannelCount changes, how will that affect active tracks?

    audio_input_flags_t flags = mInput->flags;
    mediametrics::LogItem item(mThreadMetrics.getMetricsId());
    item.set(AMEDIAMETRICS_PROP_EVENT, AMEDIAMETRICS_PROP_EVENT_VALUE_READPARAMETERS)
        .set(AMEDIAMETRICS_PROP_ENCODING, formatToString(mFormat).c_str())
        .set(AMEDIAMETRICS_PROP_FLAGS, toString(flags).c_str())
        .set(AMEDIAMETRICS_PROP_SAMPLERATE, (int32_t)mSampleRate)
        .set(AMEDIAMETRICS_PROP_CHANNELMASK, (int32_t)mChannelMask)
        .set(AMEDIAMETRICS_PROP_CHANNELCOUNT, (int32_t)mChannelCount)
        .set(AMEDIAMETRICS_PROP_FRAMECOUNT, (int32_t)mFrameCount)
        .record();
}

uint32_t AudioFlinger::RecordThread::getInputFramesLost()
{
    Mutex::Autolock _l(mLock);
    uint32_t result;
    if (initCheck() == NO_ERROR && mInput->stream->getInputFramesLost(&result) == OK) {
        return result;
    }
    return 0;
}

KeyedVector<audio_session_t, bool> AudioFlinger::RecordThread::sessionIds() const
{
    KeyedVector<audio_session_t, bool> ids;
    Mutex::Autolock _l(mLock);
    for (size_t j = 0; j < mTracks.size(); ++j) {
        sp<RecordThread::RecordTrack> track = mTracks[j];
        audio_session_t sessionId = track->sessionId();
        if (ids.indexOfKey(sessionId) < 0) {
            ids.add(sessionId, true);
        }
    }
    return ids;
}

AudioFlinger::AudioStreamIn* AudioFlinger::RecordThread::clearInput()
{
    Mutex::Autolock _l(mLock);
    AudioStreamIn *input = mInput;
    mInput = NULL;
    return input;
}

// this method must always be called either with ThreadBase mLock held or inside the thread loop
sp<StreamHalInterface> AudioFlinger::RecordThread::stream() const
{
    if (mInput == NULL) {
        return NULL;
    }
    return mInput->stream;
}

status_t AudioFlinger::RecordThread::addEffectChain_l(const sp<EffectChain>& chain)
{
    ALOGV("addEffectChain_l() %p on thread %p", chain.get(), this);
    chain->setThread(this);
    chain->setInBuffer(NULL);
    chain->setOutBuffer(NULL);

    checkSuspendOnAddEffectChain_l(chain);

    // make sure enabled pre processing effects state is communicated to the HAL as we
    // just moved them to a new input stream.
    chain->syncHalEffectsState();

    mEffectChains.add(chain);

    return NO_ERROR;
}

size_t AudioFlinger::RecordThread::removeEffectChain_l(const sp<EffectChain>& chain)
{
    ALOGV("removeEffectChain_l() %p from thread %p", chain.get(), this);

    for (size_t i = 0; i < mEffectChains.size(); i++) {
        if (chain == mEffectChains[i]) {
            mEffectChains.removeAt(i);
            break;
        }
    }
    return mEffectChains.size();
}

status_t AudioFlinger::RecordThread::createAudioPatch_l(const struct audio_patch *patch,
                                                          audio_patch_handle_t *handle)
{
    status_t status = NO_ERROR;

    // store new device and send to effects
    mInDeviceTypeAddr.mType = patch->sources[0].ext.device.type;
    mInDeviceTypeAddr.setAddress(patch->sources[0].ext.device.address);
    audio_port_handle_t deviceId = patch->sources[0].id;
    for (size_t i = 0; i < mEffectChains.size(); i++) {
        mEffectChains[i]->setInputDevice_l(inDeviceTypeAddr());
    }

    checkBtNrec_l();

    // store new source and send to effects
    if (mAudioSource != patch->sinks[0].ext.mix.usecase.source) {
        mAudioSource = patch->sinks[0].ext.mix.usecase.source;
        for (size_t i = 0; i < mEffectChains.size(); i++) {
            mEffectChains[i]->setAudioSource_l(mAudioSource);
        }
    }

    if (mInput->audioHwDev->supportsAudioPatches()) {
        sp<DeviceHalInterface> hwDevice = mInput->audioHwDev->hwDevice();
        status = hwDevice->createAudioPatch(patch->num_sources,
                                            patch->sources,
                                            patch->num_sinks,
                                            patch->sinks,
                                            handle);
    } else {
        status = mInput->stream->legacyCreateAudioPatch(patch->sources[0],
                                                        patch->sinks[0].ext.mix.usecase.source,
                                                        patch->sources[0].ext.device.type);
        *handle = AUDIO_PATCH_HANDLE_NONE;
    }

    if ((mPatch.num_sources == 0) || (mPatch.sources[0].id != deviceId)) {
        sendIoConfigEvent_l(AUDIO_INPUT_CONFIG_CHANGED);
        mPatch = *patch;
    }

    const std::string pathSourcesAsString = patchSourcesToString(patch);
    mThreadMetrics.logEndInterval();
    mThreadMetrics.logCreatePatch(pathSourcesAsString, /* outDevices */ {});
    mThreadMetrics.logBeginInterval();
    // also dispatch to active AudioRecords
    for (const auto &track : mActiveTracks) {
        track->logEndInterval();
        track->logBeginInterval(pathSourcesAsString);
    }
    return status;
}

status_t AudioFlinger::RecordThread::releaseAudioPatch_l(const audio_patch_handle_t handle)
{
    status_t status = NO_ERROR;

    mPatch = audio_patch{};
    mInDeviceTypeAddr.reset();

    if (mInput->audioHwDev->supportsAudioPatches()) {
        sp<DeviceHalInterface> hwDevice = mInput->audioHwDev->hwDevice();
        status = hwDevice->releaseAudioPatch(handle);
    } else {
        status = mInput->stream->legacyReleaseAudioPatch();
    }
    return status;
}

void AudioFlinger::RecordThread::updateOutDevices(const DeviceDescriptorBaseVector& outDevices)
{
    Mutex::Autolock _l(mLock);
    mOutDevices = outDevices;
    mOutDeviceTypeAddrs = deviceTypeAddrsFromDescriptors(mOutDevices);
    for (size_t i = 0; i < mEffectChains.size(); i++) {
        mEffectChains[i]->setDevices_l(outDeviceTypeAddrs());
    }
}

int32_t AudioFlinger::RecordThread::getOldestFront_l()
{
    if (mTracks.size() == 0) {
        return mRsmpInRear;
    }
    int32_t oldestFront = mRsmpInRear;
    int32_t maxFilled = 0;
    for (size_t i = 0; i < mTracks.size(); i++) {
        int32_t front = mTracks[i]->mResamplerBufferProvider->getFront();
        int32_t filled;
        (void)__builtin_sub_overflow(mRsmpInRear, front, &filled);
        if (filled > maxFilled) {
            oldestFront = front;
            maxFilled = filled;
        }
    }
    if (maxFilled > mRsmpInFrames) {
        (void)__builtin_sub_overflow(mRsmpInRear, mRsmpInFrames, &oldestFront);
    }
    return oldestFront;
}

void AudioFlinger::RecordThread::updateFronts_l(int32_t offset)
{
    if (offset == 0) {
        return;
    }
    for (size_t i = 0; i < mTracks.size(); i++) {
        int32_t front = mTracks[i]->mResamplerBufferProvider->getFront();
        front = audio_utils::safe_sub_overflow(front, offset);
        mTracks[i]->mResamplerBufferProvider->setFront(front);
    }
}

void AudioFlinger::RecordThread::resizeInputBuffer_l(int32_t maxSharedAudioHistoryMs)
{
    // This is the formula for calculating the temporary buffer size.
    // With 7 HAL buffers, we can guarantee ability to down-sample the input by ratio of 6:1 to
    // 1 full output buffer, regardless of the alignment of the available input.
    // The value is somewhat arbitrary, and could probably be even larger.
    // A larger value should allow more old data to be read after a track calls start(),
    // without increasing latency.
    //
    // Note this is independent of the maximum downsampling ratio permitted for capture.
    size_t minRsmpInFrames = mFrameCount * 7;

    // maxSharedAudioHistoryMs != 0 indicates a request to possibly make some part of the audio
    // capture history available to another client using the same session ID:
    // dimension the resampler input buffer accordingly.

    // Get oldest client read position:  getOldestFront_l() must be called before altering
    // mRsmpInRear, or mRsmpInFrames
    int32_t previousFront = getOldestFront_l();
    size_t previousRsmpInFramesP2 = mRsmpInFramesP2;
    int32_t previousRear = mRsmpInRear;
    mRsmpInRear = 0;

    ALOG_ASSERT(maxSharedAudioHistoryMs >= 0
            && maxSharedAudioHistoryMs <= AudioFlinger::kMaxSharedAudioHistoryMs,
            "resizeInputBuffer_l() called with invalid max shared history %d",
            maxSharedAudioHistoryMs);
    if (maxSharedAudioHistoryMs != 0) {
        // resizeInputBuffer_l should never be called with a non zero shared history if the
        // buffer was not already allocated
        ALOG_ASSERT(mRsmpInBuffer != nullptr && mRsmpInFrames != 0,
                "resizeInputBuffer_l() called with shared history and unallocated buffer");
        size_t rsmpInFrames = (size_t)maxSharedAudioHistoryMs * mSampleRate / 1000;
        // never reduce resampler input buffer size
        if (rsmpInFrames <= mRsmpInFrames) {
            return;
        }
        mRsmpInFrames = rsmpInFrames;
    }
    mMaxSharedAudioHistoryMs = maxSharedAudioHistoryMs;
    // Note: mRsmpInFrames is 0 when called with maxSharedAudioHistoryMs equals to 0 so it is always
    // initialized
    if (mRsmpInFrames < minRsmpInFrames) {
        mRsmpInFrames = minRsmpInFrames;
    }
    mRsmpInFramesP2 = roundup(mRsmpInFrames);

    // TODO optimize audio capture buffer sizes ...
    // Here we calculate the size of the sliding buffer used as a source
    // for resampling.  mRsmpInFramesP2 is currently roundup(mFrameCount * 7).
    // For current HAL frame counts, this is usually 2048 = 40 ms.  It would
    // be better to have it derived from the pipe depth in the long term.
    // The current value is higher than necessary.  However it should not add to latency.

    // Over-allocate beyond mRsmpInFramesP2 to permit a HAL read past end of buffer
    mRsmpInFramesOA = mRsmpInFramesP2 + mFrameCount - 1;

    void *rsmpInBuffer;
    (void)posix_memalign(&rsmpInBuffer, 32, mRsmpInFramesOA * mFrameSize);
    // if posix_memalign fails, will segv here.
    memset(rsmpInBuffer, 0, mRsmpInFramesOA * mFrameSize);

    // Copy audio history if any from old buffer before freeing it
    if (previousRear != 0) {
        ALOG_ASSERT(mRsmpInBuffer != nullptr,
                "resizeInputBuffer_l() called with null buffer but frames already read from HAL");

        ssize_t unread = audio_utils::safe_sub_overflow(previousRear, previousFront);
        previousFront &= previousRsmpInFramesP2 - 1;
        size_t part1 = previousRsmpInFramesP2 - previousFront;
        if (part1 > (size_t) unread) {
            part1 = unread;
        }
        if (part1 != 0) {
            memcpy(rsmpInBuffer, (const uint8_t*)mRsmpInBuffer + previousFront * mFrameSize,
                   part1 * mFrameSize);
            mRsmpInRear = part1;
            part1 = unread - part1;
            if (part1 != 0) {
                memcpy((uint8_t*)rsmpInBuffer + mRsmpInRear * mFrameSize,
                       (const uint8_t*)mRsmpInBuffer, part1 * mFrameSize);
                mRsmpInRear += part1;
            }
        }
        // Update front for all clients according to new rear
        updateFronts_l(audio_utils::safe_sub_overflow(previousRear, mRsmpInRear));
    } else {
        mRsmpInRear = 0;
    }
    free(mRsmpInBuffer);
    mRsmpInBuffer = rsmpInBuffer;
}

void AudioFlinger::RecordThread::addPatchTrack(const sp<PatchRecord>& record)
{
    Mutex::Autolock _l(mLock);
    mTracks.add(record);
    if (record->getSource()) {
        mSource = record->getSource();
    }
}

void AudioFlinger::RecordThread::deletePatchTrack(const sp<PatchRecord>& record)
{
    Mutex::Autolock _l(mLock);
    if (mSource == record->getSource()) {
        mSource = mInput;
    }
    destroyTrack_l(record);
}

void AudioFlinger::RecordThread::toAudioPortConfig(struct audio_port_config *config)
{
    ThreadBase::toAudioPortConfig(config);
    config->role = AUDIO_PORT_ROLE_SINK;
    config->ext.mix.hw_module = mInput->audioHwDev->handle();
    config->ext.mix.usecase.source = mAudioSource;
    if (mInput && mInput->flags != AUDIO_INPUT_FLAG_NONE) {
        config->config_mask |= AUDIO_PORT_CONFIG_FLAGS;
        config->flags.input = mInput->flags;
    }
}

// ----------------------------------------------------------------------------
//      Mmap
// ----------------------------------------------------------------------------

AudioFlinger::MmapThreadHandle::MmapThreadHandle(const sp<MmapThread>& thread)
    : mThread(thread)
{
    assert(thread != 0); // thread must start non-null and stay non-null
}

AudioFlinger::MmapThreadHandle::~MmapThreadHandle()
{
    mThread->disconnect();
}

status_t AudioFlinger::MmapThreadHandle::createMmapBuffer(int32_t minSizeFrames,
                                  struct audio_mmap_buffer_info *info)
{
    return mThread->createMmapBuffer(minSizeFrames, info);
}

status_t AudioFlinger::MmapThreadHandle::getMmapPosition(struct audio_mmap_position *position)
{
    return mThread->getMmapPosition(position);
}

status_t AudioFlinger::MmapThreadHandle::getExternalPosition(uint64_t *position,
                                                             int64_t *timeNanos) {
    return mThread->getExternalPosition(position, timeNanos);
}

status_t AudioFlinger::MmapThreadHandle::start(const AudioClient& client,
        const audio_attributes_t *attr, audio_port_handle_t *handle)

{
    return mThread->start(client, attr, handle);
}

status_t AudioFlinger::MmapThreadHandle::stop(audio_port_handle_t handle)
{
    return mThread->stop(handle);
}

status_t AudioFlinger::MmapThreadHandle::standby()
{
    return mThread->standby();
}


AudioFlinger::MmapThread::MmapThread(
        const sp<AudioFlinger>& audioFlinger, audio_io_handle_t id,
        AudioHwDevice *hwDev, sp<StreamHalInterface> stream, bool systemReady, bool isOut)
    : ThreadBase(audioFlinger, id, (isOut ? MMAP_PLAYBACK : MMAP_CAPTURE), systemReady, isOut),
      mSessionId(AUDIO_SESSION_NONE),
      mPortId(AUDIO_PORT_HANDLE_NONE),
      mHalStream(stream), mHalDevice(hwDev->hwDevice()), mAudioHwDev(hwDev),
      mActiveTracks(&this->mLocalLog),
      mHalVolFloat(-1.0f), // Initialize to illegal value so it always gets set properly later.
      mNoCallbackWarningCount(0)
{
    mStandby = true;
    readHalParameters_l();
}

AudioFlinger::MmapThread::~MmapThread()
{
}

void AudioFlinger::MmapThread::onFirstRef()
{
    run(mThreadName, ANDROID_PRIORITY_URGENT_AUDIO);
}

void AudioFlinger::MmapThread::disconnect()
{
    ActiveTracks<MmapTrack> activeTracks;
    {
        Mutex::Autolock _l(mLock);
        for (const sp<MmapTrack> &t : mActiveTracks) {
            activeTracks.add(t);
        }
    }
    for (const sp<MmapTrack> &t : activeTracks) {
        stop(t->portId());
    }
    // This will decrement references and may cause the destruction of this thread.
    if (isOutput()) {
        AudioSystem::releaseOutput(mPortId);
    } else {
        AudioSystem::releaseInput(mPortId);
    }
}


void AudioFlinger::MmapThread::configure(const audio_attributes_t *attr,
                                                audio_stream_type_t streamType __unused,
                                                audio_session_t sessionId,
                                                const sp<MmapStreamCallback>& callback,
                                                audio_port_handle_t deviceId,
                                                audio_port_handle_t portId)
{
    mAttr = *attr;
    mSessionId = sessionId;
    mCallback = callback;
    mDeviceId = deviceId;
    mPortId = portId;
}

status_t AudioFlinger::MmapThread::createMmapBuffer(int32_t minSizeFrames,
                                  struct audio_mmap_buffer_info *info)
{
    if (mHalStream == 0) {
        return NO_INIT;
    }
    mStandby = true;
    return mHalStream->createMmapBuffer(minSizeFrames, info);
}

status_t AudioFlinger::MmapThread::getMmapPosition(struct audio_mmap_position *position)
{
    if (mHalStream == 0) {
        return NO_INIT;
    }
    return mHalStream->getMmapPosition(position);
}

status_t AudioFlinger::MmapThread::exitStandby()
{
    status_t ret = mHalStream->start();
    if (ret != NO_ERROR) {
        ALOGE("%s: error mHalStream->start() = %d for first track", __FUNCTION__, ret);
        return ret;
    }
    if (mStandby) {
        mThreadMetrics.logBeginInterval();
        mThreadSnapshot.onBegin();
        mStandby = false;
    }
    return NO_ERROR;
}

status_t AudioFlinger::MmapThread::start(const AudioClient& client,
                                         const audio_attributes_t *attr,
                                         audio_port_handle_t *handle)
{
    ALOGV("%s clientUid %d mStandby %d mPortId %d *handle %d", __FUNCTION__,
          client.attributionSource.uid, mStandby, mPortId, *handle);
    if (mHalStream == 0) {
        return NO_INIT;
    }

    status_t ret;

    if (*handle == mPortId) {
        // For the first track, reuse portId and session allocated when the stream was opened.
        ret = exitStandby();
        if (ret == NO_ERROR) {
            acquireWakeLock();
        }
        return ret;
    }

    audio_port_handle_t portId = AUDIO_PORT_HANDLE_NONE;

    audio_io_handle_t io = mId;
    if (isOutput()) {
        audio_config_t config = AUDIO_CONFIG_INITIALIZER;
        config.sample_rate = mSampleRate;
        config.channel_mask = mChannelMask;
        config.format = mFormat;
        audio_stream_type_t stream = streamType();
        audio_output_flags_t flags =
                (audio_output_flags_t)(AUDIO_OUTPUT_FLAG_MMAP_NOIRQ | AUDIO_OUTPUT_FLAG_DIRECT);
        audio_port_handle_t deviceId = mDeviceId;
        std::vector<audio_io_handle_t> secondaryOutputs;
        bool isSpatialized;
        ret = AudioSystem::getOutputForAttr(&mAttr, &io,
                                            mSessionId,
                                            &stream,
                                            client.attributionSource,
                                            &config,
                                            flags,
                                            &deviceId,
                                            &portId,
                                            &secondaryOutputs,
                                            &isSpatialized);
        ALOGD_IF(!secondaryOutputs.empty(),
                 "MmapThread::start does not support secondary outputs, ignoring them");
    } else {
        audio_config_base_t config;
        config.sample_rate = mSampleRate;
        config.channel_mask = mChannelMask;
        config.format = mFormat;
        audio_port_handle_t deviceId = mDeviceId;
        ret = AudioSystem::getInputForAttr(&mAttr, &io,
                                              RECORD_RIID_INVALID,
                                              mSessionId,
                                              client.attributionSource,
                                              &config,
                                              AUDIO_INPUT_FLAG_MMAP_NOIRQ,
                                              &deviceId,
                                              &portId);
    }
    // APM should not chose a different input or output stream for the same set of attributes
    // and audo configuration
    if (ret != NO_ERROR || io != mId) {
        ALOGE("%s: error getting output or input from APM (error %d, io %d expected io %d)",
              __FUNCTION__, ret, io, mId);
        return BAD_VALUE;
    }

    if (isOutput()) {
        ret = AudioSystem::startOutput(portId);
    } else {
        {
            // Add the track record before starting input so that the silent status for the
            // client can be cached.
            Mutex::Autolock _l(mLock);
            setClientSilencedState_l(portId, false /*silenced*/);
        }
        ret = AudioSystem::startInput(portId);
    }

    Mutex::Autolock _l(mLock);
    // abort if start is rejected by audio policy manager
    if (ret != NO_ERROR) {
        ALOGE("%s: error start rejected by AudioPolicyManager = %d", __FUNCTION__, ret);
        if (!mActiveTracks.isEmpty()) {
            mLock.unlock();
            if (isOutput()) {
                AudioSystem::releaseOutput(portId);
            } else {
                AudioSystem::releaseInput(portId);
            }
            mLock.lock();
        } else {
            mHalStream->stop();
        }
        eraseClientSilencedState_l(portId);
        return PERMISSION_DENIED;
    }

    // Given that MmapThread::mAttr is mutable, should a MmapTrack have attributes ?
    sp<MmapTrack> track = new MmapTrack(this, attr == nullptr ? mAttr : *attr, mSampleRate, mFormat,
                                        mChannelMask, mSessionId, isOutput(),
                                        client.attributionSource,
                                        IPCThreadState::self()->getCallingPid(), portId);
    if (!isOutput()) {
        track->setSilenced_l(isClientSilenced_l(portId));
    }

    if (isOutput()) {
        // force volume update when a new track is added
        mHalVolFloat = -1.0f;
    } else if (!track->isSilenced_l()) {
        for (const sp<MmapTrack> &t : mActiveTracks) {
            if (t->isSilenced_l() && t->uid() != client.attributionSource.uid)
                t->invalidate();
        }
    }


    mActiveTracks.add(track);
    sp<EffectChain> chain = getEffectChain_l(mSessionId);
    if (chain != 0) {
        chain->setStrategy(getStrategyForStream(streamType()));
        chain->incTrackCnt();
        chain->incActiveTrackCnt();
    }

    track->logBeginInterval(patchSinksToString(&mPatch)); // log to MediaMetrics
    *handle = portId;
    broadcast_l();

    ALOGV("%s DONE handle %d stream %p", __FUNCTION__, *handle, mHalStream.get());

    return NO_ERROR;
}

status_t AudioFlinger::MmapThread::stop(audio_port_handle_t handle)
{
    ALOGV("%s handle %d", __FUNCTION__, handle);

    if (mHalStream == 0) {
        return NO_INIT;
    }

    if (handle == mPortId) {
        mHalStream->stop();
        releaseWakeLock();
        return NO_ERROR;
    }

    Mutex::Autolock _l(mLock);

    sp<MmapTrack> track;
    for (const sp<MmapTrack> &t : mActiveTracks) {
        if (handle == t->portId()) {
            track = t;
            break;
        }
    }
    if (track == 0) {
        return BAD_VALUE;
    }

    mActiveTracks.remove(track);
    eraseClientSilencedState_l(track->portId());

    mLock.unlock();
    if (isOutput()) {
        AudioSystem::stopOutput(track->portId());
        AudioSystem::releaseOutput(track->portId());
    } else {
        AudioSystem::stopInput(track->portId());
        AudioSystem::releaseInput(track->portId());
    }
    mLock.lock();

    sp<EffectChain> chain = getEffectChain_l(track->sessionId());
    if (chain != 0) {
        chain->decActiveTrackCnt();
        chain->decTrackCnt();
    }

    broadcast_l();

    return NO_ERROR;
}

status_t AudioFlinger::MmapThread::standby()
{
    ALOGV("%s", __FUNCTION__);

    if (mHalStream == 0) {
        return NO_INIT;
    }
    if (!mActiveTracks.isEmpty()) {
        return INVALID_OPERATION;
    }
    mHalStream->standby();
    if (!mStandby) {
        mThreadMetrics.logEndInterval();
        mThreadSnapshot.onEnd();
        mStandby = true;
    }
    releaseWakeLock();
    return NO_ERROR;
}


void AudioFlinger::MmapThread::readHalParameters_l()
{
    status_t result = mHalStream->getAudioProperties(&mSampleRate, &mChannelMask, &mHALFormat);
    LOG_ALWAYS_FATAL_IF(result != OK, "Error retrieving audio properties from HAL: %d", result);
    mFormat = mHALFormat;
    LOG_ALWAYS_FATAL_IF(!audio_is_linear_pcm(mFormat), "HAL format %#x is not linear pcm", mFormat);
    result = mHalStream->getFrameSize(&mFrameSize);
    LOG_ALWAYS_FATAL_IF(result != OK, "Error retrieving frame size from HAL: %d", result);
    LOG_ALWAYS_FATAL_IF(mFrameSize <= 0, "Error frame size was %zu but must be greater than zero",
            mFrameSize);
    result = mHalStream->getBufferSize(&mBufferSize);
    LOG_ALWAYS_FATAL_IF(result != OK, "Error retrieving buffer size from HAL: %d", result);
    mFrameCount = mBufferSize / mFrameSize;

    // TODO: make a readHalParameters call?
    mediametrics::LogItem item(mThreadMetrics.getMetricsId());
    item.set(AMEDIAMETRICS_PROP_EVENT, AMEDIAMETRICS_PROP_EVENT_VALUE_READPARAMETERS)
        .set(AMEDIAMETRICS_PROP_ENCODING, formatToString(mFormat).c_str())
        .set(AMEDIAMETRICS_PROP_SAMPLERATE, (int32_t)mSampleRate)
        .set(AMEDIAMETRICS_PROP_CHANNELMASK, (int32_t)mChannelMask)
        .set(AMEDIAMETRICS_PROP_CHANNELCOUNT, (int32_t)mChannelCount)
        .set(AMEDIAMETRICS_PROP_FRAMECOUNT, (int32_t)mFrameCount)
        /*
        .set(AMEDIAMETRICS_PROP_FLAGS, toString(flags).c_str())
        .set(AMEDIAMETRICS_PROP_PREFIX_HAPTIC AMEDIAMETRICS_PROP_CHANNELMASK,
                (int32_t)mHapticChannelMask)
        .set(AMEDIAMETRICS_PROP_PREFIX_HAPTIC AMEDIAMETRICS_PROP_CHANNELCOUNT,
                (int32_t)mHapticChannelCount)
        */
        .set(AMEDIAMETRICS_PROP_PREFIX_HAL    AMEDIAMETRICS_PROP_ENCODING,
                formatToString(mHALFormat).c_str())
        .set(AMEDIAMETRICS_PROP_PREFIX_HAL    AMEDIAMETRICS_PROP_FRAMECOUNT,
                (int32_t)mFrameCount) // sic - added HAL
        .record();
}

bool AudioFlinger::MmapThread::threadLoop()
{
    checkSilentMode_l();

    const String8 myName(String8::format("thread %p type %d TID %d", this, mType, gettid()));

    while (!exitPending())
    {
        Vector< sp<EffectChain> > effectChains;

        { // under Thread lock
        Mutex::Autolock _l(mLock);

        if (mSignalPending) {
            // A signal was raised while we were unlocked
            mSignalPending = false;
        } else {
            if (mConfigEvents.isEmpty()) {
                // we're about to wait, flush the binder command buffer
                IPCThreadState::self()->flushCommands();

                if (exitPending()) {
                    break;
                }

                // wait until we have something to do...
                ALOGV("%s going to sleep", myName.string());
                mWaitWorkCV.wait(mLock);
                ALOGV("%s waking up", myName.string());

                checkSilentMode_l();

                continue;
            }
        }

        processConfigEvents_l();

        processVolume_l();

        checkInvalidTracks_l();

        mActiveTracks.updatePowerState(this);

        updateMetadata_l();

        lockEffectChains_l(effectChains);
        } // release Thread lock

        for (size_t i = 0; i < effectChains.size(); i ++) {
            effectChains[i]->process_l(); // Thread is not locked, but effect chain is locked
        }

        // enable changes in effect chain, including moving to another thread.
        unlockEffectChains(effectChains);
        // Effect chains will be actually deleted here if they were removed from
        // mEffectChains list during mixing or effects processing
    }

    threadLoop_exit();

    if (!mStandby) {
        threadLoop_standby();
        mStandby = true;
    }

    ALOGV("Thread %p type %d exiting", this, mType);
    return false;
}

// checkForNewParameter_l() must be called with ThreadBase::mLock held
bool AudioFlinger::MmapThread::checkForNewParameter_l(const String8& keyValuePair,
                                                              status_t& status)
{
    AudioParameter param = AudioParameter(keyValuePair);
    int value;
    bool sendToHal = true;
    if (param.getInt(String8(AudioParameter::keyRouting), value) == NO_ERROR) {
        LOG_FATAL("Should not happen set routing device in MmapThread");
    }
    if (sendToHal) {
        status = mHalStream->setParameters(keyValuePair);
    } else {
        status = NO_ERROR;
    }

    return false;
}

String8 AudioFlinger::MmapThread::getParameters(const String8& keys)
{
    Mutex::Autolock _l(mLock);
    String8 out_s8;
    if (initCheck() == NO_ERROR && mHalStream->getParameters(keys, &out_s8) == OK) {
        return out_s8;
    }
    return String8();
}

void AudioFlinger::MmapThread::ioConfigChanged(audio_io_config_event_t event, pid_t pid,
                                               audio_port_handle_t portId __unused) {
    sp<AudioIoDescriptor> desc;
    bool isInput = false;
    switch (event) {
    case AUDIO_INPUT_OPENED:
    case AUDIO_INPUT_REGISTERED:
    case AUDIO_INPUT_CONFIG_CHANGED:
        isInput = true;
        FALLTHROUGH_INTENDED;
    case AUDIO_OUTPUT_OPENED:
    case AUDIO_OUTPUT_REGISTERED:
    case AUDIO_OUTPUT_CONFIG_CHANGED:
        desc = sp<AudioIoDescriptor>::make(mId, mPatch, isInput,
                mSampleRate, mFormat, mChannelMask, mFrameCount, mFrameCount);
        break;
    case AUDIO_INPUT_CLOSED:
    case AUDIO_OUTPUT_CLOSED:
    default:
        desc = sp<AudioIoDescriptor>::make(mId);
        break;
    }
    mAudioFlinger->ioConfigChanged(event, desc, pid);
}

status_t AudioFlinger::MmapThread::createAudioPatch_l(const struct audio_patch *patch,
                                                          audio_patch_handle_t *handle)
{
    status_t status = NO_ERROR;

    // store new device and send to effects
    audio_devices_t type = AUDIO_DEVICE_NONE;
    audio_port_handle_t deviceId;
    AudioDeviceTypeAddrVector sinkDeviceTypeAddrs;
    AudioDeviceTypeAddr sourceDeviceTypeAddr;
    uint32_t numDevices = 0;
    if (isOutput()) {
        for (unsigned int i = 0; i < patch->num_sinks; i++) {
            LOG_ALWAYS_FATAL_IF(popcount(patch->sinks[i].ext.device.type) > 1
                                && !mAudioHwDev->supportsAudioPatches(),
                                "Enumerated device type(%#x) must not be used "
                                "as it does not support audio patches",
                                patch->sinks[i].ext.device.type);
            type = static_cast<audio_devices_t>(type | patch->sinks[i].ext.device.type);
            sinkDeviceTypeAddrs.push_back(AudioDeviceTypeAddr(patch->sinks[i].ext.device.type,
                    patch->sinks[i].ext.device.address));
        }
        deviceId = patch->sinks[0].id;
        numDevices = mPatch.num_sinks;
    } else {
        type = patch->sources[0].ext.device.type;
        deviceId = patch->sources[0].id;
        numDevices = mPatch.num_sources;
        sourceDeviceTypeAddr.mType = patch->sources[0].ext.device.type;
        sourceDeviceTypeAddr.setAddress(patch->sources[0].ext.device.address);
    }

    for (size_t i = 0; i < mEffectChains.size(); i++) {
        if (isOutput()) {
            mEffectChains[i]->setDevices_l(sinkDeviceTypeAddrs);
        } else {
            mEffectChains[i]->setInputDevice_l(sourceDeviceTypeAddr);
        }
    }

    if (!isOutput()) {
        // store new source and send to effects
        if (mAudioSource != patch->sinks[0].ext.mix.usecase.source) {
            mAudioSource = patch->sinks[0].ext.mix.usecase.source;
            for (size_t i = 0; i < mEffectChains.size(); i++) {
                mEffectChains[i]->setAudioSource_l(mAudioSource);
            }
        }
    }

    if (mAudioHwDev->supportsAudioPatches()) {
        status = mHalDevice->createAudioPatch(patch->num_sources, patch->sources, patch->num_sinks,
                                              patch->sinks, handle);
    } else {
        audio_port_config port;
        std::optional<audio_source_t> source;
        if (isOutput()) {
            port = patch->sinks[0];
        } else {
            port = patch->sources[0];
            source = patch->sinks[0].ext.mix.usecase.source;
        }
        status = mHalStream->legacyCreateAudioPatch(port, source, type);
        *handle = AUDIO_PATCH_HANDLE_NONE;
    }

    if (numDevices == 0 || mDeviceId != deviceId) {
        if (isOutput()) {
            sendIoConfigEvent_l(AUDIO_OUTPUT_CONFIG_CHANGED);
            mOutDeviceTypeAddrs = sinkDeviceTypeAddrs;
            checkSilentMode_l();
        } else {
            sendIoConfigEvent_l(AUDIO_INPUT_CONFIG_CHANGED);
            mInDeviceTypeAddr = sourceDeviceTypeAddr;
        }
        sp<MmapStreamCallback> callback = mCallback.promote();
        if (mDeviceId != deviceId && callback != 0) {
            mLock.unlock();
            callback->onRoutingChanged(deviceId);
            mLock.lock();
        }
        mPatch = *patch;
        mDeviceId = deviceId;
    }
    return status;
}

status_t AudioFlinger::MmapThread::releaseAudioPatch_l(const audio_patch_handle_t handle)
{
    status_t status = NO_ERROR;

    mPatch = audio_patch{};
    mOutDeviceTypeAddrs.clear();
    mInDeviceTypeAddr.reset();

    bool supportsAudioPatches = mHalDevice->supportsAudioPatches(&supportsAudioPatches) == OK ?
                                        supportsAudioPatches : false;

    if (supportsAudioPatches) {
        status = mHalDevice->releaseAudioPatch(handle);
    } else {
        status = mHalStream->legacyReleaseAudioPatch();
    }
    return status;
}

void AudioFlinger::MmapThread::toAudioPortConfig(struct audio_port_config *config)
{
    ThreadBase::toAudioPortConfig(config);
    if (isOutput()) {
        config->role = AUDIO_PORT_ROLE_SOURCE;
        config->ext.mix.hw_module = mAudioHwDev->handle();
        config->ext.mix.usecase.stream = AUDIO_STREAM_DEFAULT;
    } else {
        config->role = AUDIO_PORT_ROLE_SINK;
        config->ext.mix.hw_module = mAudioHwDev->handle();
        config->ext.mix.usecase.source = mAudioSource;
    }
}

status_t AudioFlinger::MmapThread::addEffectChain_l(const sp<EffectChain>& chain)
{
    audio_session_t session = chain->sessionId();

    ALOGV("addEffectChain_l() %p on thread %p for session %d", chain.get(), this, session);
    // Attach all tracks with same session ID to this chain.
    // indicate all active tracks in the chain
    for (const sp<MmapTrack> &track : mActiveTracks) {
        if (session == track->sessionId()) {
            chain->incTrackCnt();
            chain->incActiveTrackCnt();
        }
    }

    chain->setThread(this);
    chain->setInBuffer(nullptr);
    chain->setOutBuffer(nullptr);
    chain->syncHalEffectsState();

    mEffectChains.add(chain);
    checkSuspendOnAddEffectChain_l(chain);
    return NO_ERROR;
}

size_t AudioFlinger::MmapThread::removeEffectChain_l(const sp<EffectChain>& chain)
{
    audio_session_t session = chain->sessionId();

    ALOGV("removeEffectChain_l() %p from thread %p for session %d", chain.get(), this, session);

    for (size_t i = 0; i < mEffectChains.size(); i++) {
        if (chain == mEffectChains[i]) {
            mEffectChains.removeAt(i);
            // detach all active tracks from the chain
            // detach all tracks with same session ID from this chain
            for (const sp<MmapTrack> &track : mActiveTracks) {
                if (session == track->sessionId()) {
                    chain->decActiveTrackCnt();
                    chain->decTrackCnt();
                }
            }
            break;
        }
    }
    return mEffectChains.size();
}

void AudioFlinger::MmapThread::threadLoop_standby()
{
    mHalStream->standby();
}

void AudioFlinger::MmapThread::threadLoop_exit()
{
    // Do not call callback->onTearDown() because it is redundant for thread exit
    // and because it can cause a recursive mutex lock on stop().
}

status_t AudioFlinger::MmapThread::setSyncEvent(const sp<SyncEvent>& event __unused)
{
    return BAD_VALUE;
}

bool AudioFlinger::MmapThread::isValidSyncEvent(const sp<SyncEvent>& event __unused) const
{
    return false;
}

status_t AudioFlinger::MmapThread::checkEffectCompatibility_l(
        const effect_descriptor_t *desc, audio_session_t sessionId)
{
    // No global effect sessions on mmap threads
    if (audio_is_global_session(sessionId)) {
        ALOGW("checkEffectCompatibility_l(): global effect %s on MMAP thread %s",
                desc->name, mThreadName);
        return BAD_VALUE;
    }

    if (!isOutput() && ((desc->flags & EFFECT_FLAG_TYPE_MASK) != EFFECT_FLAG_TYPE_PRE_PROC)) {
        ALOGW("checkEffectCompatibility_l(): non pre processing effect %s on capture mmap thread",
                desc->name);
        return BAD_VALUE;
    }
    if (isOutput() && ((desc->flags & EFFECT_FLAG_TYPE_MASK) == EFFECT_FLAG_TYPE_PRE_PROC)) {
        ALOGW("checkEffectCompatibility_l(): pre processing effect %s created on playback mmap "
              "thread", desc->name);
        return BAD_VALUE;
    }

    // Only allow effects without processing load or latency
    if ((desc->flags & EFFECT_FLAG_NO_PROCESS_MASK) != EFFECT_FLAG_NO_PROCESS) {
        return BAD_VALUE;
    }

    if (EffectModule::isHapticGenerator(&desc->type)) {
        ALOGE("%s(): HapticGenerator is not supported for MmapThread", __func__);
        return BAD_VALUE;
    }

    return NO_ERROR;
}

void AudioFlinger::MmapThread::checkInvalidTracks_l()
{
    for (const sp<MmapTrack> &track : mActiveTracks) {
        if (track->isInvalid()) {
            sp<MmapStreamCallback> callback = mCallback.promote();
            if (callback != 0) {
                mLock.unlock();
                callback->onTearDown(track->portId());
                mLock.lock();
            } else if (mNoCallbackWarningCount < kMaxNoCallbackWarnings) {
                ALOGW("Could not notify MMAP stream tear down: no onTearDown callback!");
                mNoCallbackWarningCount++;
            }
        }
    }
}

void AudioFlinger::MmapThread::dumpInternals_l(int fd, const Vector<String16>& args __unused)
{
    dprintf(fd, "  Attributes: content type %d usage %d source %d\n",
            mAttr.content_type, mAttr.usage, mAttr.source);
    dprintf(fd, "  Session: %d port Id: %d\n", mSessionId, mPortId);
    if (mActiveTracks.isEmpty()) {
        dprintf(fd, "  No active clients\n");
    }
}

void AudioFlinger::MmapThread::dumpTracks_l(int fd, const Vector<String16>& args __unused)
{
    String8 result;
    size_t numtracks = mActiveTracks.size();
    dprintf(fd, "  %zu Tracks\n", numtracks);
    const char *prefix = "    ";
    if (numtracks) {
        result.append(prefix);
        mActiveTracks[0]->appendDumpHeader(result);
        for (size_t i = 0; i < numtracks ; ++i) {
            sp<MmapTrack> track = mActiveTracks[i];
            result.append(prefix);
            track->appendDump(result, true /* active */);
        }
    } else {
        dprintf(fd, "\n");
    }
    write(fd, result.string(), result.size());
}

AudioFlinger::MmapPlaybackThread::MmapPlaybackThread(
        const sp<AudioFlinger>& audioFlinger, audio_io_handle_t id,
        AudioHwDevice *hwDev,  AudioStreamOut *output, bool systemReady)
    : MmapThread(audioFlinger, id, hwDev, output->stream, systemReady, true /* isOut */),
      mStreamType(AUDIO_STREAM_MUSIC),
      mStreamVolume(1.0),
      mStreamMute(false),
      mOutput(output)
{
    snprintf(mThreadName, kThreadNameLength, "AudioMmapOut_%X", id);
    mChannelCount = audio_channel_count_from_out_mask(mChannelMask);
    mMasterVolume = audioFlinger->masterVolume_l();
    mMasterMute = audioFlinger->masterMute_l();
    if (mAudioHwDev) {
        if (mAudioHwDev->canSetMasterVolume()) {
            mMasterVolume = 1.0;
        }

        if (mAudioHwDev->canSetMasterMute()) {
            mMasterMute = false;
        }
    }
}

void AudioFlinger::MmapPlaybackThread::configure(const audio_attributes_t *attr,
                                                audio_stream_type_t streamType,
                                                audio_session_t sessionId,
                                                const sp<MmapStreamCallback>& callback,
                                                audio_port_handle_t deviceId,
                                                audio_port_handle_t portId)
{
    MmapThread::configure(attr, streamType, sessionId, callback, deviceId, portId);
    mStreamType = streamType;
}

AudioStreamOut* AudioFlinger::MmapPlaybackThread::clearOutput()
{
    Mutex::Autolock _l(mLock);
    AudioStreamOut *output = mOutput;
    mOutput = NULL;
    return output;
}

void AudioFlinger::MmapPlaybackThread::setMasterVolume(float value)
{
    Mutex::Autolock _l(mLock);
    // Don't apply master volume in SW if our HAL can do it for us.
    if (mAudioHwDev &&
            mAudioHwDev->canSetMasterVolume()) {
        mMasterVolume = 1.0;
    } else {
        mMasterVolume = value;
    }
}

void AudioFlinger::MmapPlaybackThread::setMasterMute(bool muted)
{
    Mutex::Autolock _l(mLock);
    // Don't apply master mute in SW if our HAL can do it for us.
    if (mAudioHwDev && mAudioHwDev->canSetMasterMute()) {
        mMasterMute = false;
    } else {
        mMasterMute = muted;
    }
}

void AudioFlinger::MmapPlaybackThread::setStreamVolume(audio_stream_type_t stream, float value)
{
    Mutex::Autolock _l(mLock);
    if (stream == mStreamType) {
        mStreamVolume = value;
        broadcast_l();
    }
}

float AudioFlinger::MmapPlaybackThread::streamVolume(audio_stream_type_t stream) const
{
    Mutex::Autolock _l(mLock);
    if (stream == mStreamType) {
        return mStreamVolume;
    }
    return 0.0f;
}

void AudioFlinger::MmapPlaybackThread::setStreamMute(audio_stream_type_t stream, bool muted)
{
    Mutex::Autolock _l(mLock);
    if (stream == mStreamType) {
        mStreamMute= muted;
        broadcast_l();
    }
}

void AudioFlinger::MmapPlaybackThread::invalidateTracks(audio_stream_type_t streamType)
{
    Mutex::Autolock _l(mLock);
    if (streamType == mStreamType) {
        for (const sp<MmapTrack> &track : mActiveTracks) {
            track->invalidate();
        }
        broadcast_l();
    }
}

void AudioFlinger::MmapPlaybackThread::processVolume_l()
{
    float volume;

    if (mMasterMute || mStreamMute) {
        volume = 0;
    } else {
        volume = mMasterVolume * mStreamVolume;
    }

    if (volume != mHalVolFloat) {

        // Convert volumes from float to 8.24
        uint32_t vol = (uint32_t)(volume * (1 << 24));

        // Delegate volume control to effect in track effect chain if needed
        // only one effect chain can be present on DirectOutputThread, so if
        // there is one, the track is connected to it
        if (!mEffectChains.isEmpty()) {
            mEffectChains[0]->setVolume_l(&vol, &vol);
            volume = (float)vol / (1 << 24);
        }
        // Try to use HW volume control and fall back to SW control if not implemented
        if (mOutput->stream->setVolume(volume, volume) == NO_ERROR) {
            mHalVolFloat = volume; // HW volume control worked, so update value.
            mNoCallbackWarningCount = 0;
        } else {
            sp<MmapStreamCallback> callback = mCallback.promote();
            if (callback != 0) {
                int channelCount;
                if (isOutput()) {
                    channelCount = audio_channel_count_from_out_mask(mChannelMask);
                } else {
                    channelCount = audio_channel_count_from_in_mask(mChannelMask);
                }
                Vector<float> values;
                for (int i = 0; i < channelCount; i++) {
                    values.add(volume);
                }
                mHalVolFloat = volume; // SW volume control worked, so update value.
                mNoCallbackWarningCount = 0;
                mLock.unlock();
                callback->onVolumeChanged(mChannelMask, values);
                mLock.lock();
            } else {
                if (mNoCallbackWarningCount < kMaxNoCallbackWarnings) {
                    ALOGW("Could not set MMAP stream volume: no volume callback!");
                    mNoCallbackWarningCount++;
                }
            }
        }
        for (const sp<MmapTrack> &track : mActiveTracks) {
            track->setMetadataHasChanged();
        }
    }
}

void AudioFlinger::MmapPlaybackThread::updateMetadata_l()
{
    if (!isStreamInitialized() || !mActiveTracks.readAndClearHasChanged()) {
        return; // nothing to do
    }
    StreamOutHalInterface::SourceMetadata metadata;
    for (const sp<MmapTrack> &track : mActiveTracks) {
        // No track is invalid as this is called after prepareTrack_l in the same critical section
        playback_track_metadata_v7_t trackMetadata;
        trackMetadata.base = {
                .usage = track->attributes().usage,
                .content_type = track->attributes().content_type,
                .gain = mHalVolFloat, // TODO: propagate from aaudio pre-mix volume
        };
        trackMetadata.channel_mask = track->channelMask(),
        strncpy(trackMetadata.tags, track->attributes().tags, AUDIO_ATTRIBUTES_TAGS_MAX_SIZE);
        metadata.tracks.push_back(trackMetadata);
    }
    mOutput->stream->updateSourceMetadata(metadata);
}

void AudioFlinger::MmapPlaybackThread::checkSilentMode_l()
{
    if (!mMasterMute) {
        char value[PROPERTY_VALUE_MAX];
        if (property_get("ro.audio.silent", value, "0") > 0) {
            char *endptr;
            unsigned long ul = strtoul(value, &endptr, 0);
            if (*endptr == '\0' && ul != 0) {
                ALOGD("Silence is golden");
                // The setprop command will not allow a property to be changed after
                // the first time it is set, so we don't have to worry about un-muting.
                setMasterMute_l(true);
            }
        }
    }
}

void AudioFlinger::MmapPlaybackThread::toAudioPortConfig(struct audio_port_config *config)
{
    MmapThread::toAudioPortConfig(config);
    if (mOutput && mOutput->flags != AUDIO_OUTPUT_FLAG_NONE) {
        config->config_mask |= AUDIO_PORT_CONFIG_FLAGS;
        config->flags.output = mOutput->flags;
    }
}

status_t AudioFlinger::MmapPlaybackThread::getExternalPosition(uint64_t *position,
                                                               int64_t *timeNanos)
{
    if (mOutput == nullptr) {
        return NO_INIT;
    }
    struct timespec timestamp;
    status_t status = mOutput->getPresentationPosition(position, &timestamp);
    if (status == NO_ERROR) {
        *timeNanos = timestamp.tv_sec * NANOS_PER_SECOND + timestamp.tv_nsec;
    }
    return status;
}

void AudioFlinger::MmapPlaybackThread::dumpInternals_l(int fd, const Vector<String16>& args)
{
    MmapThread::dumpInternals_l(fd, args);

    dprintf(fd, "  Stream type: %d Stream volume: %f HAL volume: %f Stream mute %d\n",
            mStreamType, mStreamVolume, mHalVolFloat, mStreamMute);
    dprintf(fd, "  Master volume: %f Master mute %d\n", mMasterVolume, mMasterMute);
}

AudioFlinger::MmapCaptureThread::MmapCaptureThread(
        const sp<AudioFlinger>& audioFlinger, audio_io_handle_t id,
        AudioHwDevice *hwDev,  AudioStreamIn *input, bool systemReady)
    : MmapThread(audioFlinger, id, hwDev, input->stream, systemReady, false /* isOut */),
      mInput(input)
{
    snprintf(mThreadName, kThreadNameLength, "AudioMmapIn_%X", id);
    mChannelCount = audio_channel_count_from_in_mask(mChannelMask);
}

status_t AudioFlinger::MmapCaptureThread::exitStandby()
{
    {
        // mInput might have been cleared by clearInput()
        Mutex::Autolock _l(mLock);
        if (mInput != nullptr && mInput->stream != nullptr) {
            mInput->stream->setGain(1.0f);
        }
    }
    return MmapThread::exitStandby();
}

AudioFlinger::AudioStreamIn* AudioFlinger::MmapCaptureThread::clearInput()
{
    Mutex::Autolock _l(mLock);
    AudioStreamIn *input = mInput;
    mInput = NULL;
    return input;
}


void AudioFlinger::MmapCaptureThread::processVolume_l()
{
    bool changed = false;
    bool silenced = false;

    sp<MmapStreamCallback> callback = mCallback.promote();
    if (callback == 0) {
        if (mNoCallbackWarningCount < kMaxNoCallbackWarnings) {
            ALOGW("Could not set MMAP stream silenced: no onStreamSilenced callback!");
            mNoCallbackWarningCount++;
        }
    }

    // After a change occurred in track silenced state, mute capture in audio DSP if at least one
    // track is silenced and unmute otherwise
    for (size_t i = 0; i < mActiveTracks.size() && !silenced; i++) {
        if (!mActiveTracks[i]->getAndSetSilencedNotified_l()) {
            changed = true;
            silenced = mActiveTracks[i]->isSilenced_l();
        }
    }

    if (changed) {
        mInput->stream->setGain(silenced ? 0.0f: 1.0f);
    }
}

void AudioFlinger::MmapCaptureThread::updateMetadata_l()
{
    if (!isStreamInitialized() || !mActiveTracks.readAndClearHasChanged()) {
        return; // nothing to do
    }
    StreamInHalInterface::SinkMetadata metadata;
    for (const sp<MmapTrack> &track : mActiveTracks) {
        // No track is invalid as this is called after prepareTrack_l in the same critical section
        record_track_metadata_v7_t trackMetadata;
        trackMetadata.base = {
                .source = track->attributes().source,
                .gain = 1, // capture tracks do not have volumes
        };
        trackMetadata.channel_mask = track->channelMask(),
        strncpy(trackMetadata.tags, track->attributes().tags, AUDIO_ATTRIBUTES_TAGS_MAX_SIZE);
        metadata.tracks.push_back(trackMetadata);
    }
    mInput->stream->updateSinkMetadata(metadata);
}

void AudioFlinger::MmapCaptureThread::setRecordSilenced(audio_port_handle_t portId, bool silenced)
{
    Mutex::Autolock _l(mLock);
    for (size_t i = 0; i < mActiveTracks.size() ; i++) {
        if (mActiveTracks[i]->portId() == portId) {
            mActiveTracks[i]->setSilenced_l(silenced);
            broadcast_l();
        }
    }
    setClientSilencedIfExists_l(portId, silenced);
}

void AudioFlinger::MmapCaptureThread::toAudioPortConfig(struct audio_port_config *config)
{
    MmapThread::toAudioPortConfig(config);
    if (mInput && mInput->flags != AUDIO_INPUT_FLAG_NONE) {
        config->config_mask |= AUDIO_PORT_CONFIG_FLAGS;
        config->flags.input = mInput->flags;
    }
}

status_t AudioFlinger::MmapCaptureThread::getExternalPosition(
        uint64_t *position, int64_t *timeNanos)
{
    if (mInput == nullptr) {
        return NO_INIT;
    }
    return mInput->getCapturePosition((int64_t*)position, timeNanos);
}

} // namespace android<|MERGE_RESOLUTION|>--- conflicted
+++ resolved
@@ -7435,15 +7435,9 @@
     return NO_ERROR;
 }
 
-<<<<<<< HEAD
-status_t AudioFlinger::PlaybackThread::setBluetoothLatencyModesEnabled(bool enabled) {
-    if (mOutput == nullptr || mOutput->audioHwDev == nullptr
-            || !mOutput->audioHwDev->supportsBluetoothLatencyModes()) {
-=======
 status_t AudioFlinger::PlaybackThread::setBluetoothVariableLatencyEnabled(bool enabled) {
     if (mOutput == nullptr || mOutput->audioHwDev == nullptr
             || !mOutput->audioHwDev->supportsBluetoothVariableLatency()) {
->>>>>>> dc2f403f
         return INVALID_OPERATION;
     }
     mBluetoothLatencyModesEnabled.store(enabled);
