--- conflicted
+++ resolved
@@ -42,8 +42,8 @@
     }
 }
 
-status_t HwModule::addOutputProfile(String8 name, const audio_config_t *config,
-                                    audio_devices_t device, String8 address)
+status_t HwModule::addOutputProfile(const String8 &name, const audio_config_t *config,
+                                    audio_devices_t device, const String8 &address)
 {
     sp<IOProfile> profile = new OutputProfile(name);
 
@@ -86,12 +86,7 @@
     return BAD_VALUE;
 }
 
-<<<<<<< HEAD
 void HwModule::setProfiles(const IOProfileCollection &profiles)
-=======
-status_t HwModule::addOutputProfile(const String8& name, const audio_config_t *config,
-                                                  audio_devices_t device, const String8& address)
->>>>>>> fd923e7f
 {
     for (size_t i = 0; i < profiles.size(); i++) {
         addProfile(profiles[i]);
@@ -110,13 +105,8 @@
     return NO_ERROR;
 }
 
-<<<<<<< HEAD
-status_t HwModule::addInputProfile(String8 name, const audio_config_t *config,
-                                   audio_devices_t device, String8 address)
-=======
 status_t HwModule::addInputProfile(const String8& name, const audio_config_t *config,
-                                                  audio_devices_t device, const String8& address)
->>>>>>> fd923e7f
+                                   audio_devices_t device, const String8& address)
 {
     sp<IOProfile> profile = new InputProfile(name);
     profile->addAudioProfile(new AudioProfile(config->format, config->channel_mask,
