/*
 * Copyright (C) 2009 The Android Open Source Project
 *
 * Licensed under the Apache License, Version 2.0 (the "License");
 * you may not use this file except in compliance with the License.
 * You may obtain a copy of the License at
 *
 *      http://www.apache.org/licenses/LICENSE-2.0
 *
 * Unless required by applicable law or agreed to in writing, software
 * distributed under the License is distributed on an "AS IS" BASIS,
 * WITHOUT WARRANTIES OR CONDITIONS OF ANY KIND, either express or implied.
 * See the License for the specific language governing permissions and
 * limitations under the License.
 */

#define LOG_TAG "APM_AudioPolicyManager"
//#define LOG_NDEBUG 0

//#define VERY_VERBOSE_LOGGING
#ifdef VERY_VERBOSE_LOGGING
#define ALOGVV ALOGV
#else
#define ALOGVV(a...) do { } while(0)
#endif

#define AUDIO_POLICY_XML_CONFIG_FILE_PATH_MAX_LENGTH 128
#define AUDIO_POLICY_XML_CONFIG_FILE_NAME "audio_policy_configuration.xml"

#include <inttypes.h>
#include <math.h>

#include <AudioPolicyManagerInterface.h>
#include <AudioPolicyEngineInstance.h>
#include <cutils/atomic.h>
#include <cutils/properties.h>
#include <utils/Log.h>
#include <media/AudioParameter.h>
#include <media/AudioPolicyHelper.h>
#include <soundtrigger/SoundTrigger.h>
#include <system/audio.h>
#include <audio_policy_conf.h>
#include "AudioPolicyManager.h"
#ifndef USE_XML_AUDIO_POLICY_CONF
#include <ConfigParsingUtils.h>
#include <StreamDescriptor.h>
#endif
#include <Serializer.h>
#include "TypeConverter.h"
#include <policy.h>

namespace android {

//FIXME: workaround for truncated touch sounds
// to be removed when the problem is handled by system UI
#define TOUCH_SOUND_FIXED_DELAY_MS 100

// Largest difference in dB on earpiece in call between the voice volume and another
// media / notification / system volume.
constexpr float IN_CALL_EARPIECE_HEADROOM_DB = 3.f;

// ----------------------------------------------------------------------------
// AudioPolicyInterface implementation
// ----------------------------------------------------------------------------

status_t AudioPolicyManager::setDeviceConnectionState(audio_devices_t device,
                                                      audio_policy_dev_state_t state,
                                                      const char *device_address,
                                                      const char *device_name)
{
    return setDeviceConnectionStateInt(device, state, device_address, device_name);
}

void AudioPolicyManager::broadcastDeviceConnectionState(audio_devices_t device,
                                                        audio_policy_dev_state_t state,
                                                        const String8 &device_address)
{
    AudioParameter param(device_address);
    const String8 key(state == AUDIO_POLICY_DEVICE_STATE_AVAILABLE ?
                AudioParameter::keyStreamConnect : AudioParameter::keyStreamDisconnect);
    param.addInt(key, device);
    mpClientInterface->setParameters(AUDIO_IO_HANDLE_NONE, param.toString());
}

status_t AudioPolicyManager::setDeviceConnectionStateInt(audio_devices_t device,
                                                         audio_policy_dev_state_t state,
                                                         const char *device_address,
                                                         const char *device_name)
{
    ALOGV("setDeviceConnectionStateInt() device: 0x%X, state %d, address %s name %s",
            device, state, device_address, device_name);

    // connect/disconnect only 1 device at a time
    if (!audio_is_output_device(device) && !audio_is_input_device(device)) return BAD_VALUE;

    sp<DeviceDescriptor> devDesc =
            mHwModules.getDeviceDescriptor(device, device_address, device_name);

    // handle output devices
    if (audio_is_output_device(device)) {
        SortedVector <audio_io_handle_t> outputs;

        ssize_t index = mAvailableOutputDevices.indexOf(devDesc);

        // save a copy of the opened output descriptors before any output is opened or closed
        // by checkOutputsForDevice(). This will be needed by checkOutputForAllStrategies()
        mPreviousOutputs = mOutputs;
        switch (state)
        {
        // handle output device connection
        case AUDIO_POLICY_DEVICE_STATE_AVAILABLE: {
            if (index >= 0) {
                ALOGW("setDeviceConnectionState() device already connected: %x", device);
                return INVALID_OPERATION;
            }
            ALOGV("setDeviceConnectionState() connecting device %x", device);

            // register new device as available
            index = mAvailableOutputDevices.add(devDesc);
            if (index >= 0) {
                sp<HwModule> module = mHwModules.getModuleForDevice(device);
                if (module == 0) {
                    ALOGD("setDeviceConnectionState() could not find HW module for device %08x",
                          device);
                    mAvailableOutputDevices.remove(devDesc);
                    return INVALID_OPERATION;
                }
                mAvailableOutputDevices[index]->attach(module);
            } else {
                return NO_MEMORY;
            }

            // Before checking outputs, broadcast connect event to allow HAL to retrieve dynamic
            // parameters on newly connected devices (instead of opening the outputs...)
            broadcastDeviceConnectionState(device, state, devDesc->mAddress);

            if (checkOutputsForDevice(devDesc, state, outputs, devDesc->mAddress) != NO_ERROR) {
                mAvailableOutputDevices.remove(devDesc);

                broadcastDeviceConnectionState(device, AUDIO_POLICY_DEVICE_STATE_UNAVAILABLE,
                                               devDesc->mAddress);
                return INVALID_OPERATION;
            }
            // Propagate device availability to Engine
            mEngine->setDeviceConnectionState(devDesc, state);

            // outputs should never be empty here
            ALOG_ASSERT(outputs.size() != 0, "setDeviceConnectionState():"
                    "checkOutputsForDevice() returned no outputs but status OK");
            ALOGV("setDeviceConnectionState() checkOutputsForDevice() returned %zu outputs",
                  outputs.size());

            } break;
        // handle output device disconnection
        case AUDIO_POLICY_DEVICE_STATE_UNAVAILABLE: {
            if (index < 0) {
                ALOGW("setDeviceConnectionState() device not connected: %x", device);
                return INVALID_OPERATION;
            }

            ALOGV("setDeviceConnectionState() disconnecting output device %x", device);

            // Send Disconnect to HALs
            broadcastDeviceConnectionState(device, state, devDesc->mAddress);

            // remove device from available output devices
            mAvailableOutputDevices.remove(devDesc);

            checkOutputsForDevice(devDesc, state, outputs, devDesc->mAddress);

            // Propagate device availability to Engine
            mEngine->setDeviceConnectionState(devDesc, state);
            } break;

        default:
            ALOGE("setDeviceConnectionState() invalid state: %x", state);
            return BAD_VALUE;
        }

        // checkA2dpSuspend must run before checkOutputForAllStrategies so that A2DP
        // output is suspended before any tracks are moved to it
        checkA2dpSuspend();
        checkOutputForAllStrategies();
        // outputs must be closed after checkOutputForAllStrategies() is executed
        if (!outputs.isEmpty()) {
            for (audio_io_handle_t output : outputs) {
                sp<SwAudioOutputDescriptor> desc = mOutputs.valueFor(output);
                // close unused outputs after device disconnection or direct outputs that have been
                // opened by checkOutputsForDevice() to query dynamic parameters
                if ((state == AUDIO_POLICY_DEVICE_STATE_UNAVAILABLE) ||
                        (((desc->mFlags & AUDIO_OUTPUT_FLAG_DIRECT) != 0) &&
                         (desc->mDirectOpenCount == 0))) {
                    closeOutput(output);
                }
            }
            // check again after closing A2DP output to reset mA2dpSuspended if needed
            checkA2dpSuspend();
        }

        updateDevicesAndOutputs();
        if (mEngine->getPhoneState() == AUDIO_MODE_IN_CALL && hasPrimaryOutput()) {
            audio_devices_t newDevice = getNewOutputDevice(mPrimaryOutput, false /*fromCache*/);
            updateCallRouting(newDevice);
        }
        for (size_t i = 0; i < mOutputs.size(); i++) {
            sp<SwAudioOutputDescriptor> desc = mOutputs.valueAt(i);
            if ((mEngine->getPhoneState() != AUDIO_MODE_IN_CALL) || (desc != mPrimaryOutput)) {
                audio_devices_t newDevice = getNewOutputDevice(desc, true /*fromCache*/);
                // do not force device change on duplicated output because if device is 0, it will
                // also force a device 0 for the two outputs it is duplicated to which may override
                // a valid device selection on those outputs.
                bool force = !desc->isDuplicated()
                        && (!device_distinguishes_on_address(device)
                                // always force when disconnecting (a non-duplicated device)
                                || (state == AUDIO_POLICY_DEVICE_STATE_UNAVAILABLE));
                setOutputDevice(desc, newDevice, force, 0);
            }
        }

        if (state == AUDIO_POLICY_DEVICE_STATE_UNAVAILABLE) {
            cleanUpForDevice(devDesc);
        }

        mpClientInterface->onAudioPortListUpdate();
        return NO_ERROR;
    }  // end if is output device

    // handle input devices
    if (audio_is_input_device(device)) {
        SortedVector <audio_io_handle_t> inputs;

        ssize_t index = mAvailableInputDevices.indexOf(devDesc);
        switch (state)
        {
        // handle input device connection
        case AUDIO_POLICY_DEVICE_STATE_AVAILABLE: {
            if (index >= 0) {
                ALOGW("setDeviceConnectionState() device already connected: %d", device);
                return INVALID_OPERATION;
            }
            sp<HwModule> module = mHwModules.getModuleForDevice(device);
            if (module == NULL) {
                ALOGW("setDeviceConnectionState(): could not find HW module for device %08x",
                      device);
                return INVALID_OPERATION;
            }

            // Before checking intputs, broadcast connect event to allow HAL to retrieve dynamic
            // parameters on newly connected devices (instead of opening the inputs...)
            broadcastDeviceConnectionState(device, state, devDesc->mAddress);

            if (checkInputsForDevice(devDesc, state, inputs, devDesc->mAddress) != NO_ERROR) {
                broadcastDeviceConnectionState(device, AUDIO_POLICY_DEVICE_STATE_UNAVAILABLE,
                                               devDesc->mAddress);
                return INVALID_OPERATION;
            }

            index = mAvailableInputDevices.add(devDesc);
            if (index >= 0) {
                mAvailableInputDevices[index]->attach(module);
            } else {
                return NO_MEMORY;
            }

            // Propagate device availability to Engine
            mEngine->setDeviceConnectionState(devDesc, state);
        } break;

        // handle input device disconnection
        case AUDIO_POLICY_DEVICE_STATE_UNAVAILABLE: {
            if (index < 0) {
                ALOGW("setDeviceConnectionState() device not connected: %d", device);
                return INVALID_OPERATION;
            }

            ALOGV("setDeviceConnectionState() disconnecting input device %x", device);

            // Set Disconnect to HALs
            broadcastDeviceConnectionState(device, state, devDesc->mAddress);

            checkInputsForDevice(devDesc, state, inputs, devDesc->mAddress);
            mAvailableInputDevices.remove(devDesc);

            // Propagate device availability to Engine
            mEngine->setDeviceConnectionState(devDesc, state);
        } break;

        default:
            ALOGE("setDeviceConnectionState() invalid state: %x", state);
            return BAD_VALUE;
        }

        closeAllInputs();
        // As the input device list can impact the output device selection, update
        // getDeviceForStrategy() cache
        updateDevicesAndOutputs();

        if (mEngine->getPhoneState() == AUDIO_MODE_IN_CALL && hasPrimaryOutput()) {
            audio_devices_t newDevice = getNewOutputDevice(mPrimaryOutput, false /*fromCache*/);
            updateCallRouting(newDevice);
        }

        if (state == AUDIO_POLICY_DEVICE_STATE_UNAVAILABLE) {
            cleanUpForDevice(devDesc);
        }

        mpClientInterface->onAudioPortListUpdate();
        return NO_ERROR;
    } // end if is input device

    ALOGW("setDeviceConnectionState() invalid device: %x", device);
    return BAD_VALUE;
}

audio_policy_dev_state_t AudioPolicyManager::getDeviceConnectionState(audio_devices_t device,
                                                                      const char *device_address)
{
    sp<DeviceDescriptor> devDesc =
            mHwModules.getDeviceDescriptor(device, device_address, "",
                                           (strlen(device_address) != 0)/*matchAddress*/);

    if (devDesc == 0) {
        ALOGW("getDeviceConnectionState() undeclared device, type %08x, address: %s",
              device, device_address);
        return AUDIO_POLICY_DEVICE_STATE_UNAVAILABLE;
    }

    DeviceVector *deviceVector;

    if (audio_is_output_device(device)) {
        deviceVector = &mAvailableOutputDevices;
    } else if (audio_is_input_device(device)) {
        deviceVector = &mAvailableInputDevices;
    } else {
        ALOGW("getDeviceConnectionState() invalid device type %08x", device);
        return AUDIO_POLICY_DEVICE_STATE_UNAVAILABLE;
    }

    return (deviceVector->getDevice(device, String8(device_address)) != 0) ?
            AUDIO_POLICY_DEVICE_STATE_AVAILABLE : AUDIO_POLICY_DEVICE_STATE_UNAVAILABLE;
}

status_t AudioPolicyManager::handleDeviceConfigChange(audio_devices_t device,
                                                      const char *device_address,
                                                      const char *device_name)
{
    status_t status;

    ALOGV("handleDeviceConfigChange(() device: 0x%X, address %s name %s",
          device, device_address, device_name);

    // connect/disconnect only 1 device at a time
    if (!audio_is_output_device(device) && !audio_is_input_device(device)) return BAD_VALUE;

    // Check if the device is currently connected
    sp<DeviceDescriptor> devDesc =
            mHwModules.getDeviceDescriptor(device, device_address, device_name);
    ssize_t index = mAvailableOutputDevices.indexOf(devDesc);
    if (index < 0) {
        // Nothing to do: device is not connected
        return NO_ERROR;
    }

    // Toggle the device state: UNAVAILABLE -> AVAILABLE
    // This will force reading again the device configuration
    status = setDeviceConnectionState(device,
                                      AUDIO_POLICY_DEVICE_STATE_UNAVAILABLE,
                                      device_address, device_name);
    if (status != NO_ERROR) {
        ALOGW("handleDeviceConfigChange() error disabling connection state: %d",
              status);
        return status;
    }

    status = setDeviceConnectionState(device,
                                      AUDIO_POLICY_DEVICE_STATE_AVAILABLE,
                                      device_address, device_name);
    if (status != NO_ERROR) {
        ALOGW("handleDeviceConfigChange() error enabling connection state: %d",
              status);
        return status;
    }

    return NO_ERROR;
}

uint32_t AudioPolicyManager::updateCallRouting(audio_devices_t rxDevice, uint32_t delayMs)
{
    bool createTxPatch = false;
    status_t status;
    audio_patch_handle_t afPatchHandle;
    DeviceVector deviceList;
    uint32_t muteWaitMs = 0;

    if(!hasPrimaryOutput() || mPrimaryOutput->device() == AUDIO_DEVICE_OUT_STUB) {
        return muteWaitMs;
    }
    audio_devices_t txDevice = getDeviceAndMixForInputSource(AUDIO_SOURCE_VOICE_COMMUNICATION);
    ALOGV("updateCallRouting device rxDevice %08x txDevice %08x", rxDevice, txDevice);

    // release existing RX patch if any
    if (mCallRxPatch != 0) {
        mpClientInterface->releaseAudioPatch(mCallRxPatch->mAfPatchHandle, 0);
        mCallRxPatch.clear();
    }
    // release TX patch if any
    if (mCallTxPatch != 0) {
        mpClientInterface->releaseAudioPatch(mCallTxPatch->mAfPatchHandle, 0);
        mCallTxPatch.clear();
    }

    // If the RX device is on the primary HW module, then use legacy routing method for voice calls
    // via setOutputDevice() on primary output.
    // Otherwise, create two audio patches for TX and RX path.
    if (availablePrimaryOutputDevices() & rxDevice) {
        muteWaitMs = setOutputDevice(mPrimaryOutput, rxDevice, true, delayMs);
        // If the TX device is also on the primary HW module, setOutputDevice() will take care
        // of it due to legacy implementation. If not, create a patch.
        if ((availablePrimaryInputDevices() & txDevice & ~AUDIO_DEVICE_BIT_IN)
                == AUDIO_DEVICE_NONE) {
            createTxPatch = true;
        }
    } else { // create RX path audio patch
        struct audio_patch patch;

        patch.num_sources = 1;
        patch.num_sinks = 1;
        deviceList = mAvailableOutputDevices.getDevicesFromType(rxDevice);
        ALOG_ASSERT(!deviceList.isEmpty(),
                    "updateCallRouting() selected device not in output device list");
        sp<DeviceDescriptor> rxSinkDeviceDesc = deviceList.itemAt(0);
        deviceList = mAvailableInputDevices.getDevicesFromType(AUDIO_DEVICE_IN_TELEPHONY_RX);
        ALOG_ASSERT(!deviceList.isEmpty(),
                    "updateCallRouting() no telephony RX device");
        sp<DeviceDescriptor> rxSourceDeviceDesc = deviceList.itemAt(0);

        rxSourceDeviceDesc->toAudioPortConfig(&patch.sources[0]);
        rxSinkDeviceDesc->toAudioPortConfig(&patch.sinks[0]);

        // request to reuse existing output stream if one is already opened to reach the RX device
        SortedVector<audio_io_handle_t> outputs =
                                getOutputsForDevice(rxDevice, mOutputs);
        audio_io_handle_t output = selectOutput(outputs,
                                                AUDIO_OUTPUT_FLAG_NONE,
                                                AUDIO_FORMAT_INVALID);
        if (output != AUDIO_IO_HANDLE_NONE) {
            sp<SwAudioOutputDescriptor> outputDesc = mOutputs.valueFor(output);
            ALOG_ASSERT(!outputDesc->isDuplicated(),
                        "updateCallRouting() RX device output is duplicated");
            outputDesc->toAudioPortConfig(&patch.sources[1]);
            patch.sources[1].ext.mix.usecase.stream = AUDIO_STREAM_PATCH;
            patch.num_sources = 2;
        }

        afPatchHandle = AUDIO_PATCH_HANDLE_NONE;
        status = mpClientInterface->createAudioPatch(&patch, &afPatchHandle, delayMs);
        ALOGW_IF(status != NO_ERROR, "updateCallRouting() error %d creating RX audio patch",
                                               status);
        if (status == NO_ERROR) {
            mCallRxPatch = new AudioPatch(&patch, mUidCached);
            mCallRxPatch->mAfPatchHandle = afPatchHandle;
            mCallRxPatch->mUid = mUidCached;
        }
        createTxPatch = true;
    }
    if (createTxPatch) { // create TX path audio patch
        struct audio_patch patch;

        patch.num_sources = 1;
        patch.num_sinks = 1;
        deviceList = mAvailableInputDevices.getDevicesFromType(txDevice);
        ALOG_ASSERT(!deviceList.isEmpty(),
                    "updateCallRouting() selected device not in input device list");
        sp<DeviceDescriptor> txSourceDeviceDesc = deviceList.itemAt(0);
        txSourceDeviceDesc->toAudioPortConfig(&patch.sources[0]);
        deviceList = mAvailableOutputDevices.getDevicesFromType(AUDIO_DEVICE_OUT_TELEPHONY_TX);
        ALOG_ASSERT(!deviceList.isEmpty(),
                    "updateCallRouting() no telephony TX device");
        sp<DeviceDescriptor> txSinkDeviceDesc = deviceList.itemAt(0);
        txSinkDeviceDesc->toAudioPortConfig(&patch.sinks[0]);

        SortedVector<audio_io_handle_t> outputs =
                                getOutputsForDevice(AUDIO_DEVICE_OUT_TELEPHONY_TX, mOutputs);
        audio_io_handle_t output = selectOutput(outputs,
                                                AUDIO_OUTPUT_FLAG_NONE,
                                                AUDIO_FORMAT_INVALID);
        // request to reuse existing output stream if one is already opened to reach the TX
        // path output device
        if (output != AUDIO_IO_HANDLE_NONE) {
            sp<AudioOutputDescriptor> outputDesc = mOutputs.valueFor(output);
            ALOG_ASSERT(!outputDesc->isDuplicated(),
                        "updateCallRouting() RX device output is duplicated");
            outputDesc->toAudioPortConfig(&patch.sources[1]);
            patch.sources[1].ext.mix.usecase.stream = AUDIO_STREAM_PATCH;
            patch.num_sources = 2;
        }

        // terminate active capture if on the same HW module as the call TX source device
        // FIXME: would be better to refine to only inputs whose profile connects to the
        // call TX device but this information is not in the audio patch and logic here must be
        // symmetric to the one in startInput()
        for (const auto& activeDesc : mInputs.getActiveInputs()) {
            if (activeDesc->hasSameHwModuleAs(txSourceDeviceDesc)) {
                AudioSessionCollection activeSessions =
                        activeDesc->getAudioSessions(true /*activeOnly*/);
                for (size_t j = 0; j < activeSessions.size(); j++) {
                    audio_session_t activeSession = activeSessions.keyAt(j);
                    stopInput(activeDesc->mIoHandle, activeSession);
                    releaseInput(activeDesc->mIoHandle, activeSession);
                }
            }
        }

        afPatchHandle = AUDIO_PATCH_HANDLE_NONE;
        status = mpClientInterface->createAudioPatch(&patch, &afPatchHandle, delayMs);
        ALOGW_IF(status != NO_ERROR, "setPhoneState() error %d creating TX audio patch",
                                               status);
        if (status == NO_ERROR) {
            mCallTxPatch = new AudioPatch(&patch, mUidCached);
            mCallTxPatch->mAfPatchHandle = afPatchHandle;
            mCallTxPatch->mUid = mUidCached;
        }
    }

    return muteWaitMs;
}

void AudioPolicyManager::setPhoneState(audio_mode_t state)
{
    ALOGV("setPhoneState() state %d", state);
    // store previous phone state for management of sonification strategy below
    int oldState = mEngine->getPhoneState();

    if (mEngine->setPhoneState(state) != NO_ERROR) {
        ALOGW("setPhoneState() invalid or same state %d", state);
        return;
    }
    /// Opens: can these line be executed after the switch of volume curves???
    // if leaving call state, handle special case of active streams
    // pertaining to sonification strategy see handleIncallSonification()
    if (isStateInCall(oldState)) {
        ALOGV("setPhoneState() in call state management: new state is %d", state);
        for (int stream = 0; stream < AUDIO_STREAM_FOR_POLICY_CNT; stream++) {
            handleIncallSonification((audio_stream_type_t)stream, false, true);
        }

        // force reevaluating accessibility routing when call stops
        mpClientInterface->invalidateStream(AUDIO_STREAM_ACCESSIBILITY);
    }

    /**
     * Switching to or from incall state or switching between telephony and VoIP lead to force
     * routing command.
     */
    bool force = ((is_state_in_call(oldState) != is_state_in_call(state))
                  || (is_state_in_call(state) && (state != oldState)));

    // check for device and output changes triggered by new phone state
    checkA2dpSuspend();
    checkOutputForAllStrategies();
    updateDevicesAndOutputs();

    int delayMs = 0;
    if (isStateInCall(state)) {
        nsecs_t sysTime = systemTime();
        for (size_t i = 0; i < mOutputs.size(); i++) {
            sp<SwAudioOutputDescriptor> desc = mOutputs.valueAt(i);
            // mute media and sonification strategies and delay device switch by the largest
            // latency of any output where either strategy is active.
            // This avoid sending the ring tone or music tail into the earpiece or headset.
            if ((isStrategyActive(desc, STRATEGY_MEDIA,
                                  SONIFICATION_HEADSET_MUSIC_DELAY,
                                  sysTime) ||
                 isStrategyActive(desc, STRATEGY_SONIFICATION,
                                  SONIFICATION_HEADSET_MUSIC_DELAY,
                                  sysTime)) &&
                    (delayMs < (int)desc->latency()*2)) {
                delayMs = desc->latency()*2;
            }
            setStrategyMute(STRATEGY_MEDIA, true, desc);
            setStrategyMute(STRATEGY_MEDIA, false, desc, MUTE_TIME_MS,
                getDeviceForStrategy(STRATEGY_MEDIA, true /*fromCache*/));
            setStrategyMute(STRATEGY_SONIFICATION, true, desc);
            setStrategyMute(STRATEGY_SONIFICATION, false, desc, MUTE_TIME_MS,
                getDeviceForStrategy(STRATEGY_SONIFICATION, true /*fromCache*/));
        }
    }

    if (hasPrimaryOutput()) {
        // Note that despite the fact that getNewOutputDevice() is called on the primary output,
        // the device returned is not necessarily reachable via this output
        audio_devices_t rxDevice = getNewOutputDevice(mPrimaryOutput, false /*fromCache*/);
        // force routing command to audio hardware when ending call
        // even if no device change is needed
        if (isStateInCall(oldState) && rxDevice == AUDIO_DEVICE_NONE) {
            rxDevice = mPrimaryOutput->device();
        }

        if (state == AUDIO_MODE_IN_CALL) {
            updateCallRouting(rxDevice, delayMs);
        } else if (oldState == AUDIO_MODE_IN_CALL) {
            if (mCallRxPatch != 0) {
                mpClientInterface->releaseAudioPatch(mCallRxPatch->mAfPatchHandle, 0);
                mCallRxPatch.clear();
            }
            if (mCallTxPatch != 0) {
                mpClientInterface->releaseAudioPatch(mCallTxPatch->mAfPatchHandle, 0);
                mCallTxPatch.clear();
            }
            setOutputDevice(mPrimaryOutput, rxDevice, force, 0);
        } else {
            setOutputDevice(mPrimaryOutput, rxDevice, force, 0);
        }
    }
    // if entering in call state, handle special case of active streams
    // pertaining to sonification strategy see handleIncallSonification()
    if (isStateInCall(state)) {
        ALOGV("setPhoneState() in call state management: new state is %d", state);
        for (int stream = 0; stream < AUDIO_STREAM_FOR_POLICY_CNT; stream++) {
            handleIncallSonification((audio_stream_type_t)stream, true, true);
        }

        // force reevaluating accessibility routing when call starts
        mpClientInterface->invalidateStream(AUDIO_STREAM_ACCESSIBILITY);
    }

    // Flag that ringtone volume must be limited to music volume until we exit MODE_RINGTONE
    if (state == AUDIO_MODE_RINGTONE &&
        isStreamActive(AUDIO_STREAM_MUSIC, SONIFICATION_HEADSET_MUSIC_DELAY)) {
        mLimitRingtoneVolume = true;
    } else {
        mLimitRingtoneVolume = false;
    }
}

audio_mode_t AudioPolicyManager::getPhoneState() {
    return mEngine->getPhoneState();
}

void AudioPolicyManager::setForceUse(audio_policy_force_use_t usage,
                                         audio_policy_forced_cfg_t config)
{
    ALOGV("setForceUse() usage %d, config %d, mPhoneState %d", usage, config, mEngine->getPhoneState());
    if (config == mEngine->getForceUse(usage)) {
        return;
    }

    if (mEngine->setForceUse(usage, config) != NO_ERROR) {
        ALOGW("setForceUse() could not set force cfg %d for usage %d", config, usage);
        return;
    }
    bool forceVolumeReeval = (usage == AUDIO_POLICY_FORCE_FOR_COMMUNICATION) ||
            (usage == AUDIO_POLICY_FORCE_FOR_DOCK) ||
            (usage == AUDIO_POLICY_FORCE_FOR_SYSTEM);

    // check for device and output changes triggered by new force usage
    checkA2dpSuspend();
    checkOutputForAllStrategies();
    updateDevicesAndOutputs();

    //FIXME: workaround for truncated touch sounds
    // to be removed when the problem is handled by system UI
    uint32_t delayMs = 0;
    uint32_t waitMs = 0;
    if (usage == AUDIO_POLICY_FORCE_FOR_COMMUNICATION) {
        delayMs = TOUCH_SOUND_FIXED_DELAY_MS;
    }
    if (mEngine->getPhoneState() == AUDIO_MODE_IN_CALL && hasPrimaryOutput()) {
        audio_devices_t newDevice = getNewOutputDevice(mPrimaryOutput, true /*fromCache*/);
        waitMs = updateCallRouting(newDevice, delayMs);
    }
    for (size_t i = 0; i < mOutputs.size(); i++) {
        sp<SwAudioOutputDescriptor> outputDesc = mOutputs.valueAt(i);
        audio_devices_t newDevice = getNewOutputDevice(outputDesc, true /*fromCache*/);
        if ((mEngine->getPhoneState() != AUDIO_MODE_IN_CALL) || (outputDesc != mPrimaryOutput)) {
            waitMs = setOutputDevice(outputDesc, newDevice, (newDevice != AUDIO_DEVICE_NONE),
                                     delayMs);
        }
        if (forceVolumeReeval && (newDevice != AUDIO_DEVICE_NONE)) {
            applyStreamVolumes(outputDesc, newDevice, waitMs, true);
        }
    }

    for (const auto& activeDesc : mInputs.getActiveInputs()) {
        audio_devices_t newDevice = getNewInputDevice(activeDesc);
        // Force new input selection if the new device can not be reached via current input
        if (activeDesc->mProfile->getSupportedDevices().types() &
                (newDevice & ~AUDIO_DEVICE_BIT_IN)) {
            setInputDevice(activeDesc->mIoHandle, newDevice);
        } else {
            closeInput(activeDesc->mIoHandle);
        }
    }
}

void AudioPolicyManager::setSystemProperty(const char* property, const char* value)
{
    ALOGV("setSystemProperty() property %s, value %s", property, value);
}

// Find a direct output profile compatible with the parameters passed, even if the input flags do
// not explicitly request a direct output
sp<IOProfile> AudioPolicyManager::getProfileForDirectOutput(
                                                               audio_devices_t device,
                                                               uint32_t samplingRate,
                                                               audio_format_t format,
                                                               audio_channel_mask_t channelMask,
                                                               audio_output_flags_t flags)
{
    // only retain flags that will drive the direct output profile selection
    // if explicitly requested
    static const uint32_t kRelevantFlags =
            (AUDIO_OUTPUT_FLAG_HW_AV_SYNC | AUDIO_OUTPUT_FLAG_COMPRESS_OFFLOAD |
             AUDIO_OUTPUT_FLAG_VOIP_RX);
    flags =
        (audio_output_flags_t)((flags & kRelevantFlags) | AUDIO_OUTPUT_FLAG_DIRECT);

    sp<IOProfile> profile;

    for (const auto& hwModule : mHwModules) {
        for (const auto& curProfile : hwModule->mOutputProfiles) {
            if (!curProfile->isCompatibleProfile(device, String8(""),
                    samplingRate, NULL /*updatedSamplingRate*/,
                    format, NULL /*updatedFormat*/,
                    channelMask, NULL /*updatedChannelMask*/,
                    flags)) {
                continue;
            }
            // reject profiles not corresponding to a device currently available
            if ((mAvailableOutputDevices.types() & curProfile->getSupportedDevicesType()) == 0) {
                continue;
            }
            // if several profiles are compatible, give priority to one with offload capability
            if (profile != 0 && ((curProfile->getFlags() & AUDIO_OUTPUT_FLAG_COMPRESS_OFFLOAD) == 0)) {
                continue;
            }
            profile = curProfile;
            if ((profile->getFlags() & AUDIO_OUTPUT_FLAG_COMPRESS_OFFLOAD) != 0) {
                break;
            }
        }
    }
    return profile;
}

audio_io_handle_t AudioPolicyManager::getOutput(audio_stream_type_t stream)
{
    routing_strategy strategy = getStrategy(stream);
    audio_devices_t device = getDeviceForStrategy(strategy, false /*fromCache*/);

    // Note that related method getOutputForAttr() uses getOutputForDevice() not selectOutput().
    // We use selectOutput() here since we don't have the desired AudioTrack sample rate,
    // format, flags, etc. This may result in some discrepancy for functions that utilize
    // getOutput() solely on audio_stream_type such as AudioSystem::getOutputFrameCount()
    // and AudioSystem::getOutputSamplingRate().

    SortedVector<audio_io_handle_t> outputs = getOutputsForDevice(device, mOutputs);
    audio_io_handle_t output = selectOutput(outputs, AUDIO_OUTPUT_FLAG_NONE, AUDIO_FORMAT_INVALID);

    ALOGV("getOutput() stream %d selected device %08x, output %d", stream, device, output);
    return output;
}

status_t AudioPolicyManager::getOutputForAttr(const audio_attributes_t *attr,
                                              audio_io_handle_t *output,
                                              audio_session_t session,
                                              audio_stream_type_t *stream,
                                              uid_t uid,
                                              const audio_config_t *config,
                                              audio_output_flags_t flags,
                                              audio_port_handle_t *selectedDeviceId,
                                              audio_port_handle_t *portId)
{
    audio_attributes_t attributes;
    if (attr != NULL) {
        if (!isValidAttributes(attr)) {
            ALOGE("getOutputForAttr() invalid attributes: usage=%d content=%d flags=0x%x tags=[%s]",
                  attr->usage, attr->content_type, attr->flags,
                  attr->tags);
            return BAD_VALUE;
        }
        attributes = *attr;
    } else {
        if (*stream < AUDIO_STREAM_MIN || *stream >= AUDIO_STREAM_PUBLIC_CNT) {
            ALOGE("getOutputForAttr():  invalid stream type");
            return BAD_VALUE;
        }
        stream_type_to_audio_attributes(*stream, &attributes);
    }

    // TODO: check for existing client for this port ID
    if (*portId == AUDIO_PORT_HANDLE_NONE) {
        *portId = AudioPort::getNextUniqueId();
    }

    sp<SwAudioOutputDescriptor> desc;
    if (mPolicyMixes.getOutputForAttr(attributes, uid, desc) == NO_ERROR) {
        ALOG_ASSERT(desc != 0, "Invalid desc returned by getOutputForAttr");
        if (!audio_has_proportional_frames(config->format)) {
            return BAD_VALUE;
        }
        *stream = streamTypefromAttributesInt(&attributes);
        *output = desc->mIoHandle;
        ALOGV("getOutputForAttr() returns output %d", *output);
        return NO_ERROR;
    }
    if (attributes.usage == AUDIO_USAGE_VIRTUAL_SOURCE) {
        ALOGW("getOutputForAttr() no policy mix found for usage AUDIO_USAGE_VIRTUAL_SOURCE");
        return BAD_VALUE;
    }

    ALOGV("getOutputForAttr() usage=%d, content=%d, tag=%s flags=%08x"
            " session %d selectedDeviceId %d",
            attributes.usage, attributes.content_type, attributes.tags, attributes.flags,
            session, *selectedDeviceId);

    *stream = streamTypefromAttributesInt(&attributes);

    // Explicit routing?
    sp<DeviceDescriptor> deviceDesc;
    if (*selectedDeviceId != AUDIO_PORT_HANDLE_NONE) {
        deviceDesc = mAvailableOutputDevices.getDeviceFromId(*selectedDeviceId);
    }
    mOutputRoutes.addRoute(session, *stream, SessionRoute::SOURCE_TYPE_NA, deviceDesc, uid);

    routing_strategy strategy = (routing_strategy) getStrategyForAttr(&attributes);
    audio_devices_t device = getDeviceForStrategy(strategy, false /*fromCache*/);

    if ((attributes.flags & AUDIO_FLAG_HW_AV_SYNC) != 0) {
        flags = (audio_output_flags_t)(flags | AUDIO_OUTPUT_FLAG_HW_AV_SYNC);
    }

    ALOGV("getOutputForAttr() device 0x%x, sampling rate %d, format %x, channel mask %x, flags %x",
          device, config->sample_rate, config->format, config->channel_mask, flags);

    *output = getOutputForDevice(device, session, *stream, config, flags);
    if (*output == AUDIO_IO_HANDLE_NONE) {
        mOutputRoutes.removeRoute(session);
        return INVALID_OPERATION;
    }

    DeviceVector outputDevices = mAvailableOutputDevices.getDevicesFromType(device);
    *selectedDeviceId = outputDevices.size() > 0 ? outputDevices.itemAt(0)->getId()
            : AUDIO_PORT_HANDLE_NONE;

    ALOGV("  getOutputForAttr() returns output %d selectedDeviceId %d", *output, *selectedDeviceId);

    return NO_ERROR;
}

audio_io_handle_t AudioPolicyManager::getOutputForDevice(
        audio_devices_t device,
        audio_session_t session,
        audio_stream_type_t stream,
        const audio_config_t *config,
        audio_output_flags_t flags)
{
    audio_io_handle_t output = AUDIO_IO_HANDLE_NONE;
    status_t status;

    // open a direct output if required by specified parameters
    //force direct flag if offload flag is set: offloading implies a direct output stream
    // and all common behaviors are driven by checking only the direct flag
    // this should normally be set appropriately in the policy configuration file
    if ((flags & AUDIO_OUTPUT_FLAG_COMPRESS_OFFLOAD) != 0) {
        flags = (audio_output_flags_t)(flags | AUDIO_OUTPUT_FLAG_DIRECT);
    }
    if ((flags & AUDIO_OUTPUT_FLAG_HW_AV_SYNC) != 0) {
        flags = (audio_output_flags_t)(flags | AUDIO_OUTPUT_FLAG_DIRECT);
    }
    // only allow deep buffering for music stream type
    if (stream != AUDIO_STREAM_MUSIC) {
        flags = (audio_output_flags_t)(flags &~AUDIO_OUTPUT_FLAG_DEEP_BUFFER);
    } else if (/* stream == AUDIO_STREAM_MUSIC && */
            flags == AUDIO_OUTPUT_FLAG_NONE &&
            property_get_bool("audio.deep_buffer.media", false /* default_value */)) {
        // use DEEP_BUFFER as default output for music stream type
        flags = (audio_output_flags_t)AUDIO_OUTPUT_FLAG_DEEP_BUFFER;
    }
    if (stream == AUDIO_STREAM_TTS) {
        flags = AUDIO_OUTPUT_FLAG_TTS;
    } else if (stream == AUDIO_STREAM_VOICE_CALL &&
               audio_is_linear_pcm(config->format)) {
        flags = (audio_output_flags_t)(AUDIO_OUTPUT_FLAG_VOIP_RX |
                                       AUDIO_OUTPUT_FLAG_DIRECT);
        ALOGV("Set VoIP and Direct output flags for PCM format");
    }

    sp<IOProfile> profile;

    // skip direct output selection if the request can obviously be attached to a mixed output
    // and not explicitly requested
    if (((flags & AUDIO_OUTPUT_FLAG_DIRECT) == 0) &&
            audio_is_linear_pcm(config->format) && config->sample_rate <= SAMPLE_RATE_HZ_MAX &&
            audio_channel_count_from_out_mask(config->channel_mask) <= 2) {
        goto non_direct_output;
    }

    // Do not allow offloading if one non offloadable effect is enabled or MasterMono is enabled.
    // This prevents creating an offloaded track and tearing it down immediately after start
    // when audioflinger detects there is an active non offloadable effect.
    // FIXME: We should check the audio session here but we do not have it in this context.
    // This may prevent offloading in rare situations where effects are left active by apps
    // in the background.

    if (((flags & AUDIO_OUTPUT_FLAG_COMPRESS_OFFLOAD) == 0) ||
            !(mEffects.isNonOffloadableEffectEnabled() || mMasterMono)) {
        profile = getProfileForDirectOutput(device,
                                           config->sample_rate,
                                           config->format,
                                           config->channel_mask,
                                           (audio_output_flags_t)flags);
    }

    if (profile != 0) {
        sp<SwAudioOutputDescriptor> outputDesc = NULL;

        for (size_t i = 0; i < mOutputs.size(); i++) {
            sp<SwAudioOutputDescriptor> desc = mOutputs.valueAt(i);
            if (!desc->isDuplicated() && (profile == desc->mProfile)) {
                outputDesc = desc;
                // reuse direct output if currently open by the same client
                // and configured with same parameters
                if ((config->sample_rate == outputDesc->mSamplingRate) &&
                    audio_formats_match(config->format, outputDesc->mFormat) &&
                    (config->channel_mask == outputDesc->mChannelMask)) {
                  if (session == outputDesc->mDirectClientSession) {
                      outputDesc->mDirectOpenCount++;
                      ALOGV("getOutputForDevice() reusing direct output %d for session %d",
                            mOutputs.keyAt(i), session);
                      return mOutputs.keyAt(i);
                  } else {
                      ALOGV("getOutputForDevice() do not reuse direct output because"
                              "current client (%d) is not the same as requesting client (%d)",
                            outputDesc->mDirectClientSession, session);
                      goto non_direct_output;
                  }
                }
            }
        }
        // close direct output if currently open and configured with different parameters
        if (outputDesc != NULL) {
            closeOutput(outputDesc->mIoHandle);
        }

        outputDesc = new SwAudioOutputDescriptor(profile, mpClientInterface);
        status = outputDesc->open(config, device, String8(""), stream, flags, &output);

        // only accept an output with the requested parameters
        if (status != NO_ERROR ||
            (config->sample_rate != 0 && config->sample_rate != outputDesc->mSamplingRate) ||
            (config->format != AUDIO_FORMAT_DEFAULT &&
                    !audio_formats_match(config->format, outputDesc->mFormat)) ||
            (config->channel_mask != 0 && config->channel_mask != outputDesc->mChannelMask)) {
            ALOGV("getOutputForDevice() failed opening direct output: output %d sample rate %d %d,"
                    "format %d %d, channel mask %04x %04x", output, config->sample_rate,
                    outputDesc->mSamplingRate, config->format, outputDesc->mFormat,
                    config->channel_mask, outputDesc->mChannelMask);
            if (output != AUDIO_IO_HANDLE_NONE) {
                outputDesc->close();
            }
            // fall back to mixer output if possible when the direct output could not be open
            if (audio_is_linear_pcm(config->format) &&
                    config->sample_rate  <= SAMPLE_RATE_HZ_MAX) {
                goto non_direct_output;
            }
            return AUDIO_IO_HANDLE_NONE;
        }
        outputDesc->mRefCount[stream] = 0;
        outputDesc->mStopTime[stream] = 0;
        outputDesc->mDirectOpenCount = 1;
        outputDesc->mDirectClientSession = session;

        addOutput(output, outputDesc);
        mPreviousOutputs = mOutputs;
        ALOGV("getOutputForDevice() returns new direct output %d", output);
        mpClientInterface->onAudioPortListUpdate();
        return output;
    }

non_direct_output:

    // A request for HW A/V sync cannot fallback to a mixed output because time
    // stamps are embedded in audio data
    if ((flags & AUDIO_OUTPUT_FLAG_HW_AV_SYNC) != 0) {
        return AUDIO_IO_HANDLE_NONE;
    }

    // ignoring channel mask due to downmix capability in mixer

    // open a non direct output

    // for non direct outputs, only PCM is supported
    if (audio_is_linear_pcm(config->format)) {
        // get which output is suitable for the specified stream. The actual
        // routing change will happen when startOutput() will be called
        SortedVector<audio_io_handle_t> outputs = getOutputsForDevice(device, mOutputs);

        // at this stage we should ignore the DIRECT flag as no direct output could be found earlier
        flags = (audio_output_flags_t)(flags & ~AUDIO_OUTPUT_FLAG_DIRECT);
        output = selectOutput(outputs, flags, config->format);
    }
    ALOGW_IF((output == 0), "getOutputForDevice() could not find output for stream %d, "
            "sampling rate %d, format %d, channels %x, flags %x",
            stream, config->sample_rate, config->format, config->channel_mask, flags);

    return output;
}

audio_io_handle_t AudioPolicyManager::selectOutput(const SortedVector<audio_io_handle_t>& outputs,
                                                       audio_output_flags_t flags,
                                                       audio_format_t format)
{
    // select one output among several that provide a path to a particular device or set of
    // devices (the list was previously build by getOutputsForDevice()).
    // The priority is as follows:
    // 1: the output with the highest number of requested policy flags
    // 2: the output with the bit depth the closest to the requested one
    // 3: the primary output
    // 4: the first output in the list

    if (outputs.size() == 0) {
        return AUDIO_IO_HANDLE_NONE;
    }
    if (outputs.size() == 1) {
        return outputs[0];
    }

    int maxCommonFlags = 0;
    audio_io_handle_t outputForFlags = AUDIO_IO_HANDLE_NONE;
    audio_io_handle_t outputForPrimary = AUDIO_IO_HANDLE_NONE;
    audio_io_handle_t outputForFormat = AUDIO_IO_HANDLE_NONE;
    audio_format_t bestFormat = AUDIO_FORMAT_INVALID;
    audio_format_t bestFormatForFlags = AUDIO_FORMAT_INVALID;

    for (audio_io_handle_t output : outputs) {
        sp<SwAudioOutputDescriptor> outputDesc = mOutputs.valueFor(output);
        if (!outputDesc->isDuplicated()) {
            // if a valid format is specified, skip output if not compatible
            if (format != AUDIO_FORMAT_INVALID) {
                if (outputDesc->mFlags & AUDIO_OUTPUT_FLAG_DIRECT) {
                    if (!audio_formats_match(format, outputDesc->mFormat)) {
                        continue;
                    }
                } else if (!audio_is_linear_pcm(format)) {
                    continue;
                }
                if (AudioPort::isBetterFormatMatch(
                        outputDesc->mFormat, bestFormat, format)) {
                    outputForFormat = output;
                    bestFormat = outputDesc->mFormat;
                }
            }

            int commonFlags = popcount(outputDesc->mProfile->getFlags() & flags);
            if (commonFlags >= maxCommonFlags) {
                if (commonFlags == maxCommonFlags) {
                    if (format != AUDIO_FORMAT_INVALID
                            && AudioPort::isBetterFormatMatch(
                                    outputDesc->mFormat, bestFormatForFlags, format)) {
                        outputForFlags = output;
                        bestFormatForFlags = outputDesc->mFormat;
                    }
                } else {
                    outputForFlags = output;
                    maxCommonFlags = commonFlags;
                    bestFormatForFlags = outputDesc->mFormat;
                }
                ALOGV("selectOutput() commonFlags for output %d, %04x", output, commonFlags);
            }
            if (outputDesc->mProfile->getFlags() & AUDIO_OUTPUT_FLAG_PRIMARY) {
                outputForPrimary = output;
            }
        }
    }

    if (outputForFlags != AUDIO_IO_HANDLE_NONE) {
        return outputForFlags;
    }
    if (outputForFormat != AUDIO_IO_HANDLE_NONE) {
        return outputForFormat;
    }
    if (outputForPrimary != AUDIO_IO_HANDLE_NONE) {
        return outputForPrimary;
    }

    return outputs[0];
}

status_t AudioPolicyManager::startOutput(audio_io_handle_t output,
                                             audio_stream_type_t stream,
                                             audio_session_t session)
{
    ALOGV("startOutput() output %d, stream %d, session %d",
          output, stream, session);
    ssize_t index = mOutputs.indexOfKey(output);
    if (index < 0) {
        ALOGW("startOutput() unknown output %d", output);
        return BAD_VALUE;
    }

    sp<SwAudioOutputDescriptor> outputDesc = mOutputs.valueAt(index);

    // Routing?
    mOutputRoutes.incRouteActivity(session);

    audio_devices_t newDevice;
    AudioMix *policyMix = NULL;
    const char *address = NULL;
    if (outputDesc->mPolicyMix != NULL) {
        policyMix = outputDesc->mPolicyMix;
        address = policyMix->mDeviceAddress.string();
        if ((policyMix->mRouteFlags & MIX_ROUTE_FLAG_RENDER) == MIX_ROUTE_FLAG_RENDER) {
            newDevice = policyMix->mDeviceType;
        } else {
            newDevice = AUDIO_DEVICE_OUT_REMOTE_SUBMIX;
        }
    } else if (mOutputRoutes.hasRouteChanged(session)) {
        newDevice = getNewOutputDevice(outputDesc, false /*fromCache*/);
        checkStrategyRoute(getStrategy(stream), output);
    } else {
        newDevice = AUDIO_DEVICE_NONE;
    }

    uint32_t delayMs = 0;

    status_t status = startSource(outputDesc, stream, newDevice, address, &delayMs);

    if (status != NO_ERROR) {
        mOutputRoutes.decRouteActivity(session);
        return status;
    }
    // Automatically enable the remote submix input when output is started on a re routing mix
    // of type MIX_TYPE_RECORDERS
    if (audio_is_remote_submix_device(newDevice) && policyMix != NULL &&
            policyMix->mMixType == MIX_TYPE_RECORDERS) {
            setDeviceConnectionStateInt(AUDIO_DEVICE_IN_REMOTE_SUBMIX,
                    AUDIO_POLICY_DEVICE_STATE_AVAILABLE,
                    address,
                    "remote-submix");
    }

    if (delayMs != 0) {
        usleep(delayMs * 1000);
    }

    return status;
}

status_t AudioPolicyManager::startSource(const sp<AudioOutputDescriptor>& outputDesc,
                                             audio_stream_type_t stream,
                                             audio_devices_t device,
                                             const char *address,
                                             uint32_t *delayMs)
{
    // cannot start playback of STREAM_TTS if any other output is being used
    uint32_t beaconMuteLatency = 0;

    *delayMs = 0;
    if (stream == AUDIO_STREAM_TTS) {
        ALOGV("\t found BEACON stream");
        if (!mTtsOutputAvailable && mOutputs.isAnyOutputActive(AUDIO_STREAM_TTS /*streamToIgnore*/)) {
            return INVALID_OPERATION;
        } else {
            beaconMuteLatency = handleEventForBeacon(STARTING_BEACON);
        }
    } else {
        // some playback other than beacon starts
        beaconMuteLatency = handleEventForBeacon(STARTING_OUTPUT);
    }

    // force device change if the output is inactive and no audio patch is already present.
    // check active before incrementing usage count
    bool force = !outputDesc->isActive() &&
            (outputDesc->getPatchHandle() == AUDIO_PATCH_HANDLE_NONE);

    // requiresMuteCheck is false when we can bypass mute strategy.
    // It covers a common case when there is no materially active audio
    // and muting would result in unnecessary delay and dropped audio.
    const uint32_t outputLatencyMs = outputDesc->latency();
    bool requiresMuteCheck = outputDesc->isActive(outputLatencyMs * 2);  // account for drain

    // increment usage count for this stream on the requested output:
    // NOTE that the usage count is the same for duplicated output and hardware output which is
    // necessary for a correct control of hardware output routing by startOutput() and stopOutput()
    outputDesc->changeRefCount(stream, 1);

    if (stream == AUDIO_STREAM_MUSIC) {
        selectOutputForMusicEffects();
    }

    if (outputDesc->mRefCount[stream] == 1 || device != AUDIO_DEVICE_NONE) {
        // starting an output being rerouted?
        if (device == AUDIO_DEVICE_NONE) {
            device = getNewOutputDevice(outputDesc, false /*fromCache*/);
        }

        routing_strategy strategy = getStrategy(stream);
        bool shouldWait = (strategy == STRATEGY_SONIFICATION) ||
                            (strategy == STRATEGY_SONIFICATION_RESPECTFUL) ||
                            (beaconMuteLatency > 0);
        uint32_t waitMs = beaconMuteLatency;
        for (size_t i = 0; i < mOutputs.size(); i++) {
            sp<AudioOutputDescriptor> desc = mOutputs.valueAt(i);
            if (desc != outputDesc) {
                // An output has a shared device if
                // - managed by the same hw module
                // - supports the currently selected device
                const bool sharedDevice = outputDesc->sharesHwModuleWith(desc)
                        && (desc->supportedDevices() & device) != AUDIO_DEVICE_NONE;

                // force a device change if any other output is:
                // - managed by the same hw module
                // - supports currently selected device
                // - has a current device selection that differs from selected device.
                // - has an active audio patch
                // In this case, the audio HAL must receive the new device selection so that it can
                // change the device currently selected by the other output.
                if (sharedDevice &&
                        desc->device() != device &&
                        desc->getPatchHandle() != AUDIO_PATCH_HANDLE_NONE) {
                    force = true;
                }
                // wait for audio on other active outputs to be presented when starting
                // a notification so that audio focus effect can propagate, or that a mute/unmute
                // event occurred for beacon
                const uint32_t latencyMs = desc->latency();
                const bool isActive = desc->isActive(latencyMs * 2);  // account for drain

                if (shouldWait && isActive && (waitMs < latencyMs)) {
                    waitMs = latencyMs;
                }

                // Require mute check if another output is on a shared device
                // and currently active to have proper drain and avoid pops.
                // Note restoring AudioTracks onto this output needs to invoke
                // a volume ramp if there is no mute.
                requiresMuteCheck |= sharedDevice && isActive;
            }
        }

        const uint32_t muteWaitMs =
                setOutputDevice(outputDesc, device, force, 0, NULL, address, requiresMuteCheck);

        // handle special case for sonification while in call
        if (isInCall()) {
            handleIncallSonification(stream, true, false);
        }

        // apply volume rules for current stream and device if necessary
        checkAndSetVolume(stream,
                          mVolumeCurves->getVolumeIndex(stream, outputDesc->device()),
                          outputDesc,
                          outputDesc->device());

        // update the outputs if starting an output with a stream that can affect notification
        // routing
        handleNotificationRoutingForStream(stream);

        // force reevaluating accessibility routing when ringtone or alarm starts
        if (strategy == STRATEGY_SONIFICATION) {
            mpClientInterface->invalidateStream(AUDIO_STREAM_ACCESSIBILITY);
        }

        if (waitMs > muteWaitMs) {
            *delayMs = waitMs - muteWaitMs;
        }

        // FIXME: A device change (muteWaitMs > 0) likely introduces a volume change.
        // A volume change enacted by APM with 0 delay is not synchronous, as it goes
        // via AudioCommandThread to AudioFlinger.  Hence it is possible that the volume
        // change occurs after the MixerThread starts and causes a stream volume
        // glitch.
        //
        // We do not introduce additional delay here.
    }

    return NO_ERROR;
}


status_t AudioPolicyManager::stopOutput(audio_io_handle_t output,
                                            audio_stream_type_t stream,
                                            audio_session_t session)
{
    ALOGV("stopOutput() output %d, stream %d, session %d", output, stream, session);
    ssize_t index = mOutputs.indexOfKey(output);
    if (index < 0) {
        ALOGW("stopOutput() unknown output %d", output);
        return BAD_VALUE;
    }

    sp<SwAudioOutputDescriptor> outputDesc = mOutputs.valueAt(index);

    if (outputDesc->mRefCount[stream] == 1) {
        // Automatically disable the remote submix input when output is stopped on a
        // re routing mix of type MIX_TYPE_RECORDERS
        if (audio_is_remote_submix_device(outputDesc->mDevice) &&
                outputDesc->mPolicyMix != NULL &&
                outputDesc->mPolicyMix->mMixType == MIX_TYPE_RECORDERS) {
            setDeviceConnectionStateInt(AUDIO_DEVICE_IN_REMOTE_SUBMIX,
                    AUDIO_POLICY_DEVICE_STATE_UNAVAILABLE,
                    outputDesc->mPolicyMix->mDeviceAddress,
                    "remote-submix");
        }
    }

    // Routing?
    bool forceDeviceUpdate = false;
    if (outputDesc->mRefCount[stream] > 0) {
        int activityCount = mOutputRoutes.decRouteActivity(session);
        forceDeviceUpdate = (mOutputRoutes.hasRoute(session) && (activityCount == 0));

        if (forceDeviceUpdate) {
            checkStrategyRoute(getStrategy(stream), AUDIO_IO_HANDLE_NONE);
        }
    }

    return stopSource(outputDesc, stream, forceDeviceUpdate);
}

status_t AudioPolicyManager::stopSource(const sp<AudioOutputDescriptor>& outputDesc,
                                            audio_stream_type_t stream,
                                            bool forceDeviceUpdate)
{
    // always handle stream stop, check which stream type is stopping
    handleEventForBeacon(stream == AUDIO_STREAM_TTS ? STOPPING_BEACON : STOPPING_OUTPUT);

    // handle special case for sonification while in call
    if (isInCall()) {
        handleIncallSonification(stream, false, false);
    }

    if (outputDesc->mRefCount[stream] > 0) {
        // decrement usage count of this stream on the output
        outputDesc->changeRefCount(stream, -1);

        // store time at which the stream was stopped - see isStreamActive()
        if (outputDesc->mRefCount[stream] == 0 || forceDeviceUpdate) {
            outputDesc->mStopTime[stream] = systemTime();
            audio_devices_t newDevice = getNewOutputDevice(outputDesc, false /*fromCache*/);
            // delay the device switch by twice the latency because stopOutput() is executed when
            // the track stop() command is received and at that time the audio track buffer can
            // still contain data that needs to be drained. The latency only covers the audio HAL
            // and kernel buffers. Also the latency does not always include additional delay in the
            // audio path (audio DSP, CODEC ...)
            setOutputDevice(outputDesc, newDevice, false, outputDesc->latency()*2);

            // force restoring the device selection on other active outputs if it differs from the
            // one being selected for this output
            uint32_t delayMs = outputDesc->latency()*2;
            for (size_t i = 0; i < mOutputs.size(); i++) {
                sp<AudioOutputDescriptor> desc = mOutputs.valueAt(i);
                if (desc != outputDesc &&
                        desc->isActive() &&
                        outputDesc->sharesHwModuleWith(desc) &&
                        (newDevice != desc->device())) {
                    audio_devices_t newDevice2 = getNewOutputDevice(desc, false /*fromCache*/);
                    bool force = desc->device() != newDevice2;
                    setOutputDevice(desc,
                                    newDevice2,
                                    force,
                                    delayMs);
                    // re-apply device specific volume if not done by setOutputDevice()
                    if (!force) {
                        applyStreamVolumes(desc, newDevice2, delayMs);
                    }
                }
            }
            // update the outputs if stopping one with a stream that can affect notification routing
            handleNotificationRoutingForStream(stream);
        }
        if (stream == AUDIO_STREAM_MUSIC) {
            selectOutputForMusicEffects();
        }
        return NO_ERROR;
    } else {
        ALOGW("stopOutput() refcount is already 0");
        return INVALID_OPERATION;
    }
}

void AudioPolicyManager::releaseOutput(audio_io_handle_t output,
                                       audio_stream_type_t stream __unused,
                                       audio_session_t session __unused)
{
    ALOGV("releaseOutput() %d", output);
    ssize_t index = mOutputs.indexOfKey(output);
    if (index < 0) {
        ALOGW("releaseOutput() releasing unknown output %d", output);
        return;
    }

    // Routing
    mOutputRoutes.removeRoute(session);

    sp<SwAudioOutputDescriptor> desc = mOutputs.valueAt(index);
    if (desc->mFlags & AUDIO_OUTPUT_FLAG_DIRECT) {
        if (desc->mDirectOpenCount <= 0) {
            ALOGW("releaseOutput() invalid open count %d for output %d",
                                                              desc->mDirectOpenCount, output);
            return;
        }
        if (--desc->mDirectOpenCount == 0) {
            closeOutput(output);
            mpClientInterface->onAudioPortListUpdate();
        }
    }
}


status_t AudioPolicyManager::getInputForAttr(const audio_attributes_t *attr,
                                             audio_io_handle_t *input,
                                             audio_session_t session,
                                             uid_t uid,
                                             const audio_config_base_t *config,
                                             audio_input_flags_t flags,
                                             audio_port_handle_t *selectedDeviceId,
                                             input_type_t *inputType,
                                             audio_port_handle_t *portId)
{
    ALOGV("getInputForAttr() source %d, sampling rate %d, format %d, channel mask %x,"
            "session %d, flags %#x",
          attr->source, config->sample_rate, config->format, config->channel_mask, session, flags);

    status_t status = NO_ERROR;
    // handle legacy remote submix case where the address was not always specified
    String8 address = String8("");
    audio_source_t halInputSource;
    audio_source_t inputSource = attr->source;
    AudioMix *policyMix = NULL;
    DeviceVector inputDevices;

    if (inputSource == AUDIO_SOURCE_DEFAULT) {
        inputSource = AUDIO_SOURCE_MIC;
    }

    // Explicit routing?
    sp<DeviceDescriptor> deviceDesc;
    if (*selectedDeviceId != AUDIO_PORT_HANDLE_NONE) {
        deviceDesc = mAvailableOutputDevices.getDeviceFromId(*selectedDeviceId);
    }
    mInputRoutes.addRoute(session, SessionRoute::STREAM_TYPE_NA, inputSource, deviceDesc, uid);

    // special case for mmap capture: if an input IO handle is specified, we reuse this input if
    // possible
    if ((flags & AUDIO_INPUT_FLAG_MMAP_NOIRQ) == AUDIO_INPUT_FLAG_MMAP_NOIRQ &&
            *input != AUDIO_IO_HANDLE_NONE) {
        ssize_t index = mInputs.indexOfKey(*input);
        if (index < 0) {
            ALOGW("getInputForAttr() unknown MMAP input %d", *input);
            status = BAD_VALUE;
            goto error;
        }
        sp<AudioInputDescriptor> inputDesc = mInputs.valueAt(index);
        sp<AudioSession> audioSession = inputDesc->getAudioSession(session);
        if (audioSession == 0) {
            ALOGW("getInputForAttr() unknown session %d on input %d", session, *input);
            status = BAD_VALUE;
            goto error;
        }
        // For MMAP mode, the first call to getInputForAttr() is made on behalf of audioflinger.
        // The second call is for the first active client and sets the UID. Any further call
        // corresponds to a new client and is only permitted from the same UId.
        if (audioSession->openCount() == 1) {
            audioSession->setUid(uid);
        } else if (audioSession->uid() != uid) {
            ALOGW("getInputForAttr() bad uid %d for session %d uid %d",
                  uid, session, audioSession->uid());
            status = INVALID_OPERATION;
            goto error;
        }
        audioSession->changeOpenCount(1);
        *inputType = API_INPUT_LEGACY;
        if (*portId == AUDIO_PORT_HANDLE_NONE) {
            *portId = AudioPort::getNextUniqueId();
        }
        inputDevices = mAvailableInputDevices.getDevicesFromType(inputDesc->mDevice);
        *selectedDeviceId = inputDevices.size() > 0 ? inputDevices.itemAt(0)->getId()
                : AUDIO_PORT_HANDLE_NONE;
        ALOGI("%s reusing MMAP input %d for session %d", __FUNCTION__, *input, session);

        return NO_ERROR;
    }

    *input = AUDIO_IO_HANDLE_NONE;
    *inputType = API_INPUT_INVALID;

    halInputSource = inputSource;

    // TODO: check for existing client for this port ID
    if (*portId == AUDIO_PORT_HANDLE_NONE) {
        *portId = AudioPort::getNextUniqueId();
    }

    audio_devices_t device;

    if (inputSource == AUDIO_SOURCE_REMOTE_SUBMIX &&
            strncmp(attr->tags, "addr=", strlen("addr=")) == 0) {
        status = mPolicyMixes.getInputMixForAttr(*attr, &policyMix);
        if (status != NO_ERROR) {
            goto error;
        }
        *inputType = API_INPUT_MIX_EXT_POLICY_REROUTE;
        device = AUDIO_DEVICE_IN_REMOTE_SUBMIX;
        address = String8(attr->tags + strlen("addr="));
    } else {
        device = getDeviceAndMixForInputSource(inputSource, &policyMix);
        if (device == AUDIO_DEVICE_NONE) {
            ALOGW("getInputForAttr() could not find device for source %d", inputSource);
            status = BAD_VALUE;
            goto error;
        }
        if (policyMix != NULL) {
            address = policyMix->mDeviceAddress;
            if (policyMix->mMixType == MIX_TYPE_RECORDERS) {
                // there is an external policy, but this input is attached to a mix of recorders,
                // meaning it receives audio injected into the framework, so the recorder doesn't
                // know about it and is therefore considered "legacy"
                *inputType = API_INPUT_LEGACY;
            } else {
                // recording a mix of players defined by an external policy, we're rerouting for
                // an external policy
                *inputType = API_INPUT_MIX_EXT_POLICY_REROUTE;
            }
        } else if (audio_is_remote_submix_device(device)) {
            address = String8("0");
            *inputType = API_INPUT_MIX_CAPTURE;
        } else if (device == AUDIO_DEVICE_IN_TELEPHONY_RX) {
            *inputType = API_INPUT_TELEPHONY_RX;
        } else {
            *inputType = API_INPUT_LEGACY;
        }

    }

    *input = getInputForDevice(device, address, session, uid, inputSource,
                               config, flags,
                               policyMix);
    if (*input == AUDIO_IO_HANDLE_NONE) {
        status = INVALID_OPERATION;
        goto error;
    }

    inputDevices = mAvailableInputDevices.getDevicesFromType(device);
    *selectedDeviceId = inputDevices.size() > 0 ? inputDevices.itemAt(0)->getId()
            : AUDIO_PORT_HANDLE_NONE;

    ALOGV("getInputForAttr() returns input %d type %d selectedDeviceId %d",
            *input, *inputType, *selectedDeviceId);

    return NO_ERROR;

error:
    mInputRoutes.removeRoute(session);
    return status;
}


audio_io_handle_t AudioPolicyManager::getInputForDevice(audio_devices_t device,
                                                        String8 address,
                                                        audio_session_t session,
                                                        uid_t uid,
                                                        audio_source_t inputSource,
                                                        const audio_config_base_t *config,
                                                        audio_input_flags_t flags,
                                                        AudioMix *policyMix)
{
    audio_io_handle_t input = AUDIO_IO_HANDLE_NONE;
    audio_source_t halInputSource = inputSource;
    bool isSoundTrigger = false;

    if (inputSource == AUDIO_SOURCE_HOTWORD) {
        ssize_t index = mSoundTriggerSessions.indexOfKey(session);
        if (index >= 0) {
            input = mSoundTriggerSessions.valueFor(session);
            isSoundTrigger = true;
            flags = (audio_input_flags_t)(flags | AUDIO_INPUT_FLAG_HW_HOTWORD);
            ALOGV("SoundTrigger capture on session %d input %d", session, input);
        } else {
            halInputSource = AUDIO_SOURCE_VOICE_RECOGNITION;
        }
    } else if (inputSource == AUDIO_SOURCE_VOICE_COMMUNICATION &&
               audio_is_linear_pcm(config->format)) {
        flags = (audio_input_flags_t)(flags | AUDIO_INPUT_FLAG_VOIP_TX);
    }

    // find a compatible input profile (not necessarily identical in parameters)
    sp<IOProfile> profile;
    // sampling rate and flags may be updated by getInputProfile
    uint32_t profileSamplingRate = (config->sample_rate == 0) ?
            SAMPLE_RATE_HZ_DEFAULT : config->sample_rate;
    audio_format_t profileFormat = config->format;
    audio_channel_mask_t profileChannelMask = config->channel_mask;
    audio_input_flags_t profileFlags = flags;
    for (;;) {
        profile = getInputProfile(device, address,
                                  profileSamplingRate, profileFormat, profileChannelMask,
                                  profileFlags);
        if (profile != 0) {
            break; // success
        } else if (profileFlags & AUDIO_INPUT_FLAG_RAW) {
            profileFlags = (audio_input_flags_t) (profileFlags & ~AUDIO_INPUT_FLAG_RAW); // retry
        } else if (profileFlags != AUDIO_INPUT_FLAG_NONE) {
            profileFlags = AUDIO_INPUT_FLAG_NONE; // retry
        } else { // fail
            ALOGW("getInputForDevice() could not find profile for device 0x%X, "
                  "sampling rate %u, format %#x, channel mask 0x%X, flags %#x",
                    device, config->sample_rate, config->format, config->channel_mask, flags);
            return input;
        }
    }
    // Pick input sampling rate if not specified by client
    uint32_t samplingRate = config->sample_rate;
    if (samplingRate == 0) {
        samplingRate = profileSamplingRate;
    }

    if (profile->getModuleHandle() == 0) {
        ALOGE("getInputForAttr(): HW module %s not opened", profile->getModuleName());
        return input;
    }

    sp<AudioSession> audioSession = new AudioSession(session,
                                                     inputSource,
                                                     config->format,
                                                     samplingRate,
                                                     config->channel_mask,
                                                     flags,
                                                     uid,
                                                     isSoundTrigger,
                                                     policyMix, mpClientInterface);

// FIXME: disable concurrent capture until UI is ready
#if 0
    // reuse an open input if possible
    sp<AudioInputDescriptor> reusedInputDesc;
    for (size_t i = 0; i < mInputs.size(); i++) {
        sp<AudioInputDescriptor> desc = mInputs.valueAt(i);
        // reuse input if:
        // - it shares the same profile
        //      AND
        // - it is not a reroute submix input
        //      AND
        // - it is: not used for sound trigger
        //                OR
        //          used for sound trigger and all clients use the same session ID
        //
        if ((profile == desc->mProfile) &&
            (isSoundTrigger == desc->isSoundTrigger()) &&
            !is_virtual_input_device(device)) {

            sp<AudioSession> as = desc->getAudioSession(session);
            if (as != 0) {
                // do not allow unmatching properties on same session
                if (as->matches(audioSession)) {
                    as->changeOpenCount(1);
                } else {
                    ALOGW("getInputForDevice() record with different attributes"
                          " exists for session %d", session);
                    continue;
                }
            } else if (isSoundTrigger) {
                continue;
            }

            // Reuse the already opened input stream on this profile if:
            // - the new capture source is background OR
            // - the path requested configurations match OR
            // - the new source priority is less than the highest source priority on this input
            // If the input stream cannot be reused, close it before opening a new stream
            // on the same profile for the new client so that the requested path configuration
            // can be selected.
            if (!isConcurrentSource(inputSource) &&
                    ((desc->mSamplingRate != samplingRate ||
                    desc->mChannelMask != config->channel_mask ||
                    !audio_formats_match(desc->mFormat, config->format)) &&
                    (source_priority(desc->getHighestPrioritySource(false /*activeOnly*/)) <
                     source_priority(inputSource)))) {
                reusedInputDesc = desc;
                continue;
            } else {
                desc->addAudioSession(session, audioSession);
                ALOGV("%s: reusing input %d", __FUNCTION__, mInputs.keyAt(i));
                return mInputs.keyAt(i);
            }
        }
    }

    if (reusedInputDesc != 0) {
        AudioSessionCollection sessions = reusedInputDesc->getAudioSessions(false /*activeOnly*/);
        for (size_t j = 0; j < sessions.size(); j++) {
            audio_session_t currentSession = sessions.keyAt(j);
            stopInput(reusedInputDesc->mIoHandle, currentSession);
            releaseInput(reusedInputDesc->mIoHandle, currentSession);
        }
    }
#endif

    sp<AudioInputDescriptor> inputDesc = new AudioInputDescriptor(profile, mpClientInterface);

    audio_config_t lConfig = AUDIO_CONFIG_INITIALIZER;
    lConfig.sample_rate = profileSamplingRate;
    lConfig.channel_mask = profileChannelMask;
    lConfig.format = profileFormat;

    status_t status = inputDesc->open(&lConfig, device, address,
            halInputSource, profileFlags, &input);

    // only accept input with the exact requested set of parameters
    if (status != NO_ERROR || input == AUDIO_IO_HANDLE_NONE ||
        (profileSamplingRate != lConfig.sample_rate) ||
        !audio_formats_match(profileFormat, lConfig.format) ||
        (profileChannelMask != lConfig.channel_mask)) {
        ALOGW("getInputForAttr() failed opening input: sampling rate %d"
              ", format %d, channel mask %x",
              profileSamplingRate, profileFormat, profileChannelMask);
        if (input != AUDIO_IO_HANDLE_NONE) {
            inputDesc->close();
        }
        return AUDIO_IO_HANDLE_NONE;
    }

    inputDesc->mPolicyMix = policyMix;
    inputDesc->addAudioSession(session, audioSession);

    addInput(input, inputDesc);
    mpClientInterface->onAudioPortListUpdate();

    return input;
}

//static
bool AudioPolicyManager::isConcurrentSource(audio_source_t source)
{
    return (source == AUDIO_SOURCE_HOTWORD) ||
            (source == AUDIO_SOURCE_VOICE_RECOGNITION) ||
            (source == AUDIO_SOURCE_FM_TUNER);
}

bool AudioPolicyManager::isConcurentCaptureAllowed(const sp<AudioInputDescriptor>& inputDesc,
        const sp<AudioSession>& audioSession)
{
    // Do not allow capture if an active voice call is using a software patch and
    // the call TX source device is on the same HW module.
    // FIXME: would be better to refine to only inputs whose profile connects to the
    // call TX device but this information is not in the audio patch
    if (mCallTxPatch != 0 &&
        inputDesc->getModuleHandle() == mCallTxPatch->mPatch.sources[0].ext.device.hw_module) {
        return false;
    }

    // starting concurrent capture is enabled if:
    // 1) capturing for re-routing
    // 2) capturing for HOTWORD source
    // 3) capturing for FM TUNER source
    // 3) All other active captures are either for re-routing or HOTWORD

    if (is_virtual_input_device(inputDesc->mDevice) ||
            isConcurrentSource(audioSession->inputSource())) {
        return true;
    }

    for (const auto& activeInput : mInputs.getActiveInputs()) {
        if (!isConcurrentSource(activeInput->inputSource(true)) &&
                !is_virtual_input_device(activeInput->mDevice)) {
            return false;
        }
    }

    return true;
}

// FIXME: remove when concurrent capture is ready. This is a hack to work around bug b/63083537.
bool AudioPolicyManager::soundTriggerSupportsConcurrentCapture() {
    if (!mHasComputedSoundTriggerSupportsConcurrentCapture) {
        bool soundTriggerSupportsConcurrentCapture = false;
        unsigned int numModules = 0;
        struct sound_trigger_module_descriptor* nModules = NULL;

        status_t status = SoundTrigger::listModules(nModules, &numModules);
        if (status == NO_ERROR && numModules != 0) {
            nModules = (struct sound_trigger_module_descriptor*) calloc(
                    numModules, sizeof(struct sound_trigger_module_descriptor));
            if (nModules == NULL) {
              // We failed to malloc the buffer, so just say no for now, and hope that we have more
              // ram the next time this function is called.
              ALOGE("Failed to allocate buffer for module descriptors");
              return false;
            }

            status = SoundTrigger::listModules(nModules, &numModules);
            if (status == NO_ERROR) {
                soundTriggerSupportsConcurrentCapture = true;
                for (size_t i = 0; i < numModules; ++i) {
                    soundTriggerSupportsConcurrentCapture &=
                            nModules[i].properties.concurrent_capture;
                }
            }
            free(nModules);
        }
        mSoundTriggerSupportsConcurrentCapture = soundTriggerSupportsConcurrentCapture;
        mHasComputedSoundTriggerSupportsConcurrentCapture = true;
    }
    return mSoundTriggerSupportsConcurrentCapture;
}


status_t AudioPolicyManager::startInput(audio_io_handle_t input,
                                        audio_session_t session,
                                        concurrency_type__mask_t *concurrency)
{
    ALOGV("startInput() input %d", input);
    *concurrency = API_INPUT_CONCURRENCY_NONE;
    ssize_t index = mInputs.indexOfKey(input);
    if (index < 0) {
        ALOGW("startInput() unknown input %d", input);
        return BAD_VALUE;
    }
    sp<AudioInputDescriptor> inputDesc = mInputs.valueAt(index);

    sp<AudioSession> audioSession = inputDesc->getAudioSession(session);
    if (audioSession == 0) {
        ALOGW("startInput() unknown session %d on input %d", session, input);
        return BAD_VALUE;
    }

// FIXME: disable concurrent capture until UI is ready
#if 0
    if (!isConcurentCaptureAllowed(inputDesc, audioSession)) {
        ALOGW("startInput(%d) failed: other input already started", input);
        return INVALID_OPERATION;
    }

    if (isInCall()) {
        *concurrency |= API_INPUT_CONCURRENCY_CALL;
    }
    if (mInputs.activeInputsCountOnDevices() != 0) {
        *concurrency |= API_INPUT_CONCURRENCY_CAPTURE;
    }
#else
    if (!is_virtual_input_device(inputDesc->mDevice)) {
        if (mCallTxPatch != 0 &&
            inputDesc->getModuleHandle() == mCallTxPatch->mPatch.sources[0].ext.device.hw_module) {
            ALOGW("startInput(%d) failed: call in progress", input);
            return INVALID_OPERATION;
        }

        Vector< sp<AudioInputDescriptor> > activeInputs = mInputs.getActiveInputs();
        for (const auto& activeDesc : activeInputs) {
            if (is_virtual_input_device(activeDesc->mDevice)) {
                continue;
            }

            if ((audioSession->flags() & AUDIO_INPUT_FLAG_MMAP_NOIRQ) != 0 &&
                    activeDesc->getId() == inputDesc->getId()) {
                continue;
            }

            audio_source_t activeSource = activeDesc->inputSource(true);
            if (audioSession->inputSource() == AUDIO_SOURCE_HOTWORD) {
                if (activeSource == AUDIO_SOURCE_HOTWORD) {
                    if (activeDesc->hasPreemptedSession(session)) {
                        ALOGW("startInput(%d) failed for HOTWORD: "
                                "other input %d already started for HOTWORD",
                              input, activeDesc->mIoHandle);
                        return INVALID_OPERATION;
                    }
                } else {
                    ALOGV("startInput(%d) failed for HOTWORD: other input %d already started",
                          input, activeDesc->mIoHandle);
                    return INVALID_OPERATION;
                }
            } else {
                if (activeSource != AUDIO_SOURCE_HOTWORD) {
                    ALOGW("startInput(%d) failed: other input %d already started",
                          input, activeDesc->mIoHandle);
                    return INVALID_OPERATION;
                }
            }
        }

        // We only need to check if the sound trigger session supports concurrent capture if the
        // input is also a sound trigger input. Otherwise, we should preempt any hotword stream
        // that's running.
        const bool allowConcurrentWithSoundTrigger =
            inputDesc->isSoundTrigger() ? soundTriggerSupportsConcurrentCapture() : false;

        // if capture is allowed, preempt currently active HOTWORD captures
        for (const auto& activeDesc : activeInputs) {
            if (is_virtual_input_device(activeDesc->mDevice)) {
                continue;
            }

            if (allowConcurrentWithSoundTrigger && activeDesc->isSoundTrigger()) {
                continue;
            }

            audio_source_t activeSource = activeDesc->inputSource(true);
            if (activeSource == AUDIO_SOURCE_HOTWORD) {
                AudioSessionCollection activeSessions =
                        activeDesc->getAudioSessions(true /*activeOnly*/);
                audio_session_t activeSession = activeSessions.keyAt(0);
                audio_io_handle_t activeHandle = activeDesc->mIoHandle;
                SortedVector<audio_session_t> sessions = activeDesc->getPreemptedSessions();
                sessions.add(activeSession);
                inputDesc->setPreemptedSessions(sessions);
                stopInput(activeHandle, activeSession);
                releaseInput(activeHandle, activeSession);
                ALOGV("startInput(%d) for HOTWORD preempting HOTWORD input %d",
                      input, activeDesc->mIoHandle);
            }
        }
    }
#endif

    // increment activity count before calling getNewInputDevice() below as only active sessions
    // are considered for device selection
    audioSession->changeActiveCount(1);

    // Routing?
    mInputRoutes.incRouteActivity(session);

    if (audioSession->activeCount() == 1 || mInputRoutes.hasRouteChanged(session)) {
        // indicate active capture to sound trigger service if starting capture from a mic on
        // primary HW module
        audio_devices_t device = getNewInputDevice(inputDesc);
        setInputDevice(input, device, true /* force */);

        if (inputDesc->getAudioSessionCount(true/*activeOnly*/) == 1) {
            // if input maps to a dynamic policy with an activity listener, notify of state change
            if ((inputDesc->mPolicyMix != NULL)
                    && ((inputDesc->mPolicyMix->mCbFlags & AudioMix::kCbFlagNotifyActivity) != 0)) {
                mpClientInterface->onDynamicPolicyMixStateUpdate(inputDesc->mPolicyMix->mDeviceAddress,
                        MIX_STATE_MIXING);
            }

            audio_devices_t primaryInputDevices = availablePrimaryInputDevices();
            if (((device & primaryInputDevices & ~AUDIO_DEVICE_BIT_IN) != 0) &&
                    mInputs.activeInputsCountOnDevices(primaryInputDevices) == 1) {
                SoundTrigger::setCaptureState(true);
            }

            // automatically enable the remote submix output when input is started if not
            // used by a policy mix of type MIX_TYPE_RECORDERS
            // For remote submix (a virtual device), we open only one input per capture request.
            if (audio_is_remote_submix_device(inputDesc->mDevice)) {
                String8 address = String8("");
                if (inputDesc->mPolicyMix == NULL) {
                    address = String8("0");
                } else if (inputDesc->mPolicyMix->mMixType == MIX_TYPE_PLAYERS) {
                    address = inputDesc->mPolicyMix->mDeviceAddress;
                }
                if (address != "") {
                    setDeviceConnectionStateInt(AUDIO_DEVICE_OUT_REMOTE_SUBMIX,
                            AUDIO_POLICY_DEVICE_STATE_AVAILABLE,
                            address, "remote-submix");
                }
            }
        }
    }

    ALOGV("AudioPolicyManager::startInput() input source = %d", audioSession->inputSource());

    return NO_ERROR;
}

status_t AudioPolicyManager::stopInput(audio_io_handle_t input,
                                       audio_session_t session)
{
    ALOGV("stopInput() input %d", input);
    ssize_t index = mInputs.indexOfKey(input);
    if (index < 0) {
        ALOGW("stopInput() unknown input %d", input);
        return BAD_VALUE;
    }
    sp<AudioInputDescriptor> inputDesc = mInputs.valueAt(index);

    sp<AudioSession> audioSession = inputDesc->getAudioSession(session);
    if (index < 0) {
        ALOGW("stopInput() unknown session %d on input %d", session, input);
        return BAD_VALUE;
    }

    if (audioSession->activeCount() == 0) {
        ALOGW("stopInput() input %d already stopped", input);
        return INVALID_OPERATION;
    }

    audioSession->changeActiveCount(-1);

    // Routing?
    mInputRoutes.decRouteActivity(session);

    if (audioSession->activeCount() == 0) {

        if (inputDesc->isActive()) {
            setInputDevice(input, getNewInputDevice(inputDesc), false /* force */);
        } else {
            // if input maps to a dynamic policy with an activity listener, notify of state change
            if ((inputDesc->mPolicyMix != NULL)
                    && ((inputDesc->mPolicyMix->mCbFlags & AudioMix::kCbFlagNotifyActivity) != 0)) {
                mpClientInterface->onDynamicPolicyMixStateUpdate(inputDesc->mPolicyMix->mDeviceAddress,
                        MIX_STATE_IDLE);
            }

            // automatically disable the remote submix output when input is stopped if not
            // used by a policy mix of type MIX_TYPE_RECORDERS
            if (audio_is_remote_submix_device(inputDesc->mDevice)) {
                String8 address = String8("");
                if (inputDesc->mPolicyMix == NULL) {
                    address = String8("0");
                } else if (inputDesc->mPolicyMix->mMixType == MIX_TYPE_PLAYERS) {
                    address = inputDesc->mPolicyMix->mDeviceAddress;
                }
                if (address != "") {
                    setDeviceConnectionStateInt(AUDIO_DEVICE_OUT_REMOTE_SUBMIX,
                                             AUDIO_POLICY_DEVICE_STATE_UNAVAILABLE,
                                             address, "remote-submix");
                }
            }

            audio_devices_t device = inputDesc->mDevice;
            resetInputDevice(input);

            // indicate inactive capture to sound trigger service if stopping capture from a mic on
            // primary HW module
            audio_devices_t primaryInputDevices = availablePrimaryInputDevices();
            if (((device & primaryInputDevices & ~AUDIO_DEVICE_BIT_IN) != 0) &&
                    mInputs.activeInputsCountOnDevices(primaryInputDevices) == 0) {
                SoundTrigger::setCaptureState(false);
            }
            inputDesc->clearPreemptedSessions();
        }
    }
    return NO_ERROR;
}

void AudioPolicyManager::releaseInput(audio_io_handle_t input,
                                      audio_session_t session)
{

    ALOGV("releaseInput() %d", input);
    ssize_t index = mInputs.indexOfKey(input);
    if (index < 0) {
        ALOGW("releaseInput() releasing unknown input %d", input);
        return;
    }

    // Routing
    mInputRoutes.removeRoute(session);

    sp<AudioInputDescriptor> inputDesc = mInputs.valueAt(index);
    ALOG_ASSERT(inputDesc != 0);

    sp<AudioSession> audioSession = inputDesc->getAudioSession(session);
    if (audioSession == 0) {
        ALOGW("releaseInput() unknown session %d on input %d", session, input);
        return;
    }

    if (audioSession->openCount() == 0) {
        ALOGW("releaseInput() invalid open count %d on session %d",
              audioSession->openCount(), session);
        return;
    }

    if (audioSession->changeOpenCount(-1) == 0) {
        inputDesc->removeAudioSession(session);
    }

    if (inputDesc->getOpenRefCount() > 0) {
        ALOGV("releaseInput() exit > 0");
        return;
    }

    closeInput(input);
    mpClientInterface->onAudioPortListUpdate();
    ALOGV("releaseInput() exit");
}

void AudioPolicyManager::closeAllInputs() {
    bool patchRemoved = false;

    for (size_t input_index = 0; input_index < mInputs.size(); input_index++) {
        sp<AudioInputDescriptor> inputDesc = mInputs.valueAt(input_index);
        ssize_t patch_index = mAudioPatches.indexOfKey(inputDesc->getPatchHandle());
        if (patch_index >= 0) {
            sp<AudioPatch> patchDesc = mAudioPatches.valueAt(patch_index);
            (void) /*status_t status*/ mpClientInterface->releaseAudioPatch(patchDesc->mAfPatchHandle, 0);
            mAudioPatches.removeItemsAt(patch_index);
            patchRemoved = true;
        }
        inputDesc->close();
    }
    mInputs.clear();
    SoundTrigger::setCaptureState(false);
    nextAudioPortGeneration();

    if (patchRemoved) {
        mpClientInterface->onAudioPatchListUpdate();
    }
}

void AudioPolicyManager::initStreamVolume(audio_stream_type_t stream,
                                            int indexMin,
                                            int indexMax)
{
    ALOGV("initStreamVolume() stream %d, min %d, max %d", stream , indexMin, indexMax);
    mVolumeCurves->initStreamVolume(stream, indexMin, indexMax);

    // initialize other private stream volumes which follow this one
    for (int curStream = 0; curStream < AUDIO_STREAM_FOR_POLICY_CNT; curStream++) {
        if (!streamsMatchForvolume(stream, (audio_stream_type_t)curStream)) {
            continue;
        }
        mVolumeCurves->initStreamVolume((audio_stream_type_t)curStream, indexMin, indexMax);
    }
}

status_t AudioPolicyManager::setStreamVolumeIndex(audio_stream_type_t stream,
                                                  int index,
                                                  audio_devices_t device)
{

    if ((index < mVolumeCurves->getVolumeIndexMin(stream)) ||
            (index > mVolumeCurves->getVolumeIndexMax(stream))) {
        return BAD_VALUE;
    }
    if (!audio_is_output_device(device)) {
        return BAD_VALUE;
    }

    // Force max volume if stream cannot be muted
    if (!mVolumeCurves->canBeMuted(stream)) index = mVolumeCurves->getVolumeIndexMax(stream);

    ALOGV("setStreamVolumeIndex() stream %d, device %08x, index %d",
          stream, device, index);

    // update other private stream volumes which follow this one
    for (int curStream = 0; curStream < AUDIO_STREAM_FOR_POLICY_CNT; curStream++) {
        if (!streamsMatchForvolume(stream, (audio_stream_type_t)curStream)) {
            continue;
        }
        mVolumeCurves->addCurrentVolumeIndex((audio_stream_type_t)curStream, device, index);
    }

    // update volume on all outputs and streams matching the following:
    // - The requested stream (or a stream matching for volume control) is active on the output
    // - The device (or devices) selected by the strategy corresponding to this stream includes
    // the requested device
    // - For non default requested device, currently selected device on the output is either the
    // requested device or one of the devices selected by the strategy
    // - For default requested device (AUDIO_DEVICE_OUT_DEFAULT_FOR_VOLUME), apply volume only if
    // no specific device volume value exists for currently selected device.
    status_t status = NO_ERROR;
    for (size_t i = 0; i < mOutputs.size(); i++) {
        sp<SwAudioOutputDescriptor> desc = mOutputs.valueAt(i);
        audio_devices_t curDevice = Volume::getDeviceForVolume(desc->device());
        for (int curStream = 0; curStream < AUDIO_STREAM_FOR_POLICY_CNT; curStream++) {
            if (!streamsMatchForvolume(stream, (audio_stream_type_t)curStream)) {
                continue;
            }
            if (!(desc->isStreamActive((audio_stream_type_t)curStream) ||
                    (isInCall() && (curStream == AUDIO_STREAM_VOICE_CALL)))) {
                continue;
            }
            routing_strategy curStrategy = getStrategy((audio_stream_type_t)curStream);
            audio_devices_t curStreamDevice = Volume::getDeviceForVolume(getDeviceForStrategy(
                    curStrategy, false /*fromCache*/));
            if ((device != AUDIO_DEVICE_OUT_DEFAULT_FOR_VOLUME) &&
                    ((curStreamDevice & device) == 0)) {
                continue;
            }
            bool applyVolume;
            if (device != AUDIO_DEVICE_OUT_DEFAULT_FOR_VOLUME) {
                curStreamDevice |= device;
                applyVolume = (curDevice & curStreamDevice) != 0;
            } else {
                applyVolume = !mVolumeCurves->hasVolumeIndexForDevice(
                        stream, curStreamDevice);
            }

            if (applyVolume) {
                //FIXME: workaround for truncated touch sounds
                // delayed volume change for system stream to be removed when the problem is
                // handled by system UI
                status_t volStatus =
                        checkAndSetVolume((audio_stream_type_t)curStream, index, desc, curDevice,
                            (stream == AUDIO_STREAM_SYSTEM) ? TOUCH_SOUND_FIXED_DELAY_MS : 0);
                if (volStatus != NO_ERROR) {
                    status = volStatus;
                }
            }
        }
    }
    return status;
}

status_t AudioPolicyManager::getStreamVolumeIndex(audio_stream_type_t stream,
                                                      int *index,
                                                      audio_devices_t device)
{
    if (index == NULL) {
        return BAD_VALUE;
    }
    if (!audio_is_output_device(device)) {
        return BAD_VALUE;
    }
    // if device is AUDIO_DEVICE_OUT_DEFAULT_FOR_VOLUME, return volume for device corresponding to
    // the strategy the stream belongs to.
    if (device == AUDIO_DEVICE_OUT_DEFAULT_FOR_VOLUME) {
        device = getDeviceForStrategy(getStrategy(stream), true /*fromCache*/);
    }
    device = Volume::getDeviceForVolume(device);

    *index =  mVolumeCurves->getVolumeIndex(stream, device);
    ALOGV("getStreamVolumeIndex() stream %d device %08x index %d", stream, device, *index);
    return NO_ERROR;
}

audio_io_handle_t AudioPolicyManager::selectOutputForMusicEffects()
{
    // select one output among several suitable for global effects.
    // The priority is as follows:
    // 1: An offloaded output. If the effect ends up not being offloadable,
    //    AudioFlinger will invalidate the track and the offloaded output
    //    will be closed causing the effect to be moved to a PCM output.
    // 2: A deep buffer output
    // 3: The primary output
    // 4: the first output in the list

    routing_strategy strategy = getStrategy(AUDIO_STREAM_MUSIC);
    audio_devices_t device = getDeviceForStrategy(strategy, false /*fromCache*/);
    SortedVector<audio_io_handle_t> outputs = getOutputsForDevice(device, mOutputs);

    if (outputs.size() == 0) {
        return AUDIO_IO_HANDLE_NONE;
    }

    audio_io_handle_t output = AUDIO_IO_HANDLE_NONE;
    bool activeOnly = true;

    while (output == AUDIO_IO_HANDLE_NONE) {
        audio_io_handle_t outputOffloaded = AUDIO_IO_HANDLE_NONE;
        audio_io_handle_t outputDeepBuffer = AUDIO_IO_HANDLE_NONE;
        audio_io_handle_t outputPrimary = AUDIO_IO_HANDLE_NONE;

        for (audio_io_handle_t output : outputs) {
            sp<SwAudioOutputDescriptor> desc = mOutputs.valueFor(output);
            if (activeOnly && !desc->isStreamActive(AUDIO_STREAM_MUSIC)) {
                continue;
            }
            ALOGV("selectOutputForMusicEffects activeOnly %d output %d flags 0x%08x",
                  activeOnly, output, desc->mFlags);
            if ((desc->mFlags & AUDIO_OUTPUT_FLAG_COMPRESS_OFFLOAD) != 0) {
                outputOffloaded = output;
            }
            if ((desc->mFlags & AUDIO_OUTPUT_FLAG_DEEP_BUFFER) != 0) {
                outputDeepBuffer = output;
            }
            if ((desc->mFlags & AUDIO_OUTPUT_FLAG_PRIMARY) != 0) {
                outputPrimary = output;
            }
        }
        if (outputOffloaded != AUDIO_IO_HANDLE_NONE) {
            output = outputOffloaded;
        } else if (outputDeepBuffer != AUDIO_IO_HANDLE_NONE) {
            output = outputDeepBuffer;
        } else if (outputPrimary != AUDIO_IO_HANDLE_NONE) {
            output = outputPrimary;
        } else {
            output = outputs[0];
        }
        activeOnly = false;
    }

    if (output != mMusicEffectOutput) {
        mpClientInterface->moveEffects(AUDIO_SESSION_OUTPUT_MIX, mMusicEffectOutput, output);
        mMusicEffectOutput = output;
    }

    ALOGV("selectOutputForMusicEffects selected output %d", output);
    return output;
}

audio_io_handle_t AudioPolicyManager::getOutputForEffect(const effect_descriptor_t *desc __unused)
{
    return selectOutputForMusicEffects();
}

status_t AudioPolicyManager::registerEffect(const effect_descriptor_t *desc,
                                audio_io_handle_t io,
                                uint32_t strategy,
                                int session,
                                int id)
{
    ssize_t index = mOutputs.indexOfKey(io);
    if (index < 0) {
        index = mInputs.indexOfKey(io);
        if (index < 0) {
            ALOGW("registerEffect() unknown io %d", io);
            return INVALID_OPERATION;
        }
    }
    return mEffects.registerEffect(desc, io, strategy, session, id);
}

bool AudioPolicyManager::isStreamActive(audio_stream_type_t stream, uint32_t inPastMs) const
{
    bool active = false;
    for (int curStream = 0; curStream < AUDIO_STREAM_FOR_POLICY_CNT && !active; curStream++) {
        if (!streamsMatchForvolume(stream, (audio_stream_type_t)curStream)) {
            continue;
        }
        active = mOutputs.isStreamActive((audio_stream_type_t)curStream, inPastMs);
    }
    return active;
}

bool AudioPolicyManager::isStreamActiveRemotely(audio_stream_type_t stream, uint32_t inPastMs) const
{
    return mOutputs.isStreamActiveRemotely(stream, inPastMs);
}

bool AudioPolicyManager::isSourceActive(audio_source_t source) const
{
    for (size_t i = 0; i < mInputs.size(); i++) {
        const sp<AudioInputDescriptor>  inputDescriptor = mInputs.valueAt(i);
        if (inputDescriptor->isSourceActive(source)) {
            return true;
        }
    }
    return false;
}

// Register a list of custom mixes with their attributes and format.
// When a mix is registered, corresponding input and output profiles are
// added to the remote submix hw module. The profile contains only the
// parameters (sampling rate, format...) specified by the mix.
// The corresponding input remote submix device is also connected.
//
// When a remote submix device is connected, the address is checked to select the
// appropriate profile and the corresponding input or output stream is opened.
//
// When capture starts, getInputForAttr() will:
//  - 1 look for a mix matching the address passed in attribtutes tags if any
//  - 2 if none found, getDeviceForInputSource() will:
//     - 2.1 look for a mix matching the attributes source
//     - 2.2 if none found, default to device selection by policy rules
// At this time, the corresponding output remote submix device is also connected
// and active playback use cases can be transferred to this mix if needed when reconnecting
// after AudioTracks are invalidated
//
// When playback starts, getOutputForAttr() will:
//  - 1 look for a mix matching the address passed in attribtutes tags if any
//  - 2 if none found, look for a mix matching the attributes usage
//  - 3 if none found, default to device and output selection by policy rules.

status_t AudioPolicyManager::registerPolicyMixes(const Vector<AudioMix>& mixes)
{
    ALOGV("registerPolicyMixes() %zu mix(es)", mixes.size());
    status_t res = NO_ERROR;

    sp<HwModule> rSubmixModule;
    // examine each mix's route type
    for (size_t i = 0; i < mixes.size(); i++) {
        // we only support MIX_ROUTE_FLAG_LOOP_BACK or MIX_ROUTE_FLAG_RENDER, not the combination
        if ((mixes[i].mRouteFlags & MIX_ROUTE_FLAG_ALL) == MIX_ROUTE_FLAG_ALL) {
            res = INVALID_OPERATION;
            break;
        }
        if ((mixes[i].mRouteFlags & MIX_ROUTE_FLAG_LOOP_BACK) == MIX_ROUTE_FLAG_LOOP_BACK) {
            ALOGV("registerPolicyMixes() mix %zu of %zu is LOOP_BACK", i, mixes.size());
            if (rSubmixModule == 0) {
                rSubmixModule = mHwModules.getModuleFromName(
                        AUDIO_HARDWARE_MODULE_ID_REMOTE_SUBMIX);
                if (rSubmixModule == 0) {
                    ALOGE(" Unable to find audio module for submix, aborting mix %zu registration",
                            i);
                    res = INVALID_OPERATION;
                    break;
                }
            }

            String8 address = mixes[i].mDeviceAddress;

            if (mPolicyMixes.registerMix(address, mixes[i], 0 /*output desc*/) != NO_ERROR) {
                ALOGE(" Error registering mix %zu for address %s", i, address.string());
                res = INVALID_OPERATION;
                break;
            }
            audio_config_t outputConfig = mixes[i].mFormat;
            audio_config_t inputConfig = mixes[i].mFormat;
            // NOTE: audio flinger mixer does not support mono output: configure remote submix HAL in
            // stereo and let audio flinger do the channel conversion if needed.
            outputConfig.channel_mask = AUDIO_CHANNEL_OUT_STEREO;
            inputConfig.channel_mask = AUDIO_CHANNEL_IN_STEREO;
            rSubmixModule->addOutputProfile(address, &outputConfig,
                    AUDIO_DEVICE_OUT_REMOTE_SUBMIX, address);
            rSubmixModule->addInputProfile(address, &inputConfig,
                    AUDIO_DEVICE_IN_REMOTE_SUBMIX, address);

            if (mixes[i].mMixType == MIX_TYPE_PLAYERS) {
                setDeviceConnectionStateInt(AUDIO_DEVICE_IN_REMOTE_SUBMIX,
                        AUDIO_POLICY_DEVICE_STATE_AVAILABLE,
                        address.string(), "remote-submix");
            } else {
                setDeviceConnectionStateInt(AUDIO_DEVICE_OUT_REMOTE_SUBMIX,
                        AUDIO_POLICY_DEVICE_STATE_AVAILABLE,
                        address.string(), "remote-submix");
            }
        } else if ((mixes[i].mRouteFlags & MIX_ROUTE_FLAG_RENDER) == MIX_ROUTE_FLAG_RENDER) {
            String8 address = mixes[i].mDeviceAddress;
            audio_devices_t device = mixes[i].mDeviceType;
            ALOGV(" registerPolicyMixes() mix %zu of %zu is RENDER, dev=0x%X addr=%s",
                    i, mixes.size(), device, address.string());

            bool foundOutput = false;
            for (size_t j = 0 ; j < mOutputs.size() ; j++) {
                sp<SwAudioOutputDescriptor> desc = mOutputs.valueAt(j);
                sp<AudioPatch> patch = mAudioPatches.valueFor(desc->getPatchHandle());
                if ((patch != 0) && (patch->mPatch.num_sinks != 0)
                        && (patch->mPatch.sinks[0].type == AUDIO_PORT_TYPE_DEVICE)
                        && (patch->mPatch.sinks[0].ext.device.type == device)
                        && (strncmp(patch->mPatch.sinks[0].ext.device.address, address.string(),
                                AUDIO_DEVICE_MAX_ADDRESS_LEN) == 0)) {
                    if (mPolicyMixes.registerMix(address, mixes[i], desc) != NO_ERROR) {
                        res = INVALID_OPERATION;
                    } else {
                        foundOutput = true;
                    }
                    break;
                }
            }

            if (res != NO_ERROR) {
                ALOGE(" Error registering mix %zu for device 0x%X addr %s",
                        i, device, address.string());
                res = INVALID_OPERATION;
                break;
            } else if (!foundOutput) {
                ALOGE(" Output not found for mix %zu for device 0x%X addr %s",
                        i, device, address.string());
                res = INVALID_OPERATION;
                break;
            }
        }
    }
    if (res != NO_ERROR) {
        unregisterPolicyMixes(mixes);
    }
    return res;
}

status_t AudioPolicyManager::unregisterPolicyMixes(Vector<AudioMix> mixes)
{
    ALOGV("unregisterPolicyMixes() num mixes %zu", mixes.size());
    status_t res = NO_ERROR;
    sp<HwModule> rSubmixModule;
    // examine each mix's route type
    for (const auto& mix : mixes) {
        if ((mix.mRouteFlags & MIX_ROUTE_FLAG_LOOP_BACK) == MIX_ROUTE_FLAG_LOOP_BACK) {

            if (rSubmixModule == 0) {
                rSubmixModule = mHwModules.getModuleFromName(
                        AUDIO_HARDWARE_MODULE_ID_REMOTE_SUBMIX);
                if (rSubmixModule == 0) {
                    res = INVALID_OPERATION;
                    continue;
                }
            }

            String8 address = mix.mDeviceAddress;

            if (mPolicyMixes.unregisterMix(address) != NO_ERROR) {
                res = INVALID_OPERATION;
                continue;
            }

            if (getDeviceConnectionState(AUDIO_DEVICE_IN_REMOTE_SUBMIX, address.string()) ==
                    AUDIO_POLICY_DEVICE_STATE_AVAILABLE)  {
                setDeviceConnectionStateInt(AUDIO_DEVICE_IN_REMOTE_SUBMIX,
                        AUDIO_POLICY_DEVICE_STATE_UNAVAILABLE,
                        address.string(), "remote-submix");
            }
            if (getDeviceConnectionState(AUDIO_DEVICE_OUT_REMOTE_SUBMIX, address.string()) ==
                    AUDIO_POLICY_DEVICE_STATE_AVAILABLE)  {
                setDeviceConnectionStateInt(AUDIO_DEVICE_OUT_REMOTE_SUBMIX,
                        AUDIO_POLICY_DEVICE_STATE_UNAVAILABLE,
                        address.string(), "remote-submix");
            }
            rSubmixModule->removeOutputProfile(address);
            rSubmixModule->removeInputProfile(address);

        } if ((mix.mRouteFlags & MIX_ROUTE_FLAG_RENDER) == MIX_ROUTE_FLAG_RENDER) {
            if (mPolicyMixes.unregisterMix(mix.mDeviceAddress) != NO_ERROR) {
                res = INVALID_OPERATION;
                continue;
            }
        }
    }
    return res;
}


status_t AudioPolicyManager::dump(int fd)
{
    const size_t SIZE = 256;
    char buffer[SIZE];
    String8 result;

    snprintf(buffer, SIZE, "\nAudioPolicyManager Dump: %p\n", this);
    result.append(buffer);

    snprintf(buffer, SIZE, " Primary Output: %d\n",
             hasPrimaryOutput() ? mPrimaryOutput->mIoHandle : AUDIO_IO_HANDLE_NONE);
    result.append(buffer);
    std::string stateLiteral;
    AudioModeConverter::toString(mEngine->getPhoneState(), stateLiteral);
    snprintf(buffer, SIZE, " Phone state: %s\n", stateLiteral.c_str());
    result.append(buffer);
    snprintf(buffer, SIZE, " Force use for communications %d\n",
             mEngine->getForceUse(AUDIO_POLICY_FORCE_FOR_COMMUNICATION));
    result.append(buffer);
    snprintf(buffer, SIZE, " Force use for media %d\n", mEngine->getForceUse(AUDIO_POLICY_FORCE_FOR_MEDIA));
    result.append(buffer);
    snprintf(buffer, SIZE, " Force use for record %d\n", mEngine->getForceUse(AUDIO_POLICY_FORCE_FOR_RECORD));
    result.append(buffer);
    snprintf(buffer, SIZE, " Force use for dock %d\n", mEngine->getForceUse(AUDIO_POLICY_FORCE_FOR_DOCK));
    result.append(buffer);
    snprintf(buffer, SIZE, " Force use for system %d\n", mEngine->getForceUse(AUDIO_POLICY_FORCE_FOR_SYSTEM));
    result.append(buffer);
    snprintf(buffer, SIZE, " Force use for hdmi system audio %d\n",
            mEngine->getForceUse(AUDIO_POLICY_FORCE_FOR_HDMI_SYSTEM_AUDIO));
    result.append(buffer);
    snprintf(buffer, SIZE, " Force use for encoded surround output %d\n",
            mEngine->getForceUse(AUDIO_POLICY_FORCE_FOR_ENCODED_SURROUND));
    result.append(buffer);
    snprintf(buffer, SIZE, " TTS output %s\n", mTtsOutputAvailable ? "available" : "not available");
    result.append(buffer);
    snprintf(buffer, SIZE, " Master mono: %s\n", mMasterMono ? "on" : "off");
    result.append(buffer);

    write(fd, result.string(), result.size());

    mAvailableOutputDevices.dump(fd, String8("Available output"));
    mAvailableInputDevices.dump(fd, String8("Available input"));
    mHwModulesAll.dump(fd);
    mOutputs.dump(fd);
    mInputs.dump(fd);
    mVolumeCurves->dump(fd);
    mEffects.dump(fd);
    mAudioPatches.dump(fd);
    mPolicyMixes.dump(fd);

    return NO_ERROR;
}

// This function checks for the parameters which can be offloaded.
// This can be enhanced depending on the capability of the DSP and policy
// of the system.
bool AudioPolicyManager::isOffloadSupported(const audio_offload_info_t& offloadInfo)
{
    ALOGV("isOffloadSupported: SR=%u, CM=0x%x, Format=0x%x, StreamType=%d,"
     " BitRate=%u, duration=%" PRId64 " us, has_video=%d",
     offloadInfo.sample_rate, offloadInfo.channel_mask,
     offloadInfo.format,
     offloadInfo.stream_type, offloadInfo.bit_rate, offloadInfo.duration_us,
     offloadInfo.has_video);

    if (mMasterMono) {
        return false; // no offloading if mono is set.
    }

    // Check if offload has been disabled
    char propValue[PROPERTY_VALUE_MAX];
    if (property_get("audio.offload.disable", propValue, "0")) {
        if (atoi(propValue) != 0) {
            ALOGV("offload disabled by audio.offload.disable=%s", propValue );
            return false;
        }
    }

    // Check if stream type is music, then only allow offload as of now.
    if (offloadInfo.stream_type != AUDIO_STREAM_MUSIC)
    {
        ALOGV("isOffloadSupported: stream_type != MUSIC, returning false");
        return false;
    }

    //TODO: enable audio offloading with video when ready
    const bool allowOffloadWithVideo =
            property_get_bool("audio.offload.video", false /* default_value */);
    if (offloadInfo.has_video && !allowOffloadWithVideo) {
        ALOGV("isOffloadSupported: has_video == true, returning false");
        return false;
    }

    //If duration is less than minimum value defined in property, return false
    if (property_get("audio.offload.min.duration.secs", propValue, NULL)) {
        if (offloadInfo.duration_us < (atoi(propValue) * 1000000 )) {
            ALOGV("Offload denied by duration < audio.offload.min.duration.secs(=%s)", propValue);
            return false;
        }
    } else if (offloadInfo.duration_us < OFFLOAD_DEFAULT_MIN_DURATION_SECS * 1000000) {
        ALOGV("Offload denied by duration < default min(=%u)", OFFLOAD_DEFAULT_MIN_DURATION_SECS);
        return false;
    }

    // Do not allow offloading if one non offloadable effect is enabled. This prevents from
    // creating an offloaded track and tearing it down immediately after start when audioflinger
    // detects there is an active non offloadable effect.
    // FIXME: We should check the audio session here but we do not have it in this context.
    // This may prevent offloading in rare situations where effects are left active by apps
    // in the background.
    if (mEffects.isNonOffloadableEffectEnabled()) {
        return false;
    }

    // See if there is a profile to support this.
    // AUDIO_DEVICE_NONE
    sp<IOProfile> profile = getProfileForDirectOutput(AUDIO_DEVICE_NONE /*ignore device */,
                                            offloadInfo.sample_rate,
                                            offloadInfo.format,
                                            offloadInfo.channel_mask,
                                            AUDIO_OUTPUT_FLAG_COMPRESS_OFFLOAD);
    ALOGV("isOffloadSupported() profile %sfound", profile != 0 ? "" : "NOT ");
    return (profile != 0);
}

status_t AudioPolicyManager::listAudioPorts(audio_port_role_t role,
                                            audio_port_type_t type,
                                            unsigned int *num_ports,
                                            struct audio_port *ports,
                                            unsigned int *generation)
{
    if (num_ports == NULL || (*num_ports != 0 && ports == NULL) ||
            generation == NULL) {
        return BAD_VALUE;
    }
    ALOGV("listAudioPorts() role %d type %d num_ports %d ports %p", role, type, *num_ports, ports);
    if (ports == NULL) {
        *num_ports = 0;
    }

    size_t portsWritten = 0;
    size_t portsMax = *num_ports;
    *num_ports = 0;
    if (type == AUDIO_PORT_TYPE_NONE || type == AUDIO_PORT_TYPE_DEVICE) {
        // do not report devices with type AUDIO_DEVICE_IN_STUB or AUDIO_DEVICE_OUT_STUB
        // as they are used by stub HALs by convention
        if (role == AUDIO_PORT_ROLE_SINK || role == AUDIO_PORT_ROLE_NONE) {
            for (const auto& dev : mAvailableOutputDevices) {
                if (dev->type() == AUDIO_DEVICE_OUT_STUB) {
                    continue;
                }
                if (portsWritten < portsMax) {
                    dev->toAudioPort(&ports[portsWritten++]);
                }
                (*num_ports)++;
            }
        }
        if (role == AUDIO_PORT_ROLE_SOURCE || role == AUDIO_PORT_ROLE_NONE) {
            for (const auto& dev : mAvailableInputDevices) {
                if (dev->type() == AUDIO_DEVICE_IN_STUB) {
                    continue;
                }
                if (portsWritten < portsMax) {
                    dev->toAudioPort(&ports[portsWritten++]);
                }
                (*num_ports)++;
            }
        }
    }
    if (type == AUDIO_PORT_TYPE_NONE || type == AUDIO_PORT_TYPE_MIX) {
        if (role == AUDIO_PORT_ROLE_SINK || role == AUDIO_PORT_ROLE_NONE) {
            for (size_t i = 0; i < mInputs.size() && portsWritten < portsMax; i++) {
                mInputs[i]->toAudioPort(&ports[portsWritten++]);
            }
            *num_ports += mInputs.size();
        }
        if (role == AUDIO_PORT_ROLE_SOURCE || role == AUDIO_PORT_ROLE_NONE) {
            size_t numOutputs = 0;
            for (size_t i = 0; i < mOutputs.size(); i++) {
                if (!mOutputs[i]->isDuplicated()) {
                    numOutputs++;
                    if (portsWritten < portsMax) {
                        mOutputs[i]->toAudioPort(&ports[portsWritten++]);
                    }
                }
            }
            *num_ports += numOutputs;
        }
    }
    *generation = curAudioPortGeneration();
    ALOGV("listAudioPorts() got %zu ports needed %d", portsWritten, *num_ports);
    return NO_ERROR;
}

status_t AudioPolicyManager::getAudioPort(struct audio_port *port __unused)
{
    return NO_ERROR;
}

status_t AudioPolicyManager::createAudioPatch(const struct audio_patch *patch,
                                               audio_patch_handle_t *handle,
                                               uid_t uid)
{
    ALOGV("createAudioPatch()");

    if (handle == NULL || patch == NULL) {
        return BAD_VALUE;
    }
    ALOGV("createAudioPatch() num sources %d num sinks %d", patch->num_sources, patch->num_sinks);

    if (patch->num_sources == 0 || patch->num_sources > AUDIO_PATCH_PORTS_MAX ||
            patch->num_sinks == 0 || patch->num_sinks > AUDIO_PATCH_PORTS_MAX) {
        return BAD_VALUE;
    }
    // only one source per audio patch supported for now
    if (patch->num_sources > 1) {
        return INVALID_OPERATION;
    }

    if (patch->sources[0].role != AUDIO_PORT_ROLE_SOURCE) {
        return INVALID_OPERATION;
    }
    for (size_t i = 0; i < patch->num_sinks; i++) {
        if (patch->sinks[i].role != AUDIO_PORT_ROLE_SINK) {
            return INVALID_OPERATION;
        }
    }

    sp<AudioPatch> patchDesc;
    ssize_t index = mAudioPatches.indexOfKey(*handle);

    ALOGV("createAudioPatch source id %d role %d type %d", patch->sources[0].id,
                                                           patch->sources[0].role,
                                                           patch->sources[0].type);
#if LOG_NDEBUG == 0
    for (size_t i = 0; i < patch->num_sinks; i++) {
        ALOGV("createAudioPatch sink %zu: id %d role %d type %d", i, patch->sinks[i].id,
                                                             patch->sinks[i].role,
                                                             patch->sinks[i].type);
    }
#endif

    if (index >= 0) {
        patchDesc = mAudioPatches.valueAt(index);
        ALOGV("createAudioPatch() mUidCached %d patchDesc->mUid %d uid %d",
                                                                  mUidCached, patchDesc->mUid, uid);
        if (patchDesc->mUid != mUidCached && uid != patchDesc->mUid) {
            return INVALID_OPERATION;
        }
    } else {
        *handle = AUDIO_PATCH_HANDLE_NONE;
    }

    if (patch->sources[0].type == AUDIO_PORT_TYPE_MIX) {
        sp<SwAudioOutputDescriptor> outputDesc = mOutputs.getOutputFromId(patch->sources[0].id);
        if (outputDesc == NULL) {
            ALOGV("createAudioPatch() output not found for id %d", patch->sources[0].id);
            return BAD_VALUE;
        }
        ALOG_ASSERT(!outputDesc->isDuplicated(),"duplicated output %d in source in ports",
                                                outputDesc->mIoHandle);
        if (patchDesc != 0) {
            if (patchDesc->mPatch.sources[0].id != patch->sources[0].id) {
                ALOGV("createAudioPatch() source id differs for patch current id %d new id %d",
                                          patchDesc->mPatch.sources[0].id, patch->sources[0].id);
                return BAD_VALUE;
            }
        }
        DeviceVector devices;
        for (size_t i = 0; i < patch->num_sinks; i++) {
            // Only support mix to devices connection
            // TODO add support for mix to mix connection
            if (patch->sinks[i].type != AUDIO_PORT_TYPE_DEVICE) {
                ALOGV("createAudioPatch() source mix but sink is not a device");
                return INVALID_OPERATION;
            }
            sp<DeviceDescriptor> devDesc =
                    mAvailableOutputDevices.getDeviceFromId(patch->sinks[i].id);
            if (devDesc == 0) {
                ALOGV("createAudioPatch() out device not found for id %d", patch->sinks[i].id);
                return BAD_VALUE;
            }

            if (!outputDesc->mProfile->isCompatibleProfile(devDesc->type(),
                                                           devDesc->mAddress,
                                                           patch->sources[0].sample_rate,
                                                           NULL,  // updatedSamplingRate
                                                           patch->sources[0].format,
                                                           NULL,  // updatedFormat
                                                           patch->sources[0].channel_mask,
                                                           NULL,  // updatedChannelMask
                                                           AUDIO_OUTPUT_FLAG_NONE /*FIXME*/)) {
                ALOGV("createAudioPatch() profile not supported for device %08x",
                        devDesc->type());
                return INVALID_OPERATION;
            }
            devices.add(devDesc);
        }
        if (devices.size() == 0) {
            return INVALID_OPERATION;
        }

        // TODO: reconfigure output format and channels here
        ALOGV("createAudioPatch() setting device %08x on output %d",
              devices.types(), outputDesc->mIoHandle);
        setOutputDevice(outputDesc, devices.types(), true, 0, handle);
        index = mAudioPatches.indexOfKey(*handle);
        if (index >= 0) {
            if (patchDesc != 0 && patchDesc != mAudioPatches.valueAt(index)) {
                ALOGW("createAudioPatch() setOutputDevice() did not reuse the patch provided");
            }
            patchDesc = mAudioPatches.valueAt(index);
            patchDesc->mUid = uid;
            ALOGV("createAudioPatch() success");
        } else {
            ALOGW("createAudioPatch() setOutputDevice() failed to create a patch");
            return INVALID_OPERATION;
        }
    } else if (patch->sources[0].type == AUDIO_PORT_TYPE_DEVICE) {
        if (patch->sinks[0].type == AUDIO_PORT_TYPE_MIX) {
            // input device to input mix connection
            // only one sink supported when connecting an input device to a mix
            if (patch->num_sinks > 1) {
                return INVALID_OPERATION;
            }
            sp<AudioInputDescriptor> inputDesc = mInputs.getInputFromId(patch->sinks[0].id);
            if (inputDesc == NULL) {
                return BAD_VALUE;
            }
            if (patchDesc != 0) {
                if (patchDesc->mPatch.sinks[0].id != patch->sinks[0].id) {
                    return BAD_VALUE;
                }
            }
            sp<DeviceDescriptor> devDesc =
                    mAvailableInputDevices.getDeviceFromId(patch->sources[0].id);
            if (devDesc == 0) {
                return BAD_VALUE;
            }

            if (!inputDesc->mProfile->isCompatibleProfile(devDesc->type(),
                                                          devDesc->mAddress,
                                                          patch->sinks[0].sample_rate,
                                                          NULL, /*updatedSampleRate*/
                                                          patch->sinks[0].format,
                                                          NULL, /*updatedFormat*/
                                                          patch->sinks[0].channel_mask,
                                                          NULL, /*updatedChannelMask*/
                                                          // FIXME for the parameter type,
                                                          // and the NONE
                                                          (audio_output_flags_t)
                                                            AUDIO_INPUT_FLAG_NONE)) {
                return INVALID_OPERATION;
            }
            // TODO: reconfigure output format and channels here
            ALOGV("createAudioPatch() setting device %08x on output %d",
                                                  devDesc->type(), inputDesc->mIoHandle);
            setInputDevice(inputDesc->mIoHandle, devDesc->type(), true, handle);
            index = mAudioPatches.indexOfKey(*handle);
            if (index >= 0) {
                if (patchDesc != 0 && patchDesc != mAudioPatches.valueAt(index)) {
                    ALOGW("createAudioPatch() setInputDevice() did not reuse the patch provided");
                }
                patchDesc = mAudioPatches.valueAt(index);
                patchDesc->mUid = uid;
                ALOGV("createAudioPatch() success");
            } else {
                ALOGW("createAudioPatch() setInputDevice() failed to create a patch");
                return INVALID_OPERATION;
            }
        } else if (patch->sinks[0].type == AUDIO_PORT_TYPE_DEVICE) {
            // device to device connection
            if (patchDesc != 0) {
                if (patchDesc->mPatch.sources[0].id != patch->sources[0].id) {
                    return BAD_VALUE;
                }
            }
            sp<DeviceDescriptor> srcDeviceDesc =
                    mAvailableInputDevices.getDeviceFromId(patch->sources[0].id);
            if (srcDeviceDesc == 0) {
                return BAD_VALUE;
            }

            //update source and sink with our own data as the data passed in the patch may
            // be incomplete.
            struct audio_patch newPatch = *patch;
            srcDeviceDesc->toAudioPortConfig(&newPatch.sources[0], &patch->sources[0]);

            for (size_t i = 0; i < patch->num_sinks; i++) {
                if (patch->sinks[i].type != AUDIO_PORT_TYPE_DEVICE) {
                    ALOGV("createAudioPatch() source device but one sink is not a device");
                    return INVALID_OPERATION;
                }

                sp<DeviceDescriptor> sinkDeviceDesc =
                        mAvailableOutputDevices.getDeviceFromId(patch->sinks[i].id);
                if (sinkDeviceDesc == 0) {
                    return BAD_VALUE;
                }
                sinkDeviceDesc->toAudioPortConfig(&newPatch.sinks[i], &patch->sinks[i]);

                // create a software bridge in PatchPanel if:
                // - source and sink devices are on differnt HW modules OR
                // - audio HAL version is < 3.0
                if (!srcDeviceDesc->hasSameHwModuleAs(sinkDeviceDesc) ||
                        (srcDeviceDesc->mModule->getHalVersionMajor() < 3)) {
                    // support only one sink device for now to simplify output selection logic
                    if (patch->num_sinks > 1) {
                        return INVALID_OPERATION;
                    }
                    SortedVector<audio_io_handle_t> outputs =
                                            getOutputsForDevice(sinkDeviceDesc->type(), mOutputs);
                    // if the sink device is reachable via an opened output stream, request to go via
                    // this output stream by adding a second source to the patch description
                    audio_io_handle_t output = selectOutput(outputs,
                                                            AUDIO_OUTPUT_FLAG_NONE,
                                                            AUDIO_FORMAT_INVALID);
                    if (output != AUDIO_IO_HANDLE_NONE) {
                        sp<AudioOutputDescriptor> outputDesc = mOutputs.valueFor(output);
                        if (outputDesc->isDuplicated()) {
                            return INVALID_OPERATION;
                        }
                        outputDesc->toAudioPortConfig(&newPatch.sources[1], &patch->sources[0]);
                        newPatch.sources[1].ext.mix.usecase.stream = AUDIO_STREAM_PATCH;
                        newPatch.num_sources = 2;
                    }
                }
            }
            // TODO: check from routing capabilities in config file and other conflicting patches

            audio_patch_handle_t afPatchHandle = AUDIO_PATCH_HANDLE_NONE;
            if (index >= 0) {
                afPatchHandle = patchDesc->mAfPatchHandle;
            }

            status_t status = mpClientInterface->createAudioPatch(&newPatch,
                                                                  &afPatchHandle,
                                                                  0);
            ALOGV("createAudioPatch() patch panel returned %d patchHandle %d",
                                                                  status, afPatchHandle);
            if (status == NO_ERROR) {
                if (index < 0) {
                    patchDesc = new AudioPatch(&newPatch, uid);
                    addAudioPatch(patchDesc->mHandle, patchDesc);
                } else {
                    patchDesc->mPatch = newPatch;
                }
                patchDesc->mAfPatchHandle = afPatchHandle;
                *handle = patchDesc->mHandle;
                nextAudioPortGeneration();
                mpClientInterface->onAudioPatchListUpdate();
            } else {
                ALOGW("createAudioPatch() patch panel could not connect device patch, error %d",
                status);
                return INVALID_OPERATION;
            }
        } else {
            return BAD_VALUE;
        }
    } else {
        return BAD_VALUE;
    }
    return NO_ERROR;
}

status_t AudioPolicyManager::releaseAudioPatch(audio_patch_handle_t handle,
                                                  uid_t uid)
{
    ALOGV("releaseAudioPatch() patch %d", handle);

    ssize_t index = mAudioPatches.indexOfKey(handle);

    if (index < 0) {
        return BAD_VALUE;
    }
    sp<AudioPatch> patchDesc = mAudioPatches.valueAt(index);
    ALOGV("releaseAudioPatch() mUidCached %d patchDesc->mUid %d uid %d",
          mUidCached, patchDesc->mUid, uid);
    if (patchDesc->mUid != mUidCached && uid != patchDesc->mUid) {
        return INVALID_OPERATION;
    }

    struct audio_patch *patch = &patchDesc->mPatch;
    patchDesc->mUid = mUidCached;
    if (patch->sources[0].type == AUDIO_PORT_TYPE_MIX) {
        sp<SwAudioOutputDescriptor> outputDesc = mOutputs.getOutputFromId(patch->sources[0].id);
        if (outputDesc == NULL) {
            ALOGV("releaseAudioPatch() output not found for id %d", patch->sources[0].id);
            return BAD_VALUE;
        }

        setOutputDevice(outputDesc,
                        getNewOutputDevice(outputDesc, true /*fromCache*/),
                       true,
                       0,
                       NULL);
    } else if (patch->sources[0].type == AUDIO_PORT_TYPE_DEVICE) {
        if (patch->sinks[0].type == AUDIO_PORT_TYPE_MIX) {
            sp<AudioInputDescriptor> inputDesc = mInputs.getInputFromId(patch->sinks[0].id);
            if (inputDesc == NULL) {
                ALOGV("releaseAudioPatch() input not found for id %d", patch->sinks[0].id);
                return BAD_VALUE;
            }
            setInputDevice(inputDesc->mIoHandle,
                           getNewInputDevice(inputDesc),
                           true,
                           NULL);
        } else if (patch->sinks[0].type == AUDIO_PORT_TYPE_DEVICE) {
            status_t status = mpClientInterface->releaseAudioPatch(patchDesc->mAfPatchHandle, 0);
            ALOGV("releaseAudioPatch() patch panel returned %d patchHandle %d",
                                                              status, patchDesc->mAfPatchHandle);
            removeAudioPatch(patchDesc->mHandle);
            nextAudioPortGeneration();
            mpClientInterface->onAudioPatchListUpdate();
        } else {
            return BAD_VALUE;
        }
    } else {
        return BAD_VALUE;
    }
    return NO_ERROR;
}

status_t AudioPolicyManager::listAudioPatches(unsigned int *num_patches,
                                              struct audio_patch *patches,
                                              unsigned int *generation)
{
    if (generation == NULL) {
        return BAD_VALUE;
    }
    *generation = curAudioPortGeneration();
    return mAudioPatches.listAudioPatches(num_patches, patches);
}

status_t AudioPolicyManager::setAudioPortConfig(const struct audio_port_config *config)
{
    ALOGV("setAudioPortConfig()");

    if (config == NULL) {
        return BAD_VALUE;
    }
    ALOGV("setAudioPortConfig() on port handle %d", config->id);
    // Only support gain configuration for now
    if (config->config_mask != AUDIO_PORT_CONFIG_GAIN) {
        return INVALID_OPERATION;
    }

    sp<AudioPortConfig> audioPortConfig;
    if (config->type == AUDIO_PORT_TYPE_MIX) {
        if (config->role == AUDIO_PORT_ROLE_SOURCE) {
            sp<SwAudioOutputDescriptor> outputDesc = mOutputs.getOutputFromId(config->id);
            if (outputDesc == NULL) {
                return BAD_VALUE;
            }
            ALOG_ASSERT(!outputDesc->isDuplicated(),
                        "setAudioPortConfig() called on duplicated output %d",
                        outputDesc->mIoHandle);
            audioPortConfig = outputDesc;
        } else if (config->role == AUDIO_PORT_ROLE_SINK) {
            sp<AudioInputDescriptor> inputDesc = mInputs.getInputFromId(config->id);
            if (inputDesc == NULL) {
                return BAD_VALUE;
            }
            audioPortConfig = inputDesc;
        } else {
            return BAD_VALUE;
        }
    } else if (config->type == AUDIO_PORT_TYPE_DEVICE) {
        sp<DeviceDescriptor> deviceDesc;
        if (config->role == AUDIO_PORT_ROLE_SOURCE) {
            deviceDesc = mAvailableInputDevices.getDeviceFromId(config->id);
        } else if (config->role == AUDIO_PORT_ROLE_SINK) {
            deviceDesc = mAvailableOutputDevices.getDeviceFromId(config->id);
        } else {
            return BAD_VALUE;
        }
        if (deviceDesc == NULL) {
            return BAD_VALUE;
        }
        audioPortConfig = deviceDesc;
    } else {
        return BAD_VALUE;
    }

    struct audio_port_config backupConfig;
    status_t status = audioPortConfig->applyAudioPortConfig(config, &backupConfig);
    if (status == NO_ERROR) {
        struct audio_port_config newConfig;
        audioPortConfig->toAudioPortConfig(&newConfig, config);
        status = mpClientInterface->setAudioPortConfig(&newConfig, 0);
    }
    if (status != NO_ERROR) {
        audioPortConfig->applyAudioPortConfig(&backupConfig);
    }

    return status;
}

void AudioPolicyManager::releaseResourcesForUid(uid_t uid)
{
    clearAudioSources(uid);
    clearAudioPatches(uid);
    clearSessionRoutes(uid);
}

void AudioPolicyManager::clearAudioPatches(uid_t uid)
{
    for (ssize_t i = (ssize_t)mAudioPatches.size() - 1; i >= 0; i--)  {
        sp<AudioPatch> patchDesc = mAudioPatches.valueAt(i);
        if (patchDesc->mUid == uid) {
            releaseAudioPatch(mAudioPatches.keyAt(i), uid);
        }
    }
}

void AudioPolicyManager::checkStrategyRoute(routing_strategy strategy,
                                            audio_io_handle_t ouptutToSkip)
{
    audio_devices_t device = getDeviceForStrategy(strategy, false /*fromCache*/);
    SortedVector<audio_io_handle_t> outputs = getOutputsForDevice(device, mOutputs);
    for (size_t j = 0; j < mOutputs.size(); j++) {
        if (mOutputs.keyAt(j) == ouptutToSkip) {
            continue;
        }
        sp<SwAudioOutputDescriptor> outputDesc = mOutputs.valueAt(j);
        if (!isStrategyActive(outputDesc, (routing_strategy)strategy)) {
            continue;
        }
        // If the default device for this strategy is on another output mix,
        // invalidate all tracks in this strategy to force re connection.
        // Otherwise select new device on the output mix.
        if (outputs.indexOf(mOutputs.keyAt(j)) < 0) {
            for (int stream = 0; stream < AUDIO_STREAM_FOR_POLICY_CNT; stream++) {
                if (getStrategy((audio_stream_type_t)stream) == strategy) {
                    mpClientInterface->invalidateStream((audio_stream_type_t)stream);
                }
            }
        } else {
            audio_devices_t newDevice = getNewOutputDevice(outputDesc, false /*fromCache*/);
            setOutputDevice(outputDesc, newDevice, false);
        }
    }
}

void AudioPolicyManager::clearSessionRoutes(uid_t uid)
{
    // remove output routes associated with this uid
    SortedVector<routing_strategy> affectedStrategies;
    for (ssize_t i = (ssize_t)mOutputRoutes.size() - 1; i >= 0; i--)  {
        sp<SessionRoute> route = mOutputRoutes.valueAt(i);
        if (route->mUid == uid) {
            mOutputRoutes.removeItemsAt(i);
            if (route->mDeviceDescriptor != 0) {
                affectedStrategies.add(getStrategy(route->mStreamType));
            }
        }
    }
    // reroute outputs if necessary
    for (const auto& strategy : affectedStrategies) {
        checkStrategyRoute(strategy, AUDIO_IO_HANDLE_NONE);
    }

    // remove input routes associated with this uid
    SortedVector<audio_source_t> affectedSources;
    for (ssize_t i = (ssize_t)mInputRoutes.size() - 1; i >= 0; i--)  {
        sp<SessionRoute> route = mInputRoutes.valueAt(i);
        if (route->mUid == uid) {
            mInputRoutes.removeItemsAt(i);
            if (route->mDeviceDescriptor != 0) {
                affectedSources.add(route->mSource);
            }
        }
    }
    // reroute inputs if necessary
    SortedVector<audio_io_handle_t> inputsToClose;
    for (size_t i = 0; i < mInputs.size(); i++) {
        sp<AudioInputDescriptor> inputDesc = mInputs.valueAt(i);
        if (affectedSources.indexOf(inputDesc->inputSource()) >= 0) {
            inputsToClose.add(inputDesc->mIoHandle);
        }
    }
    for (const auto& input : inputsToClose) {
        closeInput(input);
    }
}

void AudioPolicyManager::clearAudioSources(uid_t uid)
{
    for (ssize_t i = (ssize_t)mAudioSources.size() - 1; i >= 0; i--)  {
        sp<AudioSourceDescriptor> sourceDesc = mAudioSources.valueAt(i);
        if (sourceDesc->mUid == uid) {
            stopAudioSource(mAudioSources.keyAt(i));
        }
    }
}

status_t AudioPolicyManager::acquireSoundTriggerSession(audio_session_t *session,
                                       audio_io_handle_t *ioHandle,
                                       audio_devices_t *device)
{
    *session = (audio_session_t)mpClientInterface->newAudioUniqueId(AUDIO_UNIQUE_ID_USE_SESSION);
    *ioHandle = (audio_io_handle_t)mpClientInterface->newAudioUniqueId(AUDIO_UNIQUE_ID_USE_INPUT);
    *device = getDeviceAndMixForInputSource(AUDIO_SOURCE_HOTWORD);

    return mSoundTriggerSessions.acquireSession(*session, *ioHandle);
}

status_t AudioPolicyManager::startAudioSource(const struct audio_port_config *source,
                                  const audio_attributes_t *attributes,
                                  audio_patch_handle_t *handle,
                                  uid_t uid)
{
    ALOGV("%s source %p attributes %p handle %p", __FUNCTION__, source, attributes, handle);
    if (source == NULL || attributes == NULL || handle == NULL) {
        return BAD_VALUE;
    }

    *handle = AUDIO_PATCH_HANDLE_NONE;

    if (source->role != AUDIO_PORT_ROLE_SOURCE ||
            source->type != AUDIO_PORT_TYPE_DEVICE) {
        ALOGV("%s INVALID_OPERATION source->role %d source->type %d", __FUNCTION__, source->role, source->type);
        return INVALID_OPERATION;
    }

    sp<DeviceDescriptor> srcDeviceDesc =
            mAvailableInputDevices.getDevice(source->ext.device.type,
                                              String8(source->ext.device.address));
    if (srcDeviceDesc == 0) {
        ALOGV("%s source->ext.device.type %08x not found", __FUNCTION__, source->ext.device.type);
        return BAD_VALUE;
    }
    sp<AudioSourceDescriptor> sourceDesc =
            new AudioSourceDescriptor(srcDeviceDesc, attributes, uid);

    struct audio_patch dummyPatch;
    sp<AudioPatch> patchDesc = new AudioPatch(&dummyPatch, uid);
    sourceDesc->mPatchDesc = patchDesc;

    status_t status = connectAudioSource(sourceDesc);
    if (status == NO_ERROR) {
        mAudioSources.add(sourceDesc->getHandle(), sourceDesc);
        *handle = sourceDesc->getHandle();
    }
    return status;
}

status_t AudioPolicyManager::connectAudioSource(const sp<AudioSourceDescriptor>& sourceDesc)
{
    ALOGV("%s handle %d", __FUNCTION__, sourceDesc->getHandle());

    // make sure we only have one patch per source.
    disconnectAudioSource(sourceDesc);

    routing_strategy strategy = (routing_strategy) getStrategyForAttr(&sourceDesc->mAttributes);
    audio_stream_type_t stream = streamTypefromAttributesInt(&sourceDesc->mAttributes);
    sp<DeviceDescriptor> srcDeviceDesc = sourceDesc->mDevice;

    audio_devices_t sinkDevice = getDeviceForStrategy(strategy, true);
    sp<DeviceDescriptor> sinkDeviceDesc =
            mAvailableOutputDevices.getDevice(sinkDevice, String8(""));

    audio_patch_handle_t afPatchHandle = AUDIO_PATCH_HANDLE_NONE;
    struct audio_patch *patch = &sourceDesc->mPatchDesc->mPatch;

    if (srcDeviceDesc->getAudioPort()->mModule->getHandle() ==
            sinkDeviceDesc->getAudioPort()->mModule->getHandle() &&
            srcDeviceDesc->getAudioPort()->mModule->getHalVersionMajor() >= 3 &&
            srcDeviceDesc->getAudioPort()->mGains.size() > 0) {
        ALOGV("%s AUDIO_DEVICE_API_VERSION_3_0", __FUNCTION__);
        //   create patch between src device and output device
        //   create Hwoutput and add to mHwOutputs
    } else {
        SortedVector<audio_io_handle_t> outputs = getOutputsForDevice(sinkDevice, mOutputs);
        audio_io_handle_t output =
                selectOutput(outputs, AUDIO_OUTPUT_FLAG_NONE, AUDIO_FORMAT_INVALID);
        if (output == AUDIO_IO_HANDLE_NONE) {
            ALOGV("%s no output for device %08x", __FUNCTION__, sinkDevice);
            return INVALID_OPERATION;
        }
        sp<SwAudioOutputDescriptor> outputDesc = mOutputs.valueFor(output);
        if (outputDesc->isDuplicated()) {
            ALOGV("%s output for device %08x is duplicated", __FUNCTION__, sinkDevice);
            return INVALID_OPERATION;
        }
        // create a special patch with no sink and two sources:
        // - the second source indicates to PatchPanel through which output mix this patch should
        // be connected as well as the stream type for volume control
        // - the sink is defined by whatever output device is currently selected for the output
        // though which this patch is routed.
        patch->num_sinks = 0;
        patch->num_sources = 2;
        srcDeviceDesc->toAudioPortConfig(&patch->sources[0], NULL);
        outputDesc->toAudioPortConfig(&patch->sources[1], NULL);
        patch->sources[1].ext.mix.usecase.stream = stream;
        status_t status = mpClientInterface->createAudioPatch(patch,
                                                              &afPatchHandle,
                                                              0);
        ALOGV("%s patch panel returned %d patchHandle %d", __FUNCTION__,
                                                              status, afPatchHandle);
        if (status != NO_ERROR) {
            ALOGW("%s patch panel could not connect device patch, error %d",
                  __FUNCTION__, status);
            return INVALID_OPERATION;
        }
        uint32_t delayMs = 0;
        status = startSource(outputDesc, stream, sinkDevice, NULL, &delayMs);

        if (status != NO_ERROR) {
            mpClientInterface->releaseAudioPatch(sourceDesc->mPatchDesc->mAfPatchHandle, 0);
            return status;
        }
        sourceDesc->mSwOutput = outputDesc;
        if (delayMs != 0) {
            usleep(delayMs * 1000);
        }
    }

    sourceDesc->mPatchDesc->mAfPatchHandle = afPatchHandle;
    addAudioPatch(sourceDesc->mPatchDesc->mHandle, sourceDesc->mPatchDesc);

    return NO_ERROR;
}

status_t AudioPolicyManager::stopAudioSource(audio_patch_handle_t handle __unused)
{
    sp<AudioSourceDescriptor> sourceDesc = mAudioSources.valueFor(handle);
    ALOGV("%s handle %d", __FUNCTION__, handle);
    if (sourceDesc == 0) {
        ALOGW("%s unknown source for handle %d", __FUNCTION__, handle);
        return BAD_VALUE;
    }
    status_t status = disconnectAudioSource(sourceDesc);

    mAudioSources.removeItem(handle);
    return status;
}

status_t AudioPolicyManager::setMasterMono(bool mono)
{
    if (mMasterMono == mono) {
        return NO_ERROR;
    }
    mMasterMono = mono;
    // if enabling mono we close all offloaded devices, which will invalidate the
    // corresponding AudioTrack. The AudioTrack client/MediaPlayer is responsible
    // for recreating the new AudioTrack as non-offloaded PCM.
    //
    // If disabling mono, we leave all tracks as is: we don't know which clients
    // and tracks are able to be recreated as offloaded. The next "song" should
    // play back offloaded.
    if (mMasterMono) {
        Vector<audio_io_handle_t> offloaded;
        for (size_t i = 0; i < mOutputs.size(); ++i) {
            sp<SwAudioOutputDescriptor> desc = mOutputs.valueAt(i);
            if (desc->mFlags & AUDIO_OUTPUT_FLAG_COMPRESS_OFFLOAD) {
                offloaded.push(desc->mIoHandle);
            }
        }
        for (const auto& handle : offloaded) {
            closeOutput(handle);
        }
    }
    // update master mono for all remaining outputs
    for (size_t i = 0; i < mOutputs.size(); ++i) {
        updateMono(mOutputs.keyAt(i));
    }
    return NO_ERROR;
}

status_t AudioPolicyManager::getMasterMono(bool *mono)
{
    *mono = mMasterMono;
    return NO_ERROR;
}

float AudioPolicyManager::getStreamVolumeDB(
        audio_stream_type_t stream, int index, audio_devices_t device)
{
    return computeVolume(stream, index, device);
}

status_t AudioPolicyManager::disconnectAudioSource(const sp<AudioSourceDescriptor>& sourceDesc)
{
    ALOGV("%s handle %d", __FUNCTION__, sourceDesc->getHandle());

    sp<AudioPatch> patchDesc = mAudioPatches.valueFor(sourceDesc->mPatchDesc->mHandle);
    if (patchDesc == 0) {
        ALOGW("%s source has no patch with handle %d", __FUNCTION__,
              sourceDesc->mPatchDesc->mHandle);
        return BAD_VALUE;
    }
    removeAudioPatch(sourceDesc->mPatchDesc->mHandle);

    audio_stream_type_t stream = streamTypefromAttributesInt(&sourceDesc->mAttributes);
    sp<SwAudioOutputDescriptor> swOutputDesc = sourceDesc->mSwOutput.promote();
    if (swOutputDesc != 0) {
        stopSource(swOutputDesc, stream, false);
        mpClientInterface->releaseAudioPatch(patchDesc->mAfPatchHandle, 0);
    } else {
        sp<HwAudioOutputDescriptor> hwOutputDesc = sourceDesc->mHwOutput.promote();
        if (hwOutputDesc != 0) {
          //   release patch between src device and output device
          //   close Hwoutput and remove from mHwOutputs
        } else {
            ALOGW("%s source has neither SW nor HW output", __FUNCTION__);
        }
    }
    return NO_ERROR;
}

sp<AudioSourceDescriptor> AudioPolicyManager::getSourceForStrategyOnOutput(
        audio_io_handle_t output, routing_strategy strategy)
{
    sp<AudioSourceDescriptor> source;
    for (size_t i = 0; i < mAudioSources.size(); i++)  {
        sp<AudioSourceDescriptor> sourceDesc = mAudioSources.valueAt(i);
        routing_strategy sourceStrategy =
                (routing_strategy) getStrategyForAttr(&sourceDesc->mAttributes);
        sp<SwAudioOutputDescriptor> outputDesc = sourceDesc->mSwOutput.promote();
        if (sourceStrategy == strategy && outputDesc != 0 && outputDesc->mIoHandle == output) {
            source = sourceDesc;
            break;
        }
    }
    return source;
}

// ----------------------------------------------------------------------------
// AudioPolicyManager
// ----------------------------------------------------------------------------
uint32_t AudioPolicyManager::nextAudioPortGeneration()
{
    return android_atomic_inc(&mAudioPortGeneration);
}

#ifdef USE_XML_AUDIO_POLICY_CONF
// Treblized audio policy xml config will be located in /odm/etc or /vendor/etc.
static const char *kConfigLocationList[] =
        {"/odm/etc", "/vendor/etc", "/system/etc"};
static const int kConfigLocationListSize =
        (sizeof(kConfigLocationList) / sizeof(kConfigLocationList[0]));

static status_t deserializeAudioPolicyXmlConfig(AudioPolicyConfig &config) {
    char audioPolicyXmlConfigFile[AUDIO_POLICY_XML_CONFIG_FILE_PATH_MAX_LENGTH];
    status_t ret;

    for (int i = 0; i < kConfigLocationListSize; i++) {
        PolicySerializer serializer;
        snprintf(audioPolicyXmlConfigFile,
                 sizeof(audioPolicyXmlConfigFile),
                 "%s/%s",
                 kConfigLocationList[i],
                 AUDIO_POLICY_XML_CONFIG_FILE_NAME);
        ret = serializer.deserialize(audioPolicyXmlConfigFile, config);
        if (ret == NO_ERROR) {
            break;
        }
    }
    return ret;
}
#endif

AudioPolicyManager::AudioPolicyManager(AudioPolicyClientInterface *clientInterface)
    :
    mLimitRingtoneVolume(false), mLastVoiceVolume(-1.0f),
    mA2dpSuspended(false),
    mAudioPortGeneration(1),
    mBeaconMuteRefCount(0),
    mBeaconPlayingRefCount(0),
    mBeaconMuted(false),
    mTtsOutputAvailable(false),
    mMasterMono(false),
    mMusicEffectOutput(AUDIO_IO_HANDLE_NONE),
    mHasComputedSoundTriggerSupportsConcurrentCapture(false)
{
    mUidCached = getuid();
    mpClientInterface = clientInterface;

    // TODO: remove when legacy conf file is removed. true on devices that use DRC on the
    // DEVICE_CATEGORY_SPEAKER path to boost soft sounds, used to adjust volume curves accordingly.
    // Note: remove also speaker_drc_enabled from global configuration of XML config file.
    bool speakerDrcEnabled = false;

#ifdef USE_XML_AUDIO_POLICY_CONF
    mVolumeCurves = new VolumeCurvesCollection();
    AudioPolicyConfig config(mHwModulesAll, mAvailableOutputDevices, mAvailableInputDevices,
                             mDefaultOutputDevice, speakerDrcEnabled,
                             static_cast<VolumeCurvesCollection *>(mVolumeCurves));
    if (deserializeAudioPolicyXmlConfig(config) != NO_ERROR) {
#else
    mVolumeCurves = new StreamDescriptorCollection();
    AudioPolicyConfig config(mHwModulesAll, mAvailableOutputDevices, mAvailableInputDevices,
                             mDefaultOutputDevice, speakerDrcEnabled);
    if ((ConfigParsingUtils::loadConfig(AUDIO_POLICY_VENDOR_CONFIG_FILE, config) != NO_ERROR) &&
            (ConfigParsingUtils::loadConfig(AUDIO_POLICY_CONFIG_FILE, config) != NO_ERROR)) {
#endif
        ALOGE("could not load audio policy configuration file, setting defaults");
        config.setDefault();
    }
    // must be done after reading the policy (since conditionned by Speaker Drc Enabling)
    mVolumeCurves->initializeVolumeCurves(speakerDrcEnabled);

    // Once policy config has been parsed, retrieve an instance of the engine and initialize it.
    audio_policy::EngineInstance *engineInstance = audio_policy::EngineInstance::getInstance();
    if (!engineInstance) {
        ALOGE("%s:  Could not get an instance of policy engine", __FUNCTION__);
        return;
    }
    // Retrieve the Policy Manager Interface
    mEngine = engineInstance->queryInterface<AudioPolicyManagerInterface>();
    if (mEngine == NULL) {
        ALOGE("%s: Failed to get Policy Engine Interface", __FUNCTION__);
        return;
    }
    mEngine->setObserver(this);
    status_t status = mEngine->initCheck();
    (void) status;
    ALOG_ASSERT(status == NO_ERROR, "Policy engine not initialized(err=%d)", status);

    // mAvailableOutputDevices and mAvailableInputDevices now contain all attached devices
    // open all output streams needed to access attached devices
    audio_devices_t outputDeviceTypes = mAvailableOutputDevices.types();
    audio_devices_t inputDeviceTypes = mAvailableInputDevices.types() & ~AUDIO_DEVICE_BIT_IN;
    for (const auto& hwModule : mHwModulesAll) {
        hwModule->mHandle = mpClientInterface->loadHwModule(hwModule->getName());
        if (hwModule->getHandle() == AUDIO_MODULE_HANDLE_NONE) {
            ALOGW("could not open HW module %s", hwModule->getName());
            continue;
        }
        mHwModules.push_back(hwModule);
        // open all output streams needed to access attached devices
        // except for direct output streams that are only opened when they are actually
        // required by an app.
        // This also validates mAvailableOutputDevices list
<<<<<<< HEAD
        for (size_t j = 0; j < mHwModules[i]->mOutputProfiles.size(); j++)
        {
            const sp<IOProfile> outProfile = mHwModules[i]->mOutputProfiles[j];

=======
        for (const auto& outProfile : hwModule->mOutputProfiles) {
>>>>>>> 3700e162
            if (!outProfile->hasSupportedDevices()) {
                ALOGW("Output profile contains no device on module %s", hwModule->getName());
                continue;
            }
            if ((outProfile->getFlags() & AUDIO_OUTPUT_FLAG_TTS) != 0) {
                mTtsOutputAvailable = true;
            }

            if ((outProfile->getFlags() & AUDIO_OUTPUT_FLAG_DIRECT) != 0) {
                continue;
            }
            audio_devices_t profileType = outProfile->getSupportedDevicesType();
            if ((profileType & mDefaultOutputDevice->type()) != AUDIO_DEVICE_NONE) {
                profileType = mDefaultOutputDevice->type();
            } else {
                // chose first device present in profile's SupportedDevices also part of
                // outputDeviceTypes
                profileType = outProfile->getSupportedDeviceForType(outputDeviceTypes);
            }
            if ((profileType & outputDeviceTypes) == 0) {
                continue;
            }
            sp<SwAudioOutputDescriptor> outputDesc = new SwAudioOutputDescriptor(outProfile,
                                                                                 mpClientInterface);
            const DeviceVector &supportedDevices = outProfile->getSupportedDevices();
            const DeviceVector &devicesForType = supportedDevices.getDevicesFromType(profileType);
            String8 address = devicesForType.size() > 0 ? devicesForType.itemAt(0)->mAddress
                    : String8("");
            audio_io_handle_t output = AUDIO_IO_HANDLE_NONE;
            status_t status = outputDesc->open(nullptr, profileType, address,
                                           AUDIO_STREAM_DEFAULT, AUDIO_OUTPUT_FLAG_NONE, &output);

            if (status != NO_ERROR) {
                ALOGW("Cannot open output stream for device %08x on hw module %s",
                      outputDesc->mDevice,
                      hwModule->getName());
            } else {
                for (const auto& dev : supportedDevices) {
                    ssize_t index = mAvailableOutputDevices.indexOf(dev);
                    // give a valid ID to an attached device once confirmed it is reachable
                    if (index >= 0 && !mAvailableOutputDevices[index]->isAttached()) {
                        mAvailableOutputDevices[index]->attach(hwModule);
                    }
                }
                if (mPrimaryOutput == 0 &&
                        outProfile->getFlags() & AUDIO_OUTPUT_FLAG_PRIMARY) {
                    mPrimaryOutput = outputDesc;
                }
                addOutput(output, outputDesc);
                setOutputDevice(outputDesc,
                                profileType,
                                true,
                                0,
                                NULL,
                                address);
            }
        }
        // open input streams needed to access attached devices to validate
        // mAvailableInputDevices list
<<<<<<< HEAD
        for (size_t j = 0; j < mHwModules[i]->mInputProfiles.size(); j++)
        {
            const sp<IOProfile> inProfile = mHwModules[i]->mInputProfiles[j];

=======
        for (const auto& inProfile : hwModule->mInputProfiles) {
>>>>>>> 3700e162
            if (!inProfile->hasSupportedDevices()) {
                ALOGW("Input profile contains no device on module %s", hwModule->getName());
                continue;
            }
            // chose first device present in profile's SupportedDevices also part of
            // inputDeviceTypes
            audio_devices_t profileType = inProfile->getSupportedDeviceForType(inputDeviceTypes);

            if ((profileType & inputDeviceTypes) == 0) {
                continue;
            }
            sp<AudioInputDescriptor> inputDesc =
                    new AudioInputDescriptor(inProfile, mpClientInterface);

            audio_io_handle_t input = AUDIO_IO_HANDLE_NONE;
            status_t status = inputDesc->open(nullptr,
                                              profileType,
                                              String8(""),
                                              AUDIO_SOURCE_MIC,
                                              AUDIO_INPUT_FLAG_NONE,
                                              &input);

            if (status == NO_ERROR) {
                for (const auto& dev : inProfile->getSupportedDevices()) {
                    ssize_t index = mAvailableInputDevices.indexOf(dev);
                    // give a valid ID to an attached device once confirmed it is reachable
                    if (index >= 0) {
                        sp<DeviceDescriptor> devDesc = mAvailableInputDevices[index];
                        if (!devDesc->isAttached()) {
                            devDesc->attach(hwModule);
                            devDesc->importAudioPort(inProfile, true);
                        }
                    }
                }
                inputDesc->close();
            } else {
                ALOGW("Cannot open input stream for device %08x on hw module %s",
                      profileType,
                      hwModule->getName());
            }
        }
    }
    // make sure all attached devices have been allocated a unique ID
    for (size_t i = 0; i  < mAvailableOutputDevices.size();) {
        if (!mAvailableOutputDevices[i]->isAttached()) {
            ALOGW("Output device %08x unreachable", mAvailableOutputDevices[i]->type());
            mAvailableOutputDevices.remove(mAvailableOutputDevices[i]);
            continue;
        }
        // The device is now validated and can be appended to the available devices of the engine
        mEngine->setDeviceConnectionState(mAvailableOutputDevices[i],
                                          AUDIO_POLICY_DEVICE_STATE_AVAILABLE);
        i++;
    }
    for (size_t i = 0; i  < mAvailableInputDevices.size();) {
        if (!mAvailableInputDevices[i]->isAttached()) {
            ALOGW("Input device %08x unreachable", mAvailableInputDevices[i]->type());
            mAvailableInputDevices.remove(mAvailableInputDevices[i]);
            continue;
        }
        // The device is now validated and can be appended to the available devices of the engine
        mEngine->setDeviceConnectionState(mAvailableInputDevices[i],
                                          AUDIO_POLICY_DEVICE_STATE_AVAILABLE);
        i++;
    }
    // make sure default device is reachable
    if (mDefaultOutputDevice == 0 || mAvailableOutputDevices.indexOf(mDefaultOutputDevice) < 0) {
        ALOGE("Default device %08x is unreachable", mDefaultOutputDevice->type());
    }

    ALOGE_IF((mPrimaryOutput == 0), "Failed to open primary output");

    updateDevicesAndOutputs();
}

AudioPolicyManager::~AudioPolicyManager()
{
   for (size_t i = 0; i < mOutputs.size(); i++) {
        mOutputs.valueAt(i)->close();
   }
   for (size_t i = 0; i < mInputs.size(); i++) {
        mInputs.valueAt(i)->close();
   }
   mAvailableOutputDevices.clear();
   mAvailableInputDevices.clear();
   mOutputs.clear();
   mInputs.clear();
   mHwModules.clear();
   mHwModulesAll.clear();
}

status_t AudioPolicyManager::initCheck()
{
    return hasPrimaryOutput() ? NO_ERROR : NO_INIT;
}

// ---

void AudioPolicyManager::addOutput(audio_io_handle_t output, const sp<SwAudioOutputDescriptor>& outputDesc)
{
    mOutputs.add(output, outputDesc);
    updateMono(output); // update mono status when adding to output list
    selectOutputForMusicEffects();
    nextAudioPortGeneration();
}

void AudioPolicyManager::removeOutput(audio_io_handle_t output)
{
    mOutputs.removeItem(output);
    selectOutputForMusicEffects();
}

void AudioPolicyManager::addInput(audio_io_handle_t input, const sp<AudioInputDescriptor>& inputDesc)
{
    mInputs.add(input, inputDesc);
    nextAudioPortGeneration();
}

void AudioPolicyManager::findIoHandlesByAddress(const sp<SwAudioOutputDescriptor>& desc /*in*/,
        const audio_devices_t device /*in*/,
        const String8& address /*in*/,
        SortedVector<audio_io_handle_t>& outputs /*out*/) {
    sp<DeviceDescriptor> devDesc =
        desc->mProfile->getSupportedDeviceByAddress(device, address);
    if (devDesc != 0) {
        ALOGV("findIoHandlesByAddress(): adding opened output %d on same address %s",
              desc->mIoHandle, address.string());
        outputs.add(desc->mIoHandle);
    }
}

status_t AudioPolicyManager::checkOutputsForDevice(const sp<DeviceDescriptor>& devDesc,
                                                   audio_policy_dev_state_t state,
                                                   SortedVector<audio_io_handle_t>& outputs,
                                                   const String8& address)
{
    audio_devices_t device = devDesc->type();
    sp<SwAudioOutputDescriptor> desc;

    if (audio_device_is_digital(device)) {
        // erase all current sample rates, formats and channel masks
        devDesc->clearAudioProfiles();
    }

    if (state == AUDIO_POLICY_DEVICE_STATE_AVAILABLE) {
        // first list already open outputs that can be routed to this device
        for (size_t i = 0; i < mOutputs.size(); i++) {
            desc = mOutputs.valueAt(i);
            if (!desc->isDuplicated() && (desc->supportedDevices() & device)) {
                if (!device_distinguishes_on_address(device)) {
                    ALOGV("checkOutputsForDevice(): adding opened output %d", mOutputs.keyAt(i));
                    outputs.add(mOutputs.keyAt(i));
                } else {
                    ALOGV("  checking address match due to device 0x%x", device);
                    findIoHandlesByAddress(desc, device, address, outputs);
                }
            }
        }
        // then look for output profiles that can be routed to this device
        SortedVector< sp<IOProfile> > profiles;
        for (const auto& hwModule : mHwModules) {
            for (size_t j = 0; j < hwModule->mOutputProfiles.size(); j++) {
                sp<IOProfile> profile = hwModule->mOutputProfiles[j];
                if (profile->supportDevice(device)) {
                    if (!device_distinguishes_on_address(device) ||
                            profile->supportDeviceAddress(address)) {
                        profiles.add(profile);
                        ALOGV("checkOutputsForDevice(): adding profile %zu from module %s",
                                j, hwModule->getName());
                    }
                }
            }
        }

        ALOGV("  found %zu profiles, %zu outputs", profiles.size(), outputs.size());

        if (profiles.isEmpty() && outputs.isEmpty()) {
            ALOGW("checkOutputsForDevice(): No output available for device %04x", device);
            return BAD_VALUE;
        }

        // open outputs for matching profiles if needed. Direct outputs are also opened to
        // query for dynamic parameters and will be closed later by setDeviceConnectionState()
        for (ssize_t profile_index = 0; profile_index < (ssize_t)profiles.size(); profile_index++) {
            sp<IOProfile> profile = profiles[profile_index];

            // nothing to do if one output is already opened for this profile
            size_t j;
            for (j = 0; j < outputs.size(); j++) {
                desc = mOutputs.valueFor(outputs.itemAt(j));
                if (!desc->isDuplicated() && desc->mProfile == profile) {
                    // matching profile: save the sample rates, format and channel masks supported
                    // by the profile in our device descriptor
                    if (audio_device_is_digital(device)) {
                        devDesc->importAudioPort(profile);
                    }
                    break;
                }
            }
            if (j != outputs.size()) {
                continue;
            }

            ALOGV("opening output for device %08x with params %s profile %p name %s",
                  device, address.string(), profile.get(), profile->getName().string());
            desc = new SwAudioOutputDescriptor(profile, mpClientInterface);
            audio_io_handle_t output = AUDIO_IO_HANDLE_NONE;
            status_t status = desc->open(nullptr, device, address,
                                         AUDIO_STREAM_DEFAULT, AUDIO_OUTPUT_FLAG_NONE, &output);

            if (status == NO_ERROR) {
                // Here is where the out_set_parameters() for card & device gets called
                if (!address.isEmpty()) {
                    char *param = audio_device_address_to_parameter(device, address);
                    mpClientInterface->setParameters(output, String8(param));
                    free(param);
                }
                updateAudioProfiles(device, output, profile->getAudioProfiles());
                if (!profile->hasValidAudioProfile()) {
                    ALOGW("checkOutputsForDevice() missing param");
                    desc->close();
                    output = AUDIO_IO_HANDLE_NONE;
                } else if (profile->hasDynamicAudioProfile()) {
                    desc->close();
                    output = AUDIO_IO_HANDLE_NONE;
                    audio_config_t config = AUDIO_CONFIG_INITIALIZER;
                    profile->pickAudioProfile(
                            config.sample_rate, config.channel_mask, config.format);
                    config.offload_info.sample_rate = config.sample_rate;
                    config.offload_info.channel_mask = config.channel_mask;
                    config.offload_info.format = config.format;

                    status_t status = desc->open(&config, device, address, AUDIO_STREAM_DEFAULT,
                                                 AUDIO_OUTPUT_FLAG_NONE, &output);
                    if (status != NO_ERROR) {
                        output = AUDIO_IO_HANDLE_NONE;
                    }
                }

                if (output != AUDIO_IO_HANDLE_NONE) {
                    addOutput(output, desc);
                    if (device_distinguishes_on_address(device) && address != "0") {
                        sp<AudioPolicyMix> policyMix;
                        if (mPolicyMixes.getAudioPolicyMix(address, policyMix) != NO_ERROR) {
                            ALOGE("checkOutputsForDevice() cannot find policy for address %s",
                                  address.string());
                        }
                        policyMix->setOutput(desc);
                        desc->mPolicyMix = policyMix->getMix();

                    } else if (((desc->mFlags & AUDIO_OUTPUT_FLAG_DIRECT) == 0) &&
                                    hasPrimaryOutput()) {
                        // no duplicated output for direct outputs and
                        // outputs used by dynamic policy mixes
                        audio_io_handle_t duplicatedOutput = AUDIO_IO_HANDLE_NONE;

                        // set initial stream volume for device
                        applyStreamVolumes(desc, device, 0, true);

                        //TODO: configure audio effect output stage here

                        // open a duplicating output thread for the new output and the primary output
                        duplicatedOutput =
                                mpClientInterface->openDuplicateOutput(output,
                                                                       mPrimaryOutput->mIoHandle);
                        if (duplicatedOutput != AUDIO_IO_HANDLE_NONE) {
                            // add duplicated output descriptor
                            sp<SwAudioOutputDescriptor> dupOutputDesc =
                                    new SwAudioOutputDescriptor(NULL, mpClientInterface);
                            dupOutputDesc->mOutput1 = mPrimaryOutput;
                            dupOutputDesc->mOutput2 = desc;
                            dupOutputDesc->mSamplingRate = desc->mSamplingRate;
                            dupOutputDesc->mFormat = desc->mFormat;
                            dupOutputDesc->mChannelMask = desc->mChannelMask;
                            dupOutputDesc->mLatency = desc->mLatency;
                            addOutput(duplicatedOutput, dupOutputDesc);
                            applyStreamVolumes(dupOutputDesc, device, 0, true);
                        } else {
                            ALOGW("checkOutputsForDevice() could not open dup output for %d and %d",
                                    mPrimaryOutput->mIoHandle, output);
                            desc->close();
                            removeOutput(output);
                            nextAudioPortGeneration();
                            output = AUDIO_IO_HANDLE_NONE;
                        }
                    }
                }
            } else {
                output = AUDIO_IO_HANDLE_NONE;
            }
            if (output == AUDIO_IO_HANDLE_NONE) {
                ALOGW("checkOutputsForDevice() could not open output for device %x", device);
                profiles.removeAt(profile_index);
                profile_index--;
            } else {
                outputs.add(output);
                // Load digital format info only for digital devices
                if (audio_device_is_digital(device)) {
                    devDesc->importAudioPort(profile);
                }

                if (device_distinguishes_on_address(device)) {
                    ALOGV("checkOutputsForDevice(): setOutputDevice(dev=0x%x, addr=%s)",
                            device, address.string());
                    setOutputDevice(desc, device, true/*force*/, 0/*delay*/,
                            NULL/*patch handle*/, address.string());
                }
                ALOGV("checkOutputsForDevice(): adding output %d", output);
            }
        }

        if (profiles.isEmpty()) {
            ALOGW("checkOutputsForDevice(): No output available for device %04x", device);
            return BAD_VALUE;
        }
    } else { // Disconnect
        // check if one opened output is not needed any more after disconnecting one device
        for (size_t i = 0; i < mOutputs.size(); i++) {
            desc = mOutputs.valueAt(i);
            if (!desc->isDuplicated()) {
                // exact match on device
                if (device_distinguishes_on_address(device) &&
                        (desc->supportedDevices() == device)) {
                    findIoHandlesByAddress(desc, device, address, outputs);
                } else if (!(desc->supportedDevices() & mAvailableOutputDevices.types())) {
                    ALOGV("checkOutputsForDevice(): disconnecting adding output %d",
                            mOutputs.keyAt(i));
                    outputs.add(mOutputs.keyAt(i));
                }
            }
        }
        // Clear any profiles associated with the disconnected device.
        for (const auto& hwModule : mHwModules) {
            for (size_t j = 0; j < hwModule->mOutputProfiles.size(); j++) {
                sp<IOProfile> profile = hwModule->mOutputProfiles[j];
                if (profile->supportDevice(device)) {
                    ALOGV("checkOutputsForDevice(): "
                            "clearing direct output profile %zu on module %s",
                            j, hwModule->getName());
                    profile->clearAudioProfiles();
                }
            }
        }
    }
    return NO_ERROR;
}

status_t AudioPolicyManager::checkInputsForDevice(const sp<DeviceDescriptor>& devDesc,
                                                  audio_policy_dev_state_t state,
                                                  SortedVector<audio_io_handle_t>& inputs,
                                                  const String8& address)
{
    audio_devices_t device = devDesc->type();
    sp<AudioInputDescriptor> desc;

    if (audio_device_is_digital(device)) {
        // erase all current sample rates, formats and channel masks
        devDesc->clearAudioProfiles();
    }

    if (state == AUDIO_POLICY_DEVICE_STATE_AVAILABLE) {
        // first list already open inputs that can be routed to this device
        for (size_t input_index = 0; input_index < mInputs.size(); input_index++) {
            desc = mInputs.valueAt(input_index);
            if (desc->mProfile->supportDevice(device)) {
                ALOGV("checkInputsForDevice(): adding opened input %d", mInputs.keyAt(input_index));
               inputs.add(mInputs.keyAt(input_index));
            }
        }

        // then look for input profiles that can be routed to this device
        SortedVector< sp<IOProfile> > profiles;
        for (const auto& hwModule : mHwModules) {
            for (size_t profile_index = 0;
                 profile_index < hwModule->mInputProfiles.size();
                 profile_index++) {
                sp<IOProfile> profile = hwModule->mInputProfiles[profile_index];

                if (profile->supportDevice(device)) {
                    if (!device_distinguishes_on_address(device) ||
                            profile->supportDeviceAddress(address)) {
                        profiles.add(profile);
                        ALOGV("checkInputsForDevice(): adding profile %zu from module %s",
                                profile_index, hwModule->getName());
                    }
                }
            }
        }

        if (profiles.isEmpty() && inputs.isEmpty()) {
            ALOGW("checkInputsForDevice(): No input available for device 0x%X", device);
            return BAD_VALUE;
        }

        // open inputs for matching profiles if needed. Direct inputs are also opened to
        // query for dynamic parameters and will be closed later by setDeviceConnectionState()
        for (ssize_t profile_index = 0; profile_index < (ssize_t)profiles.size(); profile_index++) {

            sp<IOProfile> profile = profiles[profile_index];
            // nothing to do if one input is already opened for this profile
            size_t input_index;
            for (input_index = 0; input_index < mInputs.size(); input_index++) {
                desc = mInputs.valueAt(input_index);
                if (desc->mProfile == profile) {
                    if (audio_device_is_digital(device)) {
                        devDesc->importAudioPort(profile);
                    }
                    break;
                }
            }
            if (input_index != mInputs.size()) {
                continue;
            }

            desc = new AudioInputDescriptor(profile, mpClientInterface);
            audio_io_handle_t input = AUDIO_IO_HANDLE_NONE;
            status_t status = desc->open(nullptr,
                                         device,
                                         address,
                                         AUDIO_SOURCE_MIC,
                                         AUDIO_INPUT_FLAG_NONE,
                                         &input);

            if (status == NO_ERROR) {
                if (!address.isEmpty()) {
                    char *param = audio_device_address_to_parameter(device, address);
                    mpClientInterface->setParameters(input, String8(param));
                    free(param);
                }
                updateAudioProfiles(device, input, profile->getAudioProfiles());
                if (!profile->hasValidAudioProfile()) {
                    ALOGW("checkInputsForDevice() direct input missing param");
                    desc->close();
                    input = AUDIO_IO_HANDLE_NONE;
                }

                if (input != 0) {
                    addInput(input, desc);
                }
            } // endif input != 0

            if (input == AUDIO_IO_HANDLE_NONE) {
                ALOGW("checkInputsForDevice() could not open input for device 0x%X", device);
                profiles.removeAt(profile_index);
                profile_index--;
            } else {
                inputs.add(input);
                if (audio_device_is_digital(device)) {
                    devDesc->importAudioPort(profile);
                }
                ALOGV("checkInputsForDevice(): adding input %d", input);
            }
        } // end scan profiles

        if (profiles.isEmpty()) {
            ALOGW("checkInputsForDevice(): No input available for device 0x%X", device);
            return BAD_VALUE;
        }
    } else {
        // Disconnect
        // check if one opened input is not needed any more after disconnecting one device
        for (size_t input_index = 0; input_index < mInputs.size(); input_index++) {
            desc = mInputs.valueAt(input_index);
            if (!(desc->mProfile->supportDevice(mAvailableInputDevices.types()))) {
                ALOGV("checkInputsForDevice(): disconnecting adding input %d",
                      mInputs.keyAt(input_index));
                inputs.add(mInputs.keyAt(input_index));
            }
        }
        // Clear any profiles associated with the disconnected device.
        for (const auto& hwModule : mHwModules) {
            for (size_t profile_index = 0;
                 profile_index < hwModule->mInputProfiles.size();
                 profile_index++) {
                sp<IOProfile> profile = hwModule->mInputProfiles[profile_index];
                if (profile->supportDevice(device)) {
                    ALOGV("checkInputsForDevice(): clearing direct input profile %zu on module %s",
                            profile_index, hwModule->getName());
                    profile->clearAudioProfiles();
                }
            }
        }
    } // end disconnect

    return NO_ERROR;
}


void AudioPolicyManager::closeOutput(audio_io_handle_t output)
{
    ALOGV("closeOutput(%d)", output);

    sp<SwAudioOutputDescriptor> outputDesc = mOutputs.valueFor(output);
    if (outputDesc == NULL) {
        ALOGW("closeOutput() unknown output %d", output);
        return;
    }
    mPolicyMixes.closeOutput(outputDesc);

    // look for duplicated outputs connected to the output being removed.
    for (size_t i = 0; i < mOutputs.size(); i++) {
        sp<SwAudioOutputDescriptor> dupOutputDesc = mOutputs.valueAt(i);
        if (dupOutputDesc->isDuplicated() &&
                (dupOutputDesc->mOutput1 == outputDesc ||
                dupOutputDesc->mOutput2 == outputDesc)) {
            sp<AudioOutputDescriptor> outputDesc2;
            if (dupOutputDesc->mOutput1 == outputDesc) {
                outputDesc2 = dupOutputDesc->mOutput2;
            } else {
                outputDesc2 = dupOutputDesc->mOutput1;
            }
            // As all active tracks on duplicated output will be deleted,
            // and as they were also referenced on the other output, the reference
            // count for their stream type must be adjusted accordingly on
            // the other output.
            for (int j = 0; j < AUDIO_STREAM_CNT; j++) {
                int refCount = dupOutputDesc->mRefCount[j];
                outputDesc2->changeRefCount((audio_stream_type_t)j,-refCount);
            }
            audio_io_handle_t duplicatedOutput = mOutputs.keyAt(i);
            ALOGV("closeOutput() closing also duplicated output %d", duplicatedOutput);

            mpClientInterface->closeOutput(duplicatedOutput);
            removeOutput(duplicatedOutput);
        }
    }

    nextAudioPortGeneration();

    ssize_t index = mAudioPatches.indexOfKey(outputDesc->getPatchHandle());
    if (index >= 0) {
        sp<AudioPatch> patchDesc = mAudioPatches.valueAt(index);
        (void) /*status_t status*/ mpClientInterface->releaseAudioPatch(patchDesc->mAfPatchHandle, 0);
        mAudioPatches.removeItemsAt(index);
        mpClientInterface->onAudioPatchListUpdate();
    }

    outputDesc->close();

    removeOutput(output);
    mPreviousOutputs = mOutputs;
}

void AudioPolicyManager::closeInput(audio_io_handle_t input)
{
    ALOGV("closeInput(%d)", input);

    sp<AudioInputDescriptor> inputDesc = mInputs.valueFor(input);
    if (inputDesc == NULL) {
        ALOGW("closeInput() unknown input %d", input);
        return;
    }

    nextAudioPortGeneration();

    ssize_t index = mAudioPatches.indexOfKey(inputDesc->getPatchHandle());
    if (index >= 0) {
        sp<AudioPatch> patchDesc = mAudioPatches.valueAt(index);
        (void) /*status_t status*/ mpClientInterface->releaseAudioPatch(patchDesc->mAfPatchHandle, 0);
        mAudioPatches.removeItemsAt(index);
        mpClientInterface->onAudioPatchListUpdate();
    }

    inputDesc->close();
    mInputs.removeItem(input);
}

SortedVector<audio_io_handle_t> AudioPolicyManager::getOutputsForDevice(
                                                                audio_devices_t device,
                                                                const SwAudioOutputCollection& openOutputs)
{
    SortedVector<audio_io_handle_t> outputs;

    ALOGVV("getOutputsForDevice() device %04x", device);
    for (size_t i = 0; i < openOutputs.size(); i++) {
        ALOGVV("output %zu isDuplicated=%d device=%04x",
                i, openOutputs.valueAt(i)->isDuplicated(),
                openOutputs.valueAt(i)->supportedDevices());
        if ((device & openOutputs.valueAt(i)->supportedDevices()) == device) {
            ALOGVV("getOutputsForDevice() found output %d", openOutputs.keyAt(i));
            outputs.add(openOutputs.keyAt(i));
        }
    }
    return outputs;
}

bool AudioPolicyManager::vectorsEqual(SortedVector<audio_io_handle_t>& outputs1,
                                      SortedVector<audio_io_handle_t>& outputs2)
{
    if (outputs1.size() != outputs2.size()) {
        return false;
    }
    for (size_t i = 0; i < outputs1.size(); i++) {
        if (outputs1[i] != outputs2[i]) {
            return false;
        }
    }
    return true;
}

void AudioPolicyManager::checkOutputForStrategy(routing_strategy strategy)
{
    audio_devices_t oldDevice = getDeviceForStrategy(strategy, true /*fromCache*/);
    audio_devices_t newDevice = getDeviceForStrategy(strategy, false /*fromCache*/);
    SortedVector<audio_io_handle_t> srcOutputs = getOutputsForDevice(oldDevice, mPreviousOutputs);
    SortedVector<audio_io_handle_t> dstOutputs = getOutputsForDevice(newDevice, mOutputs);

    // also take into account external policy-related changes: add all outputs which are
    // associated with policies in the "before" and "after" output vectors
    ALOGVV("checkOutputForStrategy(): policy related outputs");
    for (size_t i = 0 ; i < mPreviousOutputs.size() ; i++) {
        const sp<SwAudioOutputDescriptor> desc = mPreviousOutputs.valueAt(i);
        if (desc != 0 && desc->mPolicyMix != NULL) {
            srcOutputs.add(desc->mIoHandle);
            ALOGVV(" previous outputs: adding %d", desc->mIoHandle);
        }
    }
    for (size_t i = 0 ; i < mOutputs.size() ; i++) {
        const sp<SwAudioOutputDescriptor> desc = mOutputs.valueAt(i);
        if (desc != 0 && desc->mPolicyMix != NULL) {
            dstOutputs.add(desc->mIoHandle);
            ALOGVV(" new outputs: adding %d", desc->mIoHandle);
        }
    }

    if (!vectorsEqual(srcOutputs,dstOutputs)) {
        ALOGV("checkOutputForStrategy() strategy %d, moving from output %d to output %d",
              strategy, srcOutputs[0], dstOutputs[0]);
        // mute strategy while moving tracks from one output to another
        for (audio_io_handle_t srcOut : srcOutputs) {
            sp<SwAudioOutputDescriptor> desc = mOutputs.valueFor(srcOut);
            if (isStrategyActive(desc, strategy)) {
                setStrategyMute(strategy, true, desc);
                setStrategyMute(strategy, false, desc, MUTE_TIME_MS, newDevice);
            }
            sp<AudioSourceDescriptor> source =
                    getSourceForStrategyOnOutput(srcOut, strategy);
            if (source != 0){
                connectAudioSource(source);
            }
        }

        // Move effects associated to this strategy from previous output to new output
        if (strategy == STRATEGY_MEDIA) {
            selectOutputForMusicEffects();
        }
        // Move tracks associated to this strategy from previous output to new output
        for (int i = 0; i < AUDIO_STREAM_FOR_POLICY_CNT; i++) {
            if (getStrategy((audio_stream_type_t)i) == strategy) {
                mpClientInterface->invalidateStream((audio_stream_type_t)i);
            }
        }
    }
}

void AudioPolicyManager::checkOutputForAllStrategies()
{
    if (mEngine->getForceUse(AUDIO_POLICY_FORCE_FOR_SYSTEM) == AUDIO_POLICY_FORCE_SYSTEM_ENFORCED)
        checkOutputForStrategy(STRATEGY_ENFORCED_AUDIBLE);
    checkOutputForStrategy(STRATEGY_PHONE);
    if (mEngine->getForceUse(AUDIO_POLICY_FORCE_FOR_SYSTEM) != AUDIO_POLICY_FORCE_SYSTEM_ENFORCED)
        checkOutputForStrategy(STRATEGY_ENFORCED_AUDIBLE);
    checkOutputForStrategy(STRATEGY_SONIFICATION);
    checkOutputForStrategy(STRATEGY_SONIFICATION_RESPECTFUL);
    checkOutputForStrategy(STRATEGY_ACCESSIBILITY);
    checkOutputForStrategy(STRATEGY_MEDIA);
    checkOutputForStrategy(STRATEGY_DTMF);
    checkOutputForStrategy(STRATEGY_REROUTING);
}

void AudioPolicyManager::checkA2dpSuspend()
{
    audio_io_handle_t a2dpOutput = mOutputs.getA2dpOutput();
    if (a2dpOutput == 0) {
        mA2dpSuspended = false;
        return;
    }

    bool isScoConnected =
            ((mAvailableInputDevices.types() & AUDIO_DEVICE_IN_BLUETOOTH_SCO_HEADSET &
                    ~AUDIO_DEVICE_BIT_IN) != 0) ||
            ((mAvailableOutputDevices.types() & AUDIO_DEVICE_OUT_ALL_SCO) != 0);

    // if suspended, restore A2DP output if:
    //      ((SCO device is NOT connected) ||
    //       ((forced usage communication is NOT SCO) && (forced usage for record is NOT SCO) &&
    //        (phone state is NOT in call) && (phone state is NOT ringing)))
    //
    // if not suspended, suspend A2DP output if:
    //      (SCO device is connected) &&
    //       ((forced usage for communication is SCO) || (forced usage for record is SCO) ||
    //       ((phone state is in call) || (phone state is ringing)))
    //
    if (mA2dpSuspended) {
        if (!isScoConnected ||
             ((mEngine->getForceUse(AUDIO_POLICY_FORCE_FOR_COMMUNICATION) !=
                     AUDIO_POLICY_FORCE_BT_SCO) &&
              (mEngine->getForceUse(AUDIO_POLICY_FORCE_FOR_RECORD) !=
                      AUDIO_POLICY_FORCE_BT_SCO) &&
              (mEngine->getPhoneState() != AUDIO_MODE_IN_CALL) &&
              (mEngine->getPhoneState() != AUDIO_MODE_RINGTONE))) {

            mpClientInterface->restoreOutput(a2dpOutput);
            mA2dpSuspended = false;
        }
    } else {
        if (isScoConnected &&
             ((mEngine->getForceUse(AUDIO_POLICY_FORCE_FOR_COMMUNICATION) ==
                     AUDIO_POLICY_FORCE_BT_SCO) ||
              (mEngine->getForceUse(AUDIO_POLICY_FORCE_FOR_RECORD) ==
                      AUDIO_POLICY_FORCE_BT_SCO) ||
              (mEngine->getPhoneState() == AUDIO_MODE_IN_CALL) ||
              (mEngine->getPhoneState() == AUDIO_MODE_RINGTONE))) {

            mpClientInterface->suspendOutput(a2dpOutput);
            mA2dpSuspended = true;
        }
    }
}

audio_devices_t AudioPolicyManager::getNewOutputDevice(const sp<AudioOutputDescriptor>& outputDesc,
                                                       bool fromCache)
{
    audio_devices_t device = AUDIO_DEVICE_NONE;

    ssize_t index = mAudioPatches.indexOfKey(outputDesc->getPatchHandle());
    if (index >= 0) {
        sp<AudioPatch> patchDesc = mAudioPatches.valueAt(index);
        if (patchDesc->mUid != mUidCached) {
            ALOGV("getNewOutputDevice() device %08x forced by patch %d",
                  outputDesc->device(), outputDesc->getPatchHandle());
            return outputDesc->device();
        }
    }

    // check the following by order of priority to request a routing change if necessary:
    // 1: the strategy enforced audible is active and enforced on the output:
    //      use device for strategy enforced audible
    // 2: we are in call or the strategy phone is active on the output:
    //      use device for strategy phone
    // 3: the strategy sonification is active on the output:
    //      use device for strategy sonification
    // 4: the strategy for enforced audible is active but not enforced on the output:
    //      use the device for strategy enforced audible
    // 5: the strategy accessibility is active on the output:
    //      use device for strategy accessibility
    // 6: the strategy "respectful" sonification is active on the output:
    //      use device for strategy "respectful" sonification
    // 7: the strategy media is active on the output:
    //      use device for strategy media
    // 8: the strategy DTMF is active on the output:
    //      use device for strategy DTMF
    // 9: the strategy for beacon, a.k.a. "transmitted through speaker" is active on the output:
    //      use device for strategy t-t-s
    if (isStrategyActive(outputDesc, STRATEGY_ENFORCED_AUDIBLE) &&
        mEngine->getForceUse(AUDIO_POLICY_FORCE_FOR_SYSTEM) == AUDIO_POLICY_FORCE_SYSTEM_ENFORCED) {
        device = getDeviceForStrategy(STRATEGY_ENFORCED_AUDIBLE, fromCache);
    } else if (isInCall() ||
                    isStrategyActive(outputDesc, STRATEGY_PHONE)) {
        device = getDeviceForStrategy(STRATEGY_PHONE, fromCache);
    } else if (isStrategyActive(outputDesc, STRATEGY_SONIFICATION)) {
        device = getDeviceForStrategy(STRATEGY_SONIFICATION, fromCache);
    } else if (isStrategyActive(outputDesc, STRATEGY_ENFORCED_AUDIBLE)) {
        device = getDeviceForStrategy(STRATEGY_ENFORCED_AUDIBLE, fromCache);
    } else if (isStrategyActive(outputDesc, STRATEGY_ACCESSIBILITY)) {
        device = getDeviceForStrategy(STRATEGY_ACCESSIBILITY, fromCache);
    } else if (isStrategyActive(outputDesc, STRATEGY_SONIFICATION_RESPECTFUL)) {
        device = getDeviceForStrategy(STRATEGY_SONIFICATION_RESPECTFUL, fromCache);
    } else if (isStrategyActive(outputDesc, STRATEGY_MEDIA)) {
        device = getDeviceForStrategy(STRATEGY_MEDIA, fromCache);
    } else if (isStrategyActive(outputDesc, STRATEGY_DTMF)) {
        device = getDeviceForStrategy(STRATEGY_DTMF, fromCache);
    } else if (isStrategyActive(outputDesc, STRATEGY_TRANSMITTED_THROUGH_SPEAKER)) {
        device = getDeviceForStrategy(STRATEGY_TRANSMITTED_THROUGH_SPEAKER, fromCache);
    } else if (isStrategyActive(outputDesc, STRATEGY_REROUTING)) {
        device = getDeviceForStrategy(STRATEGY_REROUTING, fromCache);
    }

    ALOGV("getNewOutputDevice() selected device %x", device);
    return device;
}

audio_devices_t AudioPolicyManager::getNewInputDevice(const sp<AudioInputDescriptor>& inputDesc)
{
    audio_devices_t device = AUDIO_DEVICE_NONE;

    ssize_t index = mAudioPatches.indexOfKey(inputDesc->getPatchHandle());
    if (index >= 0) {
        sp<AudioPatch> patchDesc = mAudioPatches.valueAt(index);
        if (patchDesc->mUid != mUidCached) {
            ALOGV("getNewInputDevice() device %08x forced by patch %d",
                  inputDesc->mDevice, inputDesc->getPatchHandle());
            return inputDesc->mDevice;
        }
    }

    audio_source_t source = inputDesc->getHighestPrioritySource(true /*activeOnly*/);
    if (isInCall()) {
        device = getDeviceAndMixForInputSource(AUDIO_SOURCE_VOICE_COMMUNICATION);
    } else if (source != AUDIO_SOURCE_DEFAULT) {
        device = getDeviceAndMixForInputSource(source);
    }

    return device;
}

bool AudioPolicyManager::streamsMatchForvolume(audio_stream_type_t stream1,
                                               audio_stream_type_t stream2) {
    return (stream1 == stream2);
}

uint32_t AudioPolicyManager::getStrategyForStream(audio_stream_type_t stream) {
    return (uint32_t)getStrategy(stream);
}

audio_devices_t AudioPolicyManager::getDevicesForStream(audio_stream_type_t stream) {
    // By checking the range of stream before calling getStrategy, we avoid
    // getStrategy's behavior for invalid streams.  getStrategy would do a ALOGE
    // and then return STRATEGY_MEDIA, but we want to return the empty set.
    if (stream < (audio_stream_type_t) 0 || stream >= AUDIO_STREAM_PUBLIC_CNT) {
        return AUDIO_DEVICE_NONE;
    }
    audio_devices_t devices = AUDIO_DEVICE_NONE;
    for (int curStream = 0; curStream < AUDIO_STREAM_FOR_POLICY_CNT; curStream++) {
        if (!streamsMatchForvolume(stream, (audio_stream_type_t)curStream)) {
            continue;
        }
        routing_strategy curStrategy = getStrategy((audio_stream_type_t)curStream);
        audio_devices_t curDevices =
                getDeviceForStrategy((routing_strategy)curStrategy, false /*fromCache*/);
        for (audio_io_handle_t output : getOutputsForDevice(curDevices, mOutputs)) {
            sp<AudioOutputDescriptor> outputDesc = mOutputs.valueFor(output);
            if (outputDesc->isStreamActive((audio_stream_type_t)curStream)) {
                curDevices |= outputDesc->device();
            }
        }
        devices |= curDevices;
    }

    /*Filter SPEAKER_SAFE out of results, as AudioService doesn't know about it
      and doesn't really need to.*/
    if (devices & AUDIO_DEVICE_OUT_SPEAKER_SAFE) {
        devices |= AUDIO_DEVICE_OUT_SPEAKER;
        devices &= ~AUDIO_DEVICE_OUT_SPEAKER_SAFE;
    }
    return devices;
}

routing_strategy AudioPolicyManager::getStrategy(audio_stream_type_t stream) const
{
    ALOG_ASSERT(stream != AUDIO_STREAM_PATCH,"getStrategy() called for AUDIO_STREAM_PATCH");
    return mEngine->getStrategyForStream(stream);
}

uint32_t AudioPolicyManager::getStrategyForAttr(const audio_attributes_t *attr) {
    // flags to strategy mapping
    if ((attr->flags & AUDIO_FLAG_BEACON) == AUDIO_FLAG_BEACON) {
        return (uint32_t) STRATEGY_TRANSMITTED_THROUGH_SPEAKER;
    }
    if ((attr->flags & AUDIO_FLAG_AUDIBILITY_ENFORCED) == AUDIO_FLAG_AUDIBILITY_ENFORCED) {
        return (uint32_t) STRATEGY_ENFORCED_AUDIBLE;
    }
    // usage to strategy mapping
    return static_cast<uint32_t>(mEngine->getStrategyForUsage(attr->usage));
}

void AudioPolicyManager::handleNotificationRoutingForStream(audio_stream_type_t stream) {
    switch(stream) {
    case AUDIO_STREAM_MUSIC:
        checkOutputForStrategy(STRATEGY_SONIFICATION_RESPECTFUL);
        updateDevicesAndOutputs();
        break;
    default:
        break;
    }
}

uint32_t AudioPolicyManager::handleEventForBeacon(int event) {

    // skip beacon mute management if a dedicated TTS output is available
    if (mTtsOutputAvailable) {
        return 0;
    }

    switch(event) {
    case STARTING_OUTPUT:
        mBeaconMuteRefCount++;
        break;
    case STOPPING_OUTPUT:
        if (mBeaconMuteRefCount > 0) {
            mBeaconMuteRefCount--;
        }
        break;
    case STARTING_BEACON:
        mBeaconPlayingRefCount++;
        break;
    case STOPPING_BEACON:
        if (mBeaconPlayingRefCount > 0) {
            mBeaconPlayingRefCount--;
        }
        break;
    }

    if (mBeaconMuteRefCount > 0) {
        // any playback causes beacon to be muted
        return setBeaconMute(true);
    } else {
        // no other playback: unmute when beacon starts playing, mute when it stops
        return setBeaconMute(mBeaconPlayingRefCount == 0);
    }
}

uint32_t AudioPolicyManager::setBeaconMute(bool mute) {
    ALOGV("setBeaconMute(%d) mBeaconMuteRefCount=%d mBeaconPlayingRefCount=%d",
            mute, mBeaconMuteRefCount, mBeaconPlayingRefCount);
    // keep track of muted state to avoid repeating mute/unmute operations
    if (mBeaconMuted != mute) {
        // mute/unmute AUDIO_STREAM_TTS on all outputs
        ALOGV("\t muting %d", mute);
        uint32_t maxLatency = 0;
        for (size_t i = 0; i < mOutputs.size(); i++) {
            sp<SwAudioOutputDescriptor> desc = mOutputs.valueAt(i);
            setStreamMute(AUDIO_STREAM_TTS, mute/*on*/,
                    desc,
                    0 /*delay*/, AUDIO_DEVICE_NONE);
            const uint32_t latency = desc->latency() * 2;
            if (latency > maxLatency) {
                maxLatency = latency;
            }
        }
        mBeaconMuted = mute;
        return maxLatency;
    }
    return 0;
}

audio_devices_t AudioPolicyManager::getDeviceForStrategy(routing_strategy strategy,
                                                         bool fromCache)
{
    // Routing
    // see if we have an explicit route
    // scan the whole RouteMap, for each entry, convert the stream type to a strategy
    // (getStrategy(stream)).
    // if the strategy from the stream type in the RouteMap is the same as the argument above,
    // and activity count is non-zero and the device in the route descriptor is available
    // then select this device.
    for (size_t routeIndex = 0; routeIndex < mOutputRoutes.size(); routeIndex++) {
        sp<SessionRoute> route = mOutputRoutes.valueAt(routeIndex);
        routing_strategy routeStrategy = getStrategy(route->mStreamType);
        if ((routeStrategy == strategy) && route->isActive() &&
                (mAvailableOutputDevices.indexOf(route->mDeviceDescriptor) >= 0)) {
            return route->mDeviceDescriptor->type();
        }
    }

    if (fromCache) {
        ALOGVV("getDeviceForStrategy() from cache strategy %d, device %x",
              strategy, mDeviceForStrategy[strategy]);
        return mDeviceForStrategy[strategy];
    }
    return mEngine->getDeviceForStrategy(strategy);
}

void AudioPolicyManager::updateDevicesAndOutputs()
{
    for (int i = 0; i < NUM_STRATEGIES; i++) {
        mDeviceForStrategy[i] = getDeviceForStrategy((routing_strategy)i, false /*fromCache*/);
    }
    mPreviousOutputs = mOutputs;
}

uint32_t AudioPolicyManager::checkDeviceMuteStrategies(const sp<AudioOutputDescriptor>& outputDesc,
                                                       audio_devices_t prevDevice,
                                                       uint32_t delayMs)
{
    // mute/unmute strategies using an incompatible device combination
    // if muting, wait for the audio in pcm buffer to be drained before proceeding
    // if unmuting, unmute only after the specified delay
    if (outputDesc->isDuplicated()) {
        return 0;
    }

    uint32_t muteWaitMs = 0;
    audio_devices_t device = outputDesc->device();
    bool shouldMute = outputDesc->isActive() && (popcount(device) >= 2);

    for (size_t i = 0; i < NUM_STRATEGIES; i++) {
        audio_devices_t curDevice = getDeviceForStrategy((routing_strategy)i, false /*fromCache*/);
        curDevice = curDevice & outputDesc->supportedDevices();
        bool mute = shouldMute && (curDevice & device) && (curDevice != device);
        bool doMute = false;

        if (mute && !outputDesc->mStrategyMutedByDevice[i]) {
            doMute = true;
            outputDesc->mStrategyMutedByDevice[i] = true;
        } else if (!mute && outputDesc->mStrategyMutedByDevice[i]){
            doMute = true;
            outputDesc->mStrategyMutedByDevice[i] = false;
        }
        if (doMute) {
            for (size_t j = 0; j < mOutputs.size(); j++) {
                sp<AudioOutputDescriptor> desc = mOutputs.valueAt(j);
                // skip output if it does not share any device with current output
                if ((desc->supportedDevices() & outputDesc->supportedDevices())
                        == AUDIO_DEVICE_NONE) {
                    continue;
                }
                ALOGVV("checkDeviceMuteStrategies() %s strategy %zu (curDevice %04x)",
                      mute ? "muting" : "unmuting", i, curDevice);
                setStrategyMute((routing_strategy)i, mute, desc, mute ? 0 : delayMs);
                if (isStrategyActive(desc, (routing_strategy)i)) {
                    if (mute) {
                        // FIXME: should not need to double latency if volume could be applied
                        // immediately by the audioflinger mixer. We must account for the delay
                        // between now and the next time the audioflinger thread for this output
                        // will process a buffer (which corresponds to one buffer size,
                        // usually 1/2 or 1/4 of the latency).
                        if (muteWaitMs < desc->latency() * 2) {
                            muteWaitMs = desc->latency() * 2;
                        }
                    }
                }
            }
        }
    }

    // temporary mute output if device selection changes to avoid volume bursts due to
    // different per device volumes
    if (outputDesc->isActive() && (device != prevDevice)) {
        uint32_t tempMuteWaitMs = outputDesc->latency() * 2;
        // temporary mute duration is conservatively set to 4 times the reported latency
        uint32_t tempMuteDurationMs = outputDesc->latency() * 4;
        if (muteWaitMs < tempMuteWaitMs) {
            muteWaitMs = tempMuteWaitMs;
        }

        for (size_t i = 0; i < NUM_STRATEGIES; i++) {
            if (isStrategyActive(outputDesc, (routing_strategy)i)) {
                // make sure that we do not start the temporary mute period too early in case of
                // delayed device change
                setStrategyMute((routing_strategy)i, true, outputDesc, delayMs);
                setStrategyMute((routing_strategy)i, false, outputDesc,
                                delayMs + tempMuteDurationMs, device);
            }
        }
    }

    // wait for the PCM output buffers to empty before proceeding with the rest of the command
    if (muteWaitMs > delayMs) {
        muteWaitMs -= delayMs;
        usleep(muteWaitMs * 1000);
        return muteWaitMs;
    }
    return 0;
}

uint32_t AudioPolicyManager::setOutputDevice(const sp<AudioOutputDescriptor>& outputDesc,
                                             audio_devices_t device,
                                             bool force,
                                             int delayMs,
                                             audio_patch_handle_t *patchHandle,
                                             const char *address,
                                             bool requiresMuteCheck)
{
    ALOGV("setOutputDevice() device %04x delayMs %d", device, delayMs);
    AudioParameter param;
    uint32_t muteWaitMs;

    if (outputDesc->isDuplicated()) {
        muteWaitMs = setOutputDevice(outputDesc->subOutput1(), device, force, delayMs,
                nullptr /* patchHandle */, nullptr /* address */, requiresMuteCheck);
        muteWaitMs += setOutputDevice(outputDesc->subOutput2(), device, force, delayMs,
                nullptr /* patchHandle */, nullptr /* address */, requiresMuteCheck);
        return muteWaitMs;
    }
    // no need to proceed if new device is not AUDIO_DEVICE_NONE and not supported by current
    // output profile
    if ((device != AUDIO_DEVICE_NONE) &&
            ((device & outputDesc->supportedDevices()) == AUDIO_DEVICE_NONE)) {
        return 0;
    }

    // filter devices according to output selected
    device = (audio_devices_t)(device & outputDesc->supportedDevices());

    audio_devices_t prevDevice = outputDesc->mDevice;

    ALOGV("setOutputDevice() prevDevice 0x%04x", prevDevice);

    if (device != AUDIO_DEVICE_NONE) {
        outputDesc->mDevice = device;
    }

    // if the outputs are not materially active, there is no need to mute.
    if (requiresMuteCheck) {
        muteWaitMs = checkDeviceMuteStrategies(outputDesc, prevDevice, delayMs);
    } else {
        ALOGV("%s: suppressing checkDeviceMuteStrategies", __func__);
        muteWaitMs = 0;
    }

    // Do not change the routing if:
    //      the requested device is AUDIO_DEVICE_NONE
    //      OR the requested device is the same as current device
    //  AND force is not specified
    //  AND the output is connected by a valid audio patch.
    // Doing this check here allows the caller to call setOutputDevice() without conditions
    if ((device == AUDIO_DEVICE_NONE || device == prevDevice) &&
        !force &&
        outputDesc->getPatchHandle() != 0) {
        ALOGV("setOutputDevice() setting same device 0x%04x or null device", device);
        return muteWaitMs;
    }

    ALOGV("setOutputDevice() changing device");

    // do the routing
    if (device == AUDIO_DEVICE_NONE) {
        resetOutputDevice(outputDesc, delayMs, NULL);
    } else {
        DeviceVector deviceList;
        if ((address == NULL) || (strlen(address) == 0)) {
            deviceList = mAvailableOutputDevices.getDevicesFromType(device);
        } else {
            deviceList = mAvailableOutputDevices.getDevicesFromTypeAddr(device, String8(address));
        }

        if (!deviceList.isEmpty()) {
            struct audio_patch patch;
            outputDesc->toAudioPortConfig(&patch.sources[0]);
            patch.num_sources = 1;
            patch.num_sinks = 0;
            for (size_t i = 0; i < deviceList.size() && i < AUDIO_PATCH_PORTS_MAX; i++) {
                deviceList.itemAt(i)->toAudioPortConfig(&patch.sinks[i]);
                patch.num_sinks++;
            }
            ssize_t index;
            if (patchHandle && *patchHandle != AUDIO_PATCH_HANDLE_NONE) {
                index = mAudioPatches.indexOfKey(*patchHandle);
            } else {
                index = mAudioPatches.indexOfKey(outputDesc->getPatchHandle());
            }
            sp< AudioPatch> patchDesc;
            audio_patch_handle_t afPatchHandle = AUDIO_PATCH_HANDLE_NONE;
            if (index >= 0) {
                patchDesc = mAudioPatches.valueAt(index);
                afPatchHandle = patchDesc->mAfPatchHandle;
            }

            status_t status = mpClientInterface->createAudioPatch(&patch,
                                                                   &afPatchHandle,
                                                                   delayMs);
            ALOGV("setOutputDevice() createAudioPatch returned %d patchHandle %d"
                    "num_sources %d num_sinks %d",
                                       status, afPatchHandle, patch.num_sources, patch.num_sinks);
            if (status == NO_ERROR) {
                if (index < 0) {
                    patchDesc = new AudioPatch(&patch, mUidCached);
                    addAudioPatch(patchDesc->mHandle, patchDesc);
                } else {
                    patchDesc->mPatch = patch;
                }
                patchDesc->mAfPatchHandle = afPatchHandle;
                if (patchHandle) {
                    *patchHandle = patchDesc->mHandle;
                }
                outputDesc->setPatchHandle(patchDesc->mHandle);
                nextAudioPortGeneration();
                mpClientInterface->onAudioPatchListUpdate();
            }
        }

        // inform all input as well
        for (size_t i = 0; i < mInputs.size(); i++) {
            const sp<AudioInputDescriptor>  inputDescriptor = mInputs.valueAt(i);
            if (!is_virtual_input_device(inputDescriptor->mDevice)) {
                AudioParameter inputCmd = AudioParameter();
                ALOGV("%s: inform input %d of device:%d", __func__,
                      inputDescriptor->mIoHandle, device);
                inputCmd.addInt(String8(AudioParameter::keyRouting),device);
                mpClientInterface->setParameters(inputDescriptor->mIoHandle,
                                                 inputCmd.toString(),
                                                 delayMs);
            }
        }
    }

    // update stream volumes according to new device
    applyStreamVolumes(outputDesc, device, delayMs);

    return muteWaitMs;
}

status_t AudioPolicyManager::resetOutputDevice(const sp<AudioOutputDescriptor>& outputDesc,
                                               int delayMs,
                                               audio_patch_handle_t *patchHandle)
{
    ssize_t index;
    if (patchHandle) {
        index = mAudioPatches.indexOfKey(*patchHandle);
    } else {
        index = mAudioPatches.indexOfKey(outputDesc->getPatchHandle());
    }
    if (index < 0) {
        return INVALID_OPERATION;
    }
    sp< AudioPatch> patchDesc = mAudioPatches.valueAt(index);
    status_t status = mpClientInterface->releaseAudioPatch(patchDesc->mAfPatchHandle, delayMs);
    ALOGV("resetOutputDevice() releaseAudioPatch returned %d", status);
    outputDesc->setPatchHandle(AUDIO_PATCH_HANDLE_NONE);
    removeAudioPatch(patchDesc->mHandle);
    nextAudioPortGeneration();
    mpClientInterface->onAudioPatchListUpdate();
    return status;
}

status_t AudioPolicyManager::setInputDevice(audio_io_handle_t input,
                                            audio_devices_t device,
                                            bool force,
                                            audio_patch_handle_t *patchHandle)
{
    status_t status = NO_ERROR;

    sp<AudioInputDescriptor> inputDesc = mInputs.valueFor(input);
    if ((device != AUDIO_DEVICE_NONE) && ((device != inputDesc->mDevice) || force)) {
        inputDesc->mDevice = device;

        DeviceVector deviceList = mAvailableInputDevices.getDevicesFromType(device);
        if (!deviceList.isEmpty()) {
            struct audio_patch patch;
            inputDesc->toAudioPortConfig(&patch.sinks[0]);
            // AUDIO_SOURCE_HOTWORD is for internal use only:
            // handled as AUDIO_SOURCE_VOICE_RECOGNITION by the audio HAL
            if (patch.sinks[0].ext.mix.usecase.source == AUDIO_SOURCE_HOTWORD &&
                    !inputDesc->isSoundTrigger()) {
                patch.sinks[0].ext.mix.usecase.source = AUDIO_SOURCE_VOICE_RECOGNITION;
            }
            patch.num_sinks = 1;
            //only one input device for now
            deviceList.itemAt(0)->toAudioPortConfig(&patch.sources[0]);
            patch.num_sources = 1;
            ssize_t index;
            if (patchHandle && *patchHandle != AUDIO_PATCH_HANDLE_NONE) {
                index = mAudioPatches.indexOfKey(*patchHandle);
            } else {
                index = mAudioPatches.indexOfKey(inputDesc->getPatchHandle());
            }
            sp< AudioPatch> patchDesc;
            audio_patch_handle_t afPatchHandle = AUDIO_PATCH_HANDLE_NONE;
            if (index >= 0) {
                patchDesc = mAudioPatches.valueAt(index);
                afPatchHandle = patchDesc->mAfPatchHandle;
            }

            status_t status = mpClientInterface->createAudioPatch(&patch,
                                                                  &afPatchHandle,
                                                                  0);
            ALOGV("setInputDevice() createAudioPatch returned %d patchHandle %d",
                                                                          status, afPatchHandle);
            if (status == NO_ERROR) {
                if (index < 0) {
                    patchDesc = new AudioPatch(&patch, mUidCached);
                    addAudioPatch(patchDesc->mHandle, patchDesc);
                } else {
                    patchDesc->mPatch = patch;
                }
                patchDesc->mAfPatchHandle = afPatchHandle;
                if (patchHandle) {
                    *patchHandle = patchDesc->mHandle;
                }
                inputDesc->setPatchHandle(patchDesc->mHandle);
                nextAudioPortGeneration();
                mpClientInterface->onAudioPatchListUpdate();
            }
        }
    }
    return status;
}

status_t AudioPolicyManager::resetInputDevice(audio_io_handle_t input,
                                              audio_patch_handle_t *patchHandle)
{
    sp<AudioInputDescriptor> inputDesc = mInputs.valueFor(input);
    ssize_t index;
    if (patchHandle) {
        index = mAudioPatches.indexOfKey(*patchHandle);
    } else {
        index = mAudioPatches.indexOfKey(inputDesc->getPatchHandle());
    }
    if (index < 0) {
        return INVALID_OPERATION;
    }
    sp< AudioPatch> patchDesc = mAudioPatches.valueAt(index);
    status_t status = mpClientInterface->releaseAudioPatch(patchDesc->mAfPatchHandle, 0);
    ALOGV("resetInputDevice() releaseAudioPatch returned %d", status);
    inputDesc->setPatchHandle(AUDIO_PATCH_HANDLE_NONE);
    removeAudioPatch(patchDesc->mHandle);
    nextAudioPortGeneration();
    mpClientInterface->onAudioPatchListUpdate();
    return status;
}

sp<IOProfile> AudioPolicyManager::getInputProfile(audio_devices_t device,
                                                  const String8& address,
                                                  uint32_t& samplingRate,
                                                  audio_format_t& format,
                                                  audio_channel_mask_t& channelMask,
                                                  audio_input_flags_t flags)
{
    // Choose an input profile based on the requested capture parameters: select the first available
    // profile supporting all requested parameters.
    //
    // TODO: perhaps isCompatibleProfile should return a "matching" score so we can return
    // the best matching profile, not the first one.

    for (const auto& hwModule : mHwModules) {
        for (const auto& profile : hwModule->mInputProfiles) {
            // profile->log();
            if (profile->isCompatibleProfile(device, address, samplingRate,
                                             &samplingRate /*updatedSamplingRate*/,
                                             format,
                                             &format /*updatedFormat*/,
                                             channelMask,
                                             &channelMask /*updatedChannelMask*/,
                                             (audio_output_flags_t) flags)) {

                return profile;
            }
        }
    }
    return NULL;
}


audio_devices_t AudioPolicyManager::getDeviceAndMixForInputSource(audio_source_t inputSource,
                                                                  AudioMix **policyMix)
{
    audio_devices_t availableDeviceTypes = mAvailableInputDevices.types() & ~AUDIO_DEVICE_BIT_IN;
    audio_devices_t selectedDeviceFromMix =
           mPolicyMixes.getDeviceAndMixForInputSource(inputSource, availableDeviceTypes, policyMix);

    if (selectedDeviceFromMix != AUDIO_DEVICE_NONE) {
        return selectedDeviceFromMix;
    }
    return getDeviceForInputSource(inputSource);
}

audio_devices_t AudioPolicyManager::getDeviceForInputSource(audio_source_t inputSource)
{
    // Routing
    // Scan the whole RouteMap to see if we have an explicit route:
    // if the input source in the RouteMap is the same as the argument above,
    // and activity count is non-zero and the device in the route descriptor is available
    // then select this device.
    for (size_t routeIndex = 0; routeIndex < mInputRoutes.size(); routeIndex++) {
         sp<SessionRoute> route = mInputRoutes.valueAt(routeIndex);
         if ((inputSource == route->mSource) && route->isActive() &&
                 (mAvailableInputDevices.indexOf(route->mDeviceDescriptor) >= 0)) {
             return route->mDeviceDescriptor->type();
         }
     }

     return mEngine->getDeviceForInputSource(inputSource);
}

float AudioPolicyManager::computeVolume(audio_stream_type_t stream,
                                        int index,
                                        audio_devices_t device)
{
    float volumeDB = mVolumeCurves->volIndexToDb(stream, Volume::getDeviceCategory(device), index);

    // handle the case of accessibility active while a ringtone is playing: if the ringtone is much
    // louder than the accessibility prompt, the prompt cannot be heard, thus masking the touch
    // exploration of the dialer UI. In this situation, bring the accessibility volume closer to
    // the ringtone volume
    if ((stream == AUDIO_STREAM_ACCESSIBILITY)
            && (AUDIO_MODE_RINGTONE == mEngine->getPhoneState())
            && isStreamActive(AUDIO_STREAM_RING, 0)) {
        const float ringVolumeDB = computeVolume(AUDIO_STREAM_RING, index, device);
        return ringVolumeDB - 4 > volumeDB ? ringVolumeDB - 4 : volumeDB;
    }

    // in-call: always cap earpiece volume by voice volume + some low headroom
    if ((stream != AUDIO_STREAM_VOICE_CALL) && (device & AUDIO_DEVICE_OUT_EARPIECE) && isInCall()) {
        switch (stream) {
        case AUDIO_STREAM_SYSTEM:
        case AUDIO_STREAM_RING:
        case AUDIO_STREAM_MUSIC:
        case AUDIO_STREAM_ALARM:
        case AUDIO_STREAM_NOTIFICATION:
        case AUDIO_STREAM_ENFORCED_AUDIBLE:
        case AUDIO_STREAM_DTMF:
        case AUDIO_STREAM_ACCESSIBILITY: {
            const float maxVoiceVolDb = computeVolume(AUDIO_STREAM_VOICE_CALL, index, device)
                    + IN_CALL_EARPIECE_HEADROOM_DB;
            if (volumeDB > maxVoiceVolDb) {
                ALOGV("computeVolume() stream %d at vol=%f overriden by stream %d at vol=%f",
                        stream, volumeDB, AUDIO_STREAM_VOICE_CALL, maxVoiceVolDb);
                volumeDB = maxVoiceVolDb;
            }
            } break;
        default:
            break;
        }
    }

    // if a headset is connected, apply the following rules to ring tones and notifications
    // to avoid sound level bursts in user's ears:
    // - always attenuate notifications volume by 6dB
    // - attenuate ring tones volume by 6dB unless music is not playing and
    // speaker is part of the select devices
    // - if music is playing, always limit the volume to current music volume,
    // with a minimum threshold at -36dB so that notification is always perceived.
    const routing_strategy stream_strategy = getStrategy(stream);
    if ((device & (AUDIO_DEVICE_OUT_BLUETOOTH_A2DP |
            AUDIO_DEVICE_OUT_BLUETOOTH_A2DP_HEADPHONES |
            AUDIO_DEVICE_OUT_WIRED_HEADSET |
            AUDIO_DEVICE_OUT_WIRED_HEADPHONE |
            AUDIO_DEVICE_OUT_USB_HEADSET)) &&
        ((stream_strategy == STRATEGY_SONIFICATION)
                || (stream_strategy == STRATEGY_SONIFICATION_RESPECTFUL)
                || (stream == AUDIO_STREAM_SYSTEM)
                || ((stream_strategy == STRATEGY_ENFORCED_AUDIBLE) &&
                    (mEngine->getForceUse(AUDIO_POLICY_FORCE_FOR_SYSTEM) == AUDIO_POLICY_FORCE_NONE))) &&
            mVolumeCurves->canBeMuted(stream)) {
        // when the phone is ringing we must consider that music could have been paused just before
        // by the music application and behave as if music was active if the last music track was
        // just stopped
        if (isStreamActive(AUDIO_STREAM_MUSIC, SONIFICATION_HEADSET_MUSIC_DELAY) ||
                mLimitRingtoneVolume) {
            volumeDB += SONIFICATION_HEADSET_VOLUME_FACTOR_DB;
            audio_devices_t musicDevice = getDeviceForStrategy(STRATEGY_MEDIA, true /*fromCache*/);
            float musicVolDB = computeVolume(AUDIO_STREAM_MUSIC,
                                             mVolumeCurves->getVolumeIndex(AUDIO_STREAM_MUSIC,
                                                                              musicDevice),
                                             musicDevice);
            float minVolDB = (musicVolDB > SONIFICATION_HEADSET_VOLUME_MIN_DB) ?
                    musicVolDB : SONIFICATION_HEADSET_VOLUME_MIN_DB;
            if (volumeDB > minVolDB) {
                volumeDB = minVolDB;
                ALOGV("computeVolume limiting volume to %f musicVol %f", minVolDB, musicVolDB);
            }
            if (device & (AUDIO_DEVICE_OUT_BLUETOOTH_A2DP |
                    AUDIO_DEVICE_OUT_BLUETOOTH_A2DP_HEADPHONES)) {
                // on A2DP, also ensure notification volume is not too low compared to media when
                // intended to be played
                if ((volumeDB > -96.0f) &&
                        (musicVolDB - SONIFICATION_A2DP_MAX_MEDIA_DIFF_DB > volumeDB)) {
                    ALOGV("computeVolume increasing volume for stream=%d device=0x%X from %f to %f",
                            stream, device,
                            volumeDB, musicVolDB - SONIFICATION_A2DP_MAX_MEDIA_DIFF_DB);
                    volumeDB = musicVolDB - SONIFICATION_A2DP_MAX_MEDIA_DIFF_DB;
                }
            }
        } else if ((Volume::getDeviceForVolume(device) != AUDIO_DEVICE_OUT_SPEAKER) ||
                stream_strategy != STRATEGY_SONIFICATION) {
            volumeDB += SONIFICATION_HEADSET_VOLUME_FACTOR_DB;
        }
    }

    return volumeDB;
}

status_t AudioPolicyManager::checkAndSetVolume(audio_stream_type_t stream,
                                                   int index,
                                                   const sp<AudioOutputDescriptor>& outputDesc,
                                                   audio_devices_t device,
                                                   int delayMs,
                                                   bool force)
{
    // do not change actual stream volume if the stream is muted
    if (outputDesc->mMuteCount[stream] != 0) {
        ALOGVV("checkAndSetVolume() stream %d muted count %d",
              stream, outputDesc->mMuteCount[stream]);
        return NO_ERROR;
    }
    audio_policy_forced_cfg_t forceUseForComm =
            mEngine->getForceUse(AUDIO_POLICY_FORCE_FOR_COMMUNICATION);
    // do not change in call volume if bluetooth is connected and vice versa
    if ((stream == AUDIO_STREAM_VOICE_CALL && forceUseForComm == AUDIO_POLICY_FORCE_BT_SCO) ||
        (stream == AUDIO_STREAM_BLUETOOTH_SCO && forceUseForComm != AUDIO_POLICY_FORCE_BT_SCO)) {
        ALOGV("checkAndSetVolume() cannot set stream %d volume with force use = %d for comm",
             stream, forceUseForComm);
        return INVALID_OPERATION;
    }

    if (device == AUDIO_DEVICE_NONE) {
        device = outputDesc->device();
    }

    float volumeDb = computeVolume(stream, index, device);
    if (outputDesc->isFixedVolume(device)) {
        volumeDb = 0.0f;
    }

    outputDesc->setVolume(volumeDb, stream, device, delayMs, force);

    if (stream == AUDIO_STREAM_VOICE_CALL ||
        stream == AUDIO_STREAM_BLUETOOTH_SCO) {
        float voiceVolume;
        // Force voice volume to max for bluetooth SCO as volume is managed by the headset
        if (stream == AUDIO_STREAM_VOICE_CALL) {
            voiceVolume = (float)index/(float)mVolumeCurves->getVolumeIndexMax(stream);
        } else {
            voiceVolume = 1.0;
        }

        if (voiceVolume != mLastVoiceVolume) {
            mpClientInterface->setVoiceVolume(voiceVolume, delayMs);
            mLastVoiceVolume = voiceVolume;
        }
    }

    return NO_ERROR;
}

void AudioPolicyManager::applyStreamVolumes(const sp<AudioOutputDescriptor>& outputDesc,
                                                audio_devices_t device,
                                                int delayMs,
                                                bool force)
{
    ALOGVV("applyStreamVolumes() for device %08x", device);

    for (int stream = 0; stream < AUDIO_STREAM_FOR_POLICY_CNT; stream++) {
        checkAndSetVolume((audio_stream_type_t)stream,
                          mVolumeCurves->getVolumeIndex((audio_stream_type_t)stream, device),
                          outputDesc,
                          device,
                          delayMs,
                          force);
    }
}

void AudioPolicyManager::setStrategyMute(routing_strategy strategy,
                                             bool on,
                                             const sp<AudioOutputDescriptor>& outputDesc,
                                             int delayMs,
                                             audio_devices_t device)
{
    ALOGVV("setStrategyMute() strategy %d, mute %d, output ID %d",
           strategy, on, outputDesc->getId());
    for (int stream = 0; stream < AUDIO_STREAM_FOR_POLICY_CNT; stream++) {
        if (getStrategy((audio_stream_type_t)stream) == strategy) {
            setStreamMute((audio_stream_type_t)stream, on, outputDesc, delayMs, device);
        }
    }
}

void AudioPolicyManager::setStreamMute(audio_stream_type_t stream,
                                           bool on,
                                           const sp<AudioOutputDescriptor>& outputDesc,
                                           int delayMs,
                                           audio_devices_t device)
{
    if (device == AUDIO_DEVICE_NONE) {
        device = outputDesc->device();
    }

    ALOGVV("setStreamMute() stream %d, mute %d, mMuteCount %d device %04x",
          stream, on, outputDesc->mMuteCount[stream], device);

    if (on) {
        if (outputDesc->mMuteCount[stream] == 0) {
            if (mVolumeCurves->canBeMuted(stream) &&
                    ((stream != AUDIO_STREAM_ENFORCED_AUDIBLE) ||
                     (mEngine->getForceUse(AUDIO_POLICY_FORCE_FOR_SYSTEM) == AUDIO_POLICY_FORCE_NONE))) {
                checkAndSetVolume(stream, 0, outputDesc, device, delayMs);
            }
        }
        // increment mMuteCount after calling checkAndSetVolume() so that volume change is not ignored
        outputDesc->mMuteCount[stream]++;
    } else {
        if (outputDesc->mMuteCount[stream] == 0) {
            ALOGV("setStreamMute() unmuting non muted stream!");
            return;
        }
        if (--outputDesc->mMuteCount[stream] == 0) {
            checkAndSetVolume(stream,
                              mVolumeCurves->getVolumeIndex(stream, device),
                              outputDesc,
                              device,
                              delayMs);
        }
    }
}

void AudioPolicyManager::handleIncallSonification(audio_stream_type_t stream,
                                                      bool starting, bool stateChange)
{
    if(!hasPrimaryOutput()) {
        return;
    }

    // if the stream pertains to sonification strategy and we are in call we must
    // mute the stream if it is low visibility. If it is high visibility, we must play a tone
    // in the device used for phone strategy and play the tone if the selected device does not
    // interfere with the device used for phone strategy
    // if stateChange is true, we are called from setPhoneState() and we must mute or unmute as
    // many times as there are active tracks on the output
    const routing_strategy stream_strategy = getStrategy(stream);
    if ((stream_strategy == STRATEGY_SONIFICATION) ||
            ((stream_strategy == STRATEGY_SONIFICATION_RESPECTFUL))) {
        sp<SwAudioOutputDescriptor> outputDesc = mPrimaryOutput;
        ALOGV("handleIncallSonification() stream %d starting %d device %x stateChange %d",
                stream, starting, outputDesc->mDevice, stateChange);
        if (outputDesc->mRefCount[stream]) {
            int muteCount = 1;
            if (stateChange) {
                muteCount = outputDesc->mRefCount[stream];
            }
            if (audio_is_low_visibility(stream)) {
                ALOGV("handleIncallSonification() low visibility, muteCount %d", muteCount);
                for (int i = 0; i < muteCount; i++) {
                    setStreamMute(stream, starting, mPrimaryOutput);
                }
            } else {
                ALOGV("handleIncallSonification() high visibility");
                if (outputDesc->device() &
                        getDeviceForStrategy(STRATEGY_PHONE, true /*fromCache*/)) {
                    ALOGV("handleIncallSonification() high visibility muted, muteCount %d", muteCount);
                    for (int i = 0; i < muteCount; i++) {
                        setStreamMute(stream, starting, mPrimaryOutput);
                    }
                }
                if (starting) {
                    mpClientInterface->startTone(AUDIO_POLICY_TONE_IN_CALL_NOTIFICATION,
                                                 AUDIO_STREAM_VOICE_CALL);
                } else {
                    mpClientInterface->stopTone();
                }
            }
        }
    }
}

audio_stream_type_t AudioPolicyManager::streamTypefromAttributesInt(const audio_attributes_t *attr)
{
    // flags to stream type mapping
    if ((attr->flags & AUDIO_FLAG_AUDIBILITY_ENFORCED) == AUDIO_FLAG_AUDIBILITY_ENFORCED) {
        return AUDIO_STREAM_ENFORCED_AUDIBLE;
    }
    if ((attr->flags & AUDIO_FLAG_SCO) == AUDIO_FLAG_SCO) {
        return AUDIO_STREAM_BLUETOOTH_SCO;
    }
    if ((attr->flags & AUDIO_FLAG_BEACON) == AUDIO_FLAG_BEACON) {
        return AUDIO_STREAM_TTS;
    }

    // usage to stream type mapping
    switch (attr->usage) {
    case AUDIO_USAGE_MEDIA:
    case AUDIO_USAGE_GAME:
    case AUDIO_USAGE_ASSISTANT:
    case AUDIO_USAGE_ASSISTANCE_NAVIGATION_GUIDANCE:
        return AUDIO_STREAM_MUSIC;
    case AUDIO_USAGE_ASSISTANCE_ACCESSIBILITY:
        return AUDIO_STREAM_ACCESSIBILITY;
    case AUDIO_USAGE_ASSISTANCE_SONIFICATION:
        return AUDIO_STREAM_SYSTEM;
    case AUDIO_USAGE_VOICE_COMMUNICATION:
        return AUDIO_STREAM_VOICE_CALL;

    case AUDIO_USAGE_VOICE_COMMUNICATION_SIGNALLING:
        return AUDIO_STREAM_DTMF;

    case AUDIO_USAGE_ALARM:
        return AUDIO_STREAM_ALARM;
    case AUDIO_USAGE_NOTIFICATION_TELEPHONY_RINGTONE:
        return AUDIO_STREAM_RING;

    case AUDIO_USAGE_NOTIFICATION:
    case AUDIO_USAGE_NOTIFICATION_COMMUNICATION_REQUEST:
    case AUDIO_USAGE_NOTIFICATION_COMMUNICATION_INSTANT:
    case AUDIO_USAGE_NOTIFICATION_COMMUNICATION_DELAYED:
    case AUDIO_USAGE_NOTIFICATION_EVENT:
        return AUDIO_STREAM_NOTIFICATION;

    case AUDIO_USAGE_UNKNOWN:
    default:
        return AUDIO_STREAM_MUSIC;
    }
}

bool AudioPolicyManager::isValidAttributes(const audio_attributes_t *paa)
{
    // has flags that map to a strategy?
    if ((paa->flags & (AUDIO_FLAG_AUDIBILITY_ENFORCED | AUDIO_FLAG_SCO | AUDIO_FLAG_BEACON)) != 0) {
        return true;
    }

    // has known usage?
    switch (paa->usage) {
    case AUDIO_USAGE_UNKNOWN:
    case AUDIO_USAGE_MEDIA:
    case AUDIO_USAGE_VOICE_COMMUNICATION:
    case AUDIO_USAGE_VOICE_COMMUNICATION_SIGNALLING:
    case AUDIO_USAGE_ALARM:
    case AUDIO_USAGE_NOTIFICATION:
    case AUDIO_USAGE_NOTIFICATION_TELEPHONY_RINGTONE:
    case AUDIO_USAGE_NOTIFICATION_COMMUNICATION_REQUEST:
    case AUDIO_USAGE_NOTIFICATION_COMMUNICATION_INSTANT:
    case AUDIO_USAGE_NOTIFICATION_COMMUNICATION_DELAYED:
    case AUDIO_USAGE_NOTIFICATION_EVENT:
    case AUDIO_USAGE_ASSISTANCE_ACCESSIBILITY:
    case AUDIO_USAGE_ASSISTANCE_NAVIGATION_GUIDANCE:
    case AUDIO_USAGE_ASSISTANCE_SONIFICATION:
    case AUDIO_USAGE_GAME:
    case AUDIO_USAGE_VIRTUAL_SOURCE:
    case AUDIO_USAGE_ASSISTANT:
        break;
    default:
        return false;
    }
    return true;
}

bool AudioPolicyManager::isStrategyActive(const sp<AudioOutputDescriptor>& outputDesc,
                                          routing_strategy strategy, uint32_t inPastMs,
                                          nsecs_t sysTime) const
{
    if ((sysTime == 0) && (inPastMs != 0)) {
        sysTime = systemTime();
    }
    for (int i = 0; i < (int)AUDIO_STREAM_FOR_POLICY_CNT; i++) {
        if (((getStrategy((audio_stream_type_t)i) == strategy) ||
                (NUM_STRATEGIES == strategy)) &&
                outputDesc->isStreamActive((audio_stream_type_t)i, inPastMs, sysTime)) {
            return true;
        }
    }
    return false;
}

audio_policy_forced_cfg_t AudioPolicyManager::getForceUse(audio_policy_force_use_t usage)
{
    return mEngine->getForceUse(usage);
}

bool AudioPolicyManager::isInCall()
{
    return isStateInCall(mEngine->getPhoneState());
}

bool AudioPolicyManager::isStateInCall(int state)
{
    return is_state_in_call(state);
}

void AudioPolicyManager::cleanUpForDevice(const sp<DeviceDescriptor>& deviceDesc)
{
    for (ssize_t i = (ssize_t)mAudioSources.size() - 1; i >= 0; i--)  {
        sp<AudioSourceDescriptor> sourceDesc = mAudioSources.valueAt(i);
        if (sourceDesc->mDevice->equals(deviceDesc)) {
            ALOGV("%s releasing audio source %d", __FUNCTION__, sourceDesc->getHandle());
            stopAudioSource(sourceDesc->getHandle());
        }
    }

    for (ssize_t i = (ssize_t)mAudioPatches.size() - 1; i >= 0; i--)  {
        sp<AudioPatch> patchDesc = mAudioPatches.valueAt(i);
        bool release = false;
        for (size_t j = 0; j < patchDesc->mPatch.num_sources && !release; j++)  {
            const struct audio_port_config *source = &patchDesc->mPatch.sources[j];
            if (source->type == AUDIO_PORT_TYPE_DEVICE &&
                    source->ext.device.type == deviceDesc->type()) {
                release = true;
            }
        }
        for (size_t j = 0; j < patchDesc->mPatch.num_sinks && !release; j++)  {
            const struct audio_port_config *sink = &patchDesc->mPatch.sinks[j];
            if (sink->type == AUDIO_PORT_TYPE_DEVICE &&
                    sink->ext.device.type == deviceDesc->type()) {
                release = true;
            }
        }
        if (release) {
            ALOGV("%s releasing patch %u", __FUNCTION__, patchDesc->mHandle);
            releaseAudioPatch(patchDesc->mHandle, patchDesc->mUid);
        }
    }
}

// Modify the list of surround sound formats supported.
void AudioPolicyManager::filterSurroundFormats(FormatVector *formatsPtr) {
    FormatVector &formats = *formatsPtr;
    // TODO Set this based on Config properties.
    const bool alwaysForceAC3 = true;

    audio_policy_forced_cfg_t forceUse = mEngine->getForceUse(
            AUDIO_POLICY_FORCE_FOR_ENCODED_SURROUND);
    ALOGD("%s: forced use = %d", __FUNCTION__, forceUse);

    // Analyze original support for various formats.
    bool supportsAC3 = false;
    bool supportsOtherSurround = false;
    bool supportsIEC61937 = false;
    for (ssize_t formatIndex = 0; formatIndex < (ssize_t)formats.size(); formatIndex++) {
        audio_format_t format = formats[formatIndex];
        switch (format) {
            case AUDIO_FORMAT_AC3:
                supportsAC3 = true;
                break;
            case AUDIO_FORMAT_E_AC3:
            case AUDIO_FORMAT_DTS:
            case AUDIO_FORMAT_DTS_HD:
                // If ALWAYS, remove all other surround formats here since we will add them later.
                if (forceUse == AUDIO_POLICY_FORCE_ENCODED_SURROUND_ALWAYS) {
                    formats.removeAt(formatIndex);
                    formatIndex--;
                }
                supportsOtherSurround = true;
                break;
            case AUDIO_FORMAT_IEC61937:
                supportsIEC61937 = true;
                break;
            default:
                break;
        }
    }

    // Modify formats based on surround preferences.
    // If NEVER, remove support for surround formats.
    if (forceUse == AUDIO_POLICY_FORCE_ENCODED_SURROUND_NEVER) {
        if (supportsAC3 || supportsOtherSurround || supportsIEC61937) {
            // Remove surround sound related formats.
            for (size_t formatIndex = 0; formatIndex < formats.size(); ) {
                audio_format_t format = formats[formatIndex];
                switch(format) {
                    case AUDIO_FORMAT_AC3:
                    case AUDIO_FORMAT_E_AC3:
                    case AUDIO_FORMAT_DTS:
                    case AUDIO_FORMAT_DTS_HD:
                    case AUDIO_FORMAT_IEC61937:
                        formats.removeAt(formatIndex);
                        break;
                    default:
                        formatIndex++; // keep it
                        break;
                }
            }
            supportsAC3 = false;
            supportsOtherSurround = false;
            supportsIEC61937 = false;
        }
    } else { // AUTO or ALWAYS
        // Most TVs support AC3 even if they do not report it in the EDID.
        if ((alwaysForceAC3 || (forceUse == AUDIO_POLICY_FORCE_ENCODED_SURROUND_ALWAYS))
                && !supportsAC3) {
            formats.add(AUDIO_FORMAT_AC3);
            supportsAC3 = true;
        }

        // If ALWAYS, add support for raw surround formats if all are missing.
        // This assumes that if any of these formats are reported by the HAL
        // then the report is valid and should not be modified.
        if (forceUse == AUDIO_POLICY_FORCE_ENCODED_SURROUND_ALWAYS) {
            formats.add(AUDIO_FORMAT_E_AC3);
            formats.add(AUDIO_FORMAT_DTS);
            formats.add(AUDIO_FORMAT_DTS_HD);
            supportsOtherSurround = true;
        }

        // Add support for IEC61937 if any raw surround supported.
        // The HAL could do this but add it here, just in case.
        if ((supportsAC3 || supportsOtherSurround) && !supportsIEC61937) {
            formats.add(AUDIO_FORMAT_IEC61937);
            supportsIEC61937 = true;
        }
    }
}

// Modify the list of channel masks supported.
void AudioPolicyManager::filterSurroundChannelMasks(ChannelsVector *channelMasksPtr) {
    ChannelsVector &channelMasks = *channelMasksPtr;
    audio_policy_forced_cfg_t forceUse = mEngine->getForceUse(
            AUDIO_POLICY_FORCE_FOR_ENCODED_SURROUND);

    // If NEVER, then remove support for channelMasks > stereo.
    if (forceUse == AUDIO_POLICY_FORCE_ENCODED_SURROUND_NEVER) {
        for (size_t maskIndex = 0; maskIndex < channelMasks.size(); ) {
            audio_channel_mask_t channelMask = channelMasks[maskIndex];
            if (channelMask & ~AUDIO_CHANNEL_OUT_STEREO) {
                ALOGI("%s: force NEVER, so remove channelMask 0x%08x", __FUNCTION__, channelMask);
                channelMasks.removeAt(maskIndex);
            } else {
                maskIndex++;
            }
        }
    // If ALWAYS, then make sure we at least support 5.1
    } else if (forceUse == AUDIO_POLICY_FORCE_ENCODED_SURROUND_ALWAYS) {
        bool supports5dot1 = false;
        // Are there any channel masks that can be considered "surround"?
        for (audio_channel_mask_t channelMask : channelMasks) {
            if ((channelMask & AUDIO_CHANNEL_OUT_5POINT1) == AUDIO_CHANNEL_OUT_5POINT1) {
                supports5dot1 = true;
                break;
            }
        }
        // If not then add 5.1 support.
        if (!supports5dot1) {
            channelMasks.add(AUDIO_CHANNEL_OUT_5POINT1);
            ALOGI("%s: force ALWAYS, so adding channelMask for 5.1 surround", __FUNCTION__);
        }
    }
}

void AudioPolicyManager::updateAudioProfiles(audio_devices_t device,
                                             audio_io_handle_t ioHandle,
                                             AudioProfileVector &profiles)
{
    String8 reply;

    // Format MUST be checked first to update the list of AudioProfile
    if (profiles.hasDynamicFormat()) {
        reply = mpClientInterface->getParameters(
                ioHandle, String8(AudioParameter::keyStreamSupportedFormats));
        ALOGV("%s: supported formats %s", __FUNCTION__, reply.string());
        AudioParameter repliedParameters(reply);
        if (repliedParameters.get(
                String8(AudioParameter::keyStreamSupportedFormats), reply) != NO_ERROR) {
            ALOGE("%s: failed to retrieve format, bailing out", __FUNCTION__);
            return;
        }
        FormatVector formats = formatsFromString(reply.string());
        if (device == AUDIO_DEVICE_OUT_HDMI) {
            filterSurroundFormats(&formats);
        }
        profiles.setFormats(formats);
    }

    for (audio_format_t format : profiles.getSupportedFormats()) {
        ChannelsVector channelMasks;
        SampleRateVector samplingRates;
        AudioParameter requestedParameters;
        requestedParameters.addInt(String8(AudioParameter::keyFormat), format);

        if (profiles.hasDynamicRateFor(format)) {
            reply = mpClientInterface->getParameters(
                    ioHandle,
                    requestedParameters.toString() + ";" +
                    AudioParameter::keyStreamSupportedSamplingRates);
            ALOGV("%s: supported sampling rates %s", __FUNCTION__, reply.string());
            AudioParameter repliedParameters(reply);
            if (repliedParameters.get(
                    String8(AudioParameter::keyStreamSupportedSamplingRates), reply) == NO_ERROR) {
                samplingRates = samplingRatesFromString(reply.string());
            }
        }
        if (profiles.hasDynamicChannelsFor(format)) {
            reply = mpClientInterface->getParameters(ioHandle,
                                                     requestedParameters.toString() + ";" +
                                                     AudioParameter::keyStreamSupportedChannels);
            ALOGV("%s: supported channel masks %s", __FUNCTION__, reply.string());
            AudioParameter repliedParameters(reply);
            if (repliedParameters.get(
                    String8(AudioParameter::keyStreamSupportedChannels), reply) == NO_ERROR) {
                channelMasks = channelMasksFromString(reply.string());
                if (device == AUDIO_DEVICE_OUT_HDMI) {
                    filterSurroundChannelMasks(&channelMasks);
                }
            }
        }
        profiles.addProfileFromHal(new AudioProfile(format, channelMasks, samplingRates));
    }
}

}; // namespace android<|MERGE_RESOLUTION|>--- conflicted
+++ resolved
@@ -3539,14 +3539,7 @@
         // except for direct output streams that are only opened when they are actually
         // required by an app.
         // This also validates mAvailableOutputDevices list
-<<<<<<< HEAD
-        for (size_t j = 0; j < mHwModules[i]->mOutputProfiles.size(); j++)
-        {
-            const sp<IOProfile> outProfile = mHwModules[i]->mOutputProfiles[j];
-
-=======
         for (const auto& outProfile : hwModule->mOutputProfiles) {
->>>>>>> 3700e162
             if (!outProfile->hasSupportedDevices()) {
                 ALOGW("Output profile contains no device on module %s", hwModule->getName());
                 continue;
@@ -3606,14 +3599,7 @@
         }
         // open input streams needed to access attached devices to validate
         // mAvailableInputDevices list
-<<<<<<< HEAD
-        for (size_t j = 0; j < mHwModules[i]->mInputProfiles.size(); j++)
-        {
-            const sp<IOProfile> inProfile = mHwModules[i]->mInputProfiles[j];
-
-=======
         for (const auto& inProfile : hwModule->mInputProfiles) {
->>>>>>> 3700e162
             if (!inProfile->hasSupportedDevices()) {
                 ALOGW("Input profile contains no device on module %s", hwModule->getName());
                 continue;
