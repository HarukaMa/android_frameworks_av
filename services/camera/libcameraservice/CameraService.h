--- conflicted
+++ resolved
@@ -668,8 +668,6 @@
         return activityManager;
     }
 
-<<<<<<< HEAD
-=======
     static const sp<IPermissionController>& getPermissionController() {
         static const char* kPermissionControllerService = "permission";
         static thread_local sp<IPermissionController> sPermissionController = nullptr;
@@ -689,7 +687,6 @@
         return sPermissionController;
     }
 
->>>>>>> 875eeabf
     /**
      * Pre-grants the permission if the attribution source uid is for an automotive
      * privileged client. Otherwise uses system service permission checker to check
