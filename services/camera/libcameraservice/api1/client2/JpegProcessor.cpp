--- conflicted
+++ resolved
@@ -224,7 +224,6 @@
         ALOGV("%s: Camera %d: Still capture available", __FUNCTION__,
                 mId);
 
-<<<<<<< HEAD
         if (imgBuffer.format != HAL_PIXEL_FORMAT_BLOB) {
             ALOGE("%s: Camera %d: Unexpected format for still image: "
                     "%x, expected %x", __FUNCTION__, mId,
@@ -233,20 +232,6 @@
             mCaptureConsumer->unlockBuffer(imgBuffer);
             return OK;
         }
-=======
-    // Find size of JPEG image
-    size_t jpegSize = findJpegSize(imgBuffer.data, imgBuffer.width);
-    if (jpegSize == 0) { // failed to find size, default to whole buffer
-        jpegSize = imgBuffer.width;
-    }
-    size_t heapSize = mCaptureHeap->getSize();
-    if (jpegSize > heapSize) {
-        ALOGW("%s: JPEG image is larger than expected, truncating "
-                "(got %zu, expected at most %zu bytes)",
-                __FUNCTION__, jpegSize, heapSize);
-        jpegSize = heapSize;
-    }
->>>>>>> 3d7c5002
 
         // Find size of JPEG image
         size_t jpegSize = findJpegSize(imgBuffer.data, imgBuffer.width);
@@ -256,7 +241,7 @@
         size_t heapSize = mCaptureHeap->getSize();
         if (jpegSize > heapSize) {
             ALOGW("%s: JPEG image is larger than expected, truncating "
-                    "(got %d, expected at most %d bytes)",
+                    "(got %zu, expected at most %zu bytes)",
                     __FUNCTION__, jpegSize, heapSize);
             jpegSize = heapSize;
         }
