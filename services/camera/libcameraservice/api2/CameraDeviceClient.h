/*
 * Copyright (C) 2013-2018 The Android Open Source Project
 *
 * Licensed under the Apache License, Version 2.0 (the "License");
 * you may not use this file except in compliance with the License.
 * You may obtain a copy of the License at
 *
 *      http://www.apache.org/licenses/LICENSE-2.0
 *
 * Unless required by applicable law or agreed to in writing, software
 * distributed under the License is distributed on an "AS IS" BASIS,
 * WITHOUT WARRANTIES OR CONDITIONS OF ANY KIND, either express or implied.
 * See the License for the specific language governing permissions and
 * limitations under the License.
 */

#ifndef ANDROID_SERVERS_CAMERA_PHOTOGRAPHY_CAMERADEVICECLIENT_H
#define ANDROID_SERVERS_CAMERA_PHOTOGRAPHY_CAMERADEVICECLIENT_H

#include <android/hardware/camera2/BnCameraDeviceUser.h>
#include <android/hardware/camera2/ICameraDeviceCallbacks.h>
#include <camera/camera2/OutputConfiguration.h>
#include <camera/camera2/SessionConfiguration.h>
#include <camera/camera2/SubmitInfo.h>
#include <unordered_map>

#include "CameraOfflineSessionClient.h"
#include "CameraService.h"
#include "common/FrameProcessorBase.h"
#include "common/Camera2ClientBase.h"
#include "CompositeStream.h"
#include "utils/CameraServiceProxyWrapper.h"
#include "utils/SessionConfigurationUtils.h"

using android::camera3::OutputStreamInfo;
using android::camera3::CompositeStream;

namespace android {

struct CameraDeviceClientBase :
         public CameraService::BasicClient,
         public hardware::camera2::BnCameraDeviceUser
{
    typedef hardware::camera2::ICameraDeviceCallbacks TCamCallbacks;

    const sp<hardware::camera2::ICameraDeviceCallbacks>& getRemoteCallback() {
        return mRemoteCallback;
    }

protected:
    CameraDeviceClientBase(const sp<CameraService>& cameraService,
            const sp<hardware::camera2::ICameraDeviceCallbacks>& remoteCallback,
            const std::string& clientPackageName,
            bool systemNativeClient,
            const std::optional<std::string>& clientFeatureId,
            const std::string& cameraId,
            int api1CameraId,
            int cameraFacing,
            int sensorOrientation,
            int clientPid,
            uid_t clientUid,
            int servicePid,
            bool overrideToPortrait);

    sp<hardware::camera2::ICameraDeviceCallbacks> mRemoteCallback;
};

/**
 * Implements the binder ICameraDeviceUser API,
 * meant for HAL3-public implementation of
 * android.hardware.photography.CameraDevice
 */
class CameraDeviceClient :
        public Camera2ClientBase<CameraDeviceClientBase>,
        public camera2::FrameProcessorBase::FilteredListener
{
public:
    /**
     * ICameraDeviceUser interface (see ICameraDeviceUser for details)
     */

    // Note that the callee gets a copy of the metadata.
    virtual binder::Status submitRequest(
            const hardware::camera2::CaptureRequest& request,
            bool streaming = false,
            /*out*/
            hardware::camera2::utils::SubmitInfo *submitInfo = nullptr) override;
    // List of requests are copied.
    virtual binder::Status submitRequestList(
            const std::vector<hardware::camera2::CaptureRequest>& requests,
            bool streaming = false,
            /*out*/
            hardware::camera2::utils::SubmitInfo *submitInfo = nullptr) override;
    virtual binder::Status cancelRequest(int requestId,
            /*out*/
            int64_t* lastFrameNumber = NULL) override;

    virtual binder::Status beginConfigure() override;

    virtual binder::Status endConfigure(int operatingMode,
            const hardware::camera2::impl::CameraMetadataNative& sessionParams,
            int64_t startTimeMs,
            /*out*/
            std::vector<int>* offlineStreamIds) override;

    // Verify specific session configuration.
    virtual binder::Status isSessionConfigurationSupported(
            const SessionConfiguration& sessionConfiguration,
            /*out*/
            bool* streamStatus) override;

    // Returns -EBUSY if device is not idle or in error state
    virtual binder::Status deleteStream(int streamId) override;

    virtual binder::Status createStream(
            const hardware::camera2::params::OutputConfiguration &outputConfiguration,
            /*out*/
            int32_t* newStreamId = NULL) override;

    // Create an input stream of width, height, and format.
    virtual binder::Status createInputStream(int width, int height, int format,
            bool isMultiResolution,
            /*out*/
            int32_t* newStreamId = NULL) override;

    // Get the buffer producer of the input stream
    virtual binder::Status getInputSurface(
            /*out*/
            view::Surface *inputSurface) override;

    // Create a request object from a template.
    virtual binder::Status createDefaultRequest(int templateId,
            /*out*/
            hardware::camera2::impl::CameraMetadataNative* request) override;

    // Get the static metadata for the camera
    // -- Caller owns the newly allocated metadata
    virtual binder::Status getCameraInfo(
            /*out*/
            hardware::camera2::impl::CameraMetadataNative* cameraCharacteristics) override;

    // Wait until all the submitted requests have finished processing
    virtual binder::Status waitUntilIdle() override;

    // Flush all active and pending requests as fast as possible
    virtual binder::Status flush(
            /*out*/
            int64_t* lastFrameNumber = NULL) override;

    // Prepare stream by preallocating its buffers
    virtual binder::Status prepare(int32_t streamId) override;

    // Tear down stream resources by freeing its unused buffers
    virtual binder::Status tearDown(int32_t streamId) override;

    // Prepare stream by preallocating up to maxCount of its buffers
    virtual binder::Status prepare2(int32_t maxCount, int32_t streamId) override;

    // Update an output configuration
    virtual binder::Status updateOutputConfiguration(int streamId,
            const hardware::camera2::params::OutputConfiguration &outputConfiguration) override;

    // Finalize the output configurations with surfaces not added before.
    virtual binder::Status finalizeOutputConfigurations(int32_t streamId,
            const hardware::camera2::params::OutputConfiguration &outputConfiguration) override;

    virtual binder::Status setCameraAudioRestriction(int32_t mode) override;

    virtual binder::Status getGlobalAudioRestriction(/*out*/int32_t* outMode) override;

    virtual binder::Status switchToOffline(
            const sp<hardware::camera2::ICameraDeviceCallbacks>& cameraCb,
            const std::vector<int>& offlineOutputIds,
            /*out*/
            sp<hardware::camera2::ICameraOfflineSession>* session) override;

    /**
     * Interface used by CameraService
     */

    CameraDeviceClient(const sp<CameraService>& cameraService,
            const sp<hardware::camera2::ICameraDeviceCallbacks>& remoteCallback,
<<<<<<< HEAD
            const std::string& clientPackageName,
=======
            std::shared_ptr<CameraServiceProxyWrapper> cameraServiceProxyWrapper,
            const String16& clientPackageName,
>>>>>>> ba248cd1
            bool clientPackageOverride,
            const std::optional<std::string>& clientFeatureId,
            const std::string& cameraId,
            int cameraFacing,
            int sensorOrientation,
            int clientPid,
            uid_t clientUid,
            int servicePid,
            bool overrideForPerfClass,
            bool overrideToPortrait);
    virtual ~CameraDeviceClient();

    virtual status_t      initialize(sp<CameraProviderManager> manager,
            const std::string& monitorTags) override;

    virtual status_t      setRotateAndCropOverride(uint8_t rotateAndCrop) override;

    virtual status_t      setAutoframingOverride(uint8_t autoframingValue) override;

    virtual bool          supportsCameraMute();
    virtual status_t      setCameraMute(bool enabled);

    virtual bool          supportsZoomOverride() override;
    virtual status_t      setZoomOverride(int32_t zoomOverride) override;

    virtual status_t      dump(int fd, const Vector<String16>& args);

    virtual status_t      dumpClient(int fd, const Vector<String16>& args);

    virtual status_t      startWatchingTags(const std::string &tags, int out);
    virtual status_t      stopWatchingTags(int out);
    virtual status_t      dumpWatchedEventsToVector(std::vector<std::string> &out);

    virtual status_t      setCameraServiceWatchdog(bool enabled);

    virtual void          setStreamUseCaseOverrides(const std::vector<int64_t>& useCaseOverrides);
    virtual void          clearStreamUseCaseOverrides() override;

    /**
     * Device listener interface
     */

    virtual void notifyIdle(int64_t requestCount, int64_t resultErrorCount, bool deviceError,
                            const std::vector<hardware::CameraStreamStats>& streamStats);
    virtual void notifyError(int32_t errorCode,
                             const CaptureResultExtras& resultExtras);
    virtual void notifyShutter(const CaptureResultExtras& resultExtras, nsecs_t timestamp);
    virtual void notifyPrepared(int streamId);
    virtual void notifyRequestQueueEmpty();
    virtual void notifyRepeatingRequestError(long lastFrameNumber);

    void setImageDumpMask(int mask) { if (mDevice != nullptr) mDevice->setImageDumpMask(mask); }
    /**
     * Interface used by independent components of CameraDeviceClient.
     */
protected:
    /** FilteredListener implementation **/
    virtual void          onResultAvailable(const CaptureResult& result);
    virtual void          detachDevice();

    // Calculate the ANativeWindow transform from android.sensor.orientation
    status_t              getRotationTransformLocked(int mirrorMode, /*out*/int32_t* transform);

<<<<<<< HEAD
    bool isUltraHighResolutionSensor(const std::string &cameraId);
=======
    bool supportsUltraHighResolutionCapture(const String8 &cameraId);
>>>>>>> ba248cd1

    bool isSensorPixelModeConsistent(const std::list<int> &streamIdList,
            const CameraMetadata &settings);

    const CameraMetadata &getStaticInfo(const std::string &cameraId);

private:
    // StreamSurfaceId encapsulates streamId + surfaceId for a particular surface.
    // streamId specifies the index of the stream the surface belongs to, and the
    // surfaceId specifies the index of the surface within the stream. (one stream
    // could contain multiple surfaces.)
    class StreamSurfaceId final {
    public:
        StreamSurfaceId() {
            mStreamId = -1;
            mSurfaceId = -1;
        }
        StreamSurfaceId(int32_t streamId, int32_t surfaceId) {
            mStreamId = streamId;
            mSurfaceId = surfaceId;
        }
        int32_t streamId() const {
            return mStreamId;
        }
        int32_t surfaceId() const {
            return mSurfaceId;
        }

    private:
        int32_t mStreamId;
        int32_t mSurfaceId;

    }; // class StreamSurfaceId

private:
    /** ICameraDeviceUser interface-related private members */

    /** Preview callback related members */
    sp<camera2::FrameProcessorBase> mFrameProcessor;

    std::vector<int32_t> mSupportedPhysicalRequestKeys;

    template<typename TProviderPtr>
    status_t      initializeImpl(TProviderPtr providerPtr, const std::string& monitorTags);

    /** Utility members */
    binder::Status checkPidStatus(const char* checkLocation);
    bool enforceRequestPermissions(CameraMetadata& metadata);

    // Create an output stream with surface deferred for future.
    binder::Status createDeferredSurfaceStreamLocked(
            const hardware::camera2::params::OutputConfiguration &outputConfiguration,
            bool isShared,
            int* newStreamId = NULL);

    // Set the stream transform flags to automatically rotate the camera stream for preview use
    // cases.
    binder::Status setStreamTransformLocked(int streamId, int mirrorMode);

    // Utility method to insert the surface into SurfaceMap
    binder::Status insertGbpLocked(const sp<IGraphicBufferProducer>& gbp,
            /*out*/SurfaceMap* surfaceMap, /*out*/Vector<int32_t>* streamIds,
            /*out*/int32_t*  currentStreamId);

    // Utility method that maps AIDL request templates.
    binder::Status mapRequestTemplate(int templateId,
            camera_request_template_t* tempId /*out*/);

    // IGraphicsBufferProducer binder -> Stream ID + Surface ID for output streams
    KeyedVector<sp<IBinder>, StreamSurfaceId> mStreamMap;

    // Stream ID -> OutputConfiguration. Used for looking up Surface by stream/surface index
    KeyedVector<int32_t, hardware::camera2::params::OutputConfiguration> mConfiguredOutputs;

    // Dynamic range profile id -> Supported dynamic profiles bitmap within an single capture
    // request
    std::unordered_map<int64_t, int64_t> mDynamicProfileMap;

    struct InputStreamConfiguration {
        bool configured;
        int32_t width;
        int32_t height;
        int32_t format;
        int32_t id;
    } mInputStream;

    // Streaming request ID
    int32_t mStreamingRequestId;
    Mutex mStreamingRequestIdLock;
    static const int32_t REQUEST_ID_NONE = -1;

    int32_t mRequestIdCounter;

    std::vector<std::string> mPhysicalCameraIds;

    // The list of output streams whose surfaces are deferred. We have to track them separately
    // as there are no surfaces available and can not be put into mStreamMap. Once the deferred
    // Surface is configured, the stream id will be moved to mStreamMap.
    Vector<int32_t> mDeferredStreams;

    // stream ID -> outputStreamInfo mapping
    std::unordered_map<int32_t, OutputStreamInfo> mStreamInfoMap;

    // map high resolution camera id (logical / physical) -> list of stream ids configured
    std::unordered_map<std::string, std::unordered_set<int>> mHighResolutionCameraIdToStreamIdSet;

    // set of high resolution camera id (logical / physical)
    std::unordered_set<std::string> mHighResolutionSensors;

    // Synchronize access to 'mCompositeStreamMap'
    Mutex mCompositeLock;
    KeyedVector<sp<IBinder>, sp<CompositeStream>> mCompositeStreamMap;

    sp<CameraProviderManager> mProviderManager;

    // Override the camera characteristics for performance class primary cameras.
    bool mOverrideForPerfClass;

    // The string representation of object passed into CaptureRequest.setTag.
    std::string mUserTag;
    // The last set video stabilization mode
    int mVideoStabilizationMode = -1;
};

}; // namespace android

#endif<|MERGE_RESOLUTION|>--- conflicted
+++ resolved
@@ -180,12 +180,8 @@
 
     CameraDeviceClient(const sp<CameraService>& cameraService,
             const sp<hardware::camera2::ICameraDeviceCallbacks>& remoteCallback,
-<<<<<<< HEAD
+            std::shared_ptr<CameraServiceProxyWrapper> cameraServiceProxyWrapper,
             const std::string& clientPackageName,
-=======
-            std::shared_ptr<CameraServiceProxyWrapper> cameraServiceProxyWrapper,
-            const String16& clientPackageName,
->>>>>>> ba248cd1
             bool clientPackageOverride,
             const std::optional<std::string>& clientFeatureId,
             const std::string& cameraId,
@@ -249,11 +245,7 @@
     // Calculate the ANativeWindow transform from android.sensor.orientation
     status_t              getRotationTransformLocked(int mirrorMode, /*out*/int32_t* transform);
 
-<<<<<<< HEAD
-    bool isUltraHighResolutionSensor(const std::string &cameraId);
-=======
-    bool supportsUltraHighResolutionCapture(const String8 &cameraId);
->>>>>>> ba248cd1
+    bool supportsUltraHighResolutionCapture(const std::string &cameraId);
 
     bool isSensorPixelModeConsistent(const std::list<int> &streamIdList,
             const CameraMetadata &settings);
