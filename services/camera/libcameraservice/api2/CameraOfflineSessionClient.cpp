--- conflicted
+++ resolved
@@ -48,18 +48,13 @@
     }
 
     mFrameProcessor = new camera2::FrameProcessorBase(mOfflineSession);
-<<<<<<< HEAD
     std::string threadName = fmt::sprintf("Offline-%s-FrameProc", mCameraIdStr.c_str());
-    mFrameProcessor->run(threadName.c_str());
-=======
-    threadName = String8::format("Offline-%s-FrameProc", mCameraIdStr.string());
-    res = mFrameProcessor->run(threadName.string());
+    res = mFrameProcessor->run(threadName.c_str());
     if (res != OK) {
         ALOGE("%s: Unable to start frame processor thread: %s (%d)",
                 __FUNCTION__, strerror(-res), res);
         return res;
     }
->>>>>>> ba248cd1
 
     mFrameProcessor->registerListener(camera2::FrameProcessorBase::FRAME_PROCESSOR_LISTENER_MIN_ID,
                                       camera2::FrameProcessorBase::FRAME_PROCESSOR_LISTENER_MAX_ID,
