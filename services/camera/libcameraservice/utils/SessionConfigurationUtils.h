--- conflicted
+++ resolved
@@ -140,12 +140,9 @@
 binder::Status
 convertToHALStreamCombination(
     const SessionConfiguration& sessionConfiguration,
-<<<<<<< HEAD
     const std::string &logicalCameraId, const CameraMetadata &deviceInfo,
-=======
-    const String8 &logicalCameraId, const CameraMetadata &deviceInfo, bool isCompositeJpegRDisabled,
->>>>>>> ba248cd1
-    metadataGetter getMetadata, const std::vector<std::string> &physicalCameraIds,
+    bool isCompositeJpegRDisabled, metadataGetter getMetadata,
+    const std::vector<std::string> &physicalCameraIds,
     aidl::android::hardware::camera::device::StreamConfiguration &streamConfiguration,
     bool overrideForPerfClass, bool *earlyExit);
 
